import os
import re
import typing
import socket
from warnings import warn
import botocore.client
from tqdm import tqdm
import pymongo
import utilix
from copy import deepcopy
import strax
import straxen
export, __all__ = strax.exporter()


@export
class RunDB(strax.StorageFrontend):
    """Frontend that searches RunDB MongoDB for data.
    """
    # Dict of alias used in rundb: regex on hostname
    hosts = {
        'dali': r'^dali.*rcc.*',
    }

    provide_run_metadata = True

    def __init__(self,
                 minimum_run_number=7157,
                 runid_field='name',
                 local_only=False,
                 new_data_path=None,
                 reader_ini_name_is_mode=False,
                 rucio_path=None,
                 mongo_url=None,
                 mongo_user=None,
                 mongo_password=None,
                 mongo_database=None,
                 *args, **kwargs):
        """
        :param mongo_url: URL to Mongo runs database (including auth)
        :param local_only: Do not show data as available if it would have to be
        downloaded from a remote location.
        :param new_data_path: Path where new files are to be written.
            Defaults to None: do not write new data
            New files will be registered in the runs db!
            TODO: register under hostname alias (e.g. 'dali')
        :param runid_field: Rundb field to which strax's run_id concept
            corresponds. Can be either
            - 'name': values must be strings, for XENON1T
            - 'number': values must be ints, for XENONnT DAQ tests
        :param reader_ini_name_is_mode: If True, will overwrite the 'mode'
        field with 'reader.ini.name'.

        Other (kw)args are passed to StorageFrontend.__init__

        """
        super().__init__(*args, **kwargs)
        self.local_only = local_only
        self.new_data_path = new_data_path
        self.reader_ini_name_is_mode = reader_ini_name_is_mode
        self.minimum_run_number = minimum_run_number
        self.rucio_path = rucio_path
        if self.new_data_path is None:
            self.readonly = True
        self.runid_field = runid_field

        if self.runid_field not in ['name', 'number']:
            raise ValueError("Unrecognized runid_field option %s" % self.runid_field)

        self.hostname = socket.getfqdn()

        # setup mongo kwargs... this is a bit messy
        # utilix.rundb.pymongo_collection will take the following variables as kwargs
        # url: mongo url, including auth
        # user: the user
        # password: the password for the above user
        # database: the mongo database name
        # finally, it takes the collection name as an arg (not a kwarg).
        # if no collection arg is passed, it defaults to the runsDB collection
        # See https://github.com/XENONnT/utilix/blob/master/utilix/rundb.py for more details
        mongo_kwargs = {}
        for mongo_arg, mongo_val in zip(['url', 'user', 'password', 'database'],
                                        [mongo_url, mongo_user, mongo_password, mongo_database]
                                        ):
            if mongo_val:
                mongo_kwargs[mongo_arg] = mongo_val
        self.collection = utilix.rundb.pymongo_collection(**mongo_kwargs)

        self.backends = [
            strax.FileSytemBackend(),
        ]

        # Construct mongo query for runs with available data.
        # This depends on the machine you're running on.
        self.available_query = [{'host': self.hostname}]

        # Go through known host aliases
        for host_alias, regex in self.hosts.items():
            if re.match(regex, self.hostname):
                self.available_query.append({'host': host_alias})

        if self.rucio_path is not None:
            self.backends.append(strax.rucio(self.rucio_path))
            # When querying for rucio, add that it should be dali-userdisk
            self.available_query.append({'host': 'rucio-catalogue',
                                         'location': 'UC_DALI_USERDISK'})

    def _data_query(self, key):
        """Return MongoDB query for data field matching key"""
        return {
            'data': {
                '$elemMatch': {
                    'type': key.data_type,
                    'meta.lineage': key.lineage,
                    '$or': self.available_query}}}

    def _find(self, key: strax.DataKey,
              write, allow_incomplete, fuzzy_for, fuzzy_for_options):
        if fuzzy_for or fuzzy_for_options:
            raise NotImplementedError("Can't do fuzzy with RunDB yet.")

        # Check if the run exists
        if self.runid_field == 'name':
            run_query = {'name': str(key.run_id)}
        else:
            run_query = {'number': int(key.run_id)}

        # Check that we are in rucio backend
        if self.rucio_path is not None:
            rucio_key = self.key_to_rucio_did(key)
            dq = {
                'data': {
                    '$elemMatch': {
                        # TODO can we query smart on the lineage_hash?
                        'type': key.data_type,
                        'did': rucio_key,
                        'protocol': 'rucio'}}}
            doc = self.collection.find_one({**run_query, **dq},
                                           projection=dq)
            if doc is not None:
                datum = doc['data'][0]
                assert datum.get('did', '') == rucio_key, f'Expected {rucio_key} got data on {datum["location"]}'
                backend_name, backend_key = datum['protocol'], f'{key.run_id}-{key.data_type}-{key.lineage_hash}'
                return backend_name, backend_key

        dq = self._data_query(key)
        doc = self.collection.find_one({**run_query, **dq}, projection=dq)

        if doc is None:
            # Data was not found
            if not write:
                raise strax.DataNotAvailable

            output_path = os.path.join(self.new_data_path, str(key))

            if self.new_data_path is not None:
                doc = self.collection.find_one(run_query, projection={'_id'})
                if not doc:
                    raise ValueError(f"Attempt to register new data for non-existing run {key.run_id}")   # noqa
                self.collection.find_one_and_update(
                    {'_id': doc['_id']},
                    {'$push': {'data': {
                        'location': output_path,
                        'host': self.hostname,
                        'type': key.data_type,
                        'protocol': strax.FileSytemBackend.__name__,
                        # TODO: duplication with metadata stuff elsewhere?
                        'meta': {'lineage': key.lineage}
                    }}})

            return (strax.FileSytemBackend.__name__,
                    output_path)

        datum = doc['data'][0]

        if write and not self._can_overwrite(key):
            raise strax.DataExistsError(at=datum['location'])

        return datum['protocol'], datum['location']

    def find_several(self, keys: typing.List[strax.DataKey], **kwargs):
        if kwargs['fuzzy_for'] or kwargs['fuzzy_for_options']:
            raise NotImplementedError("Can't do fuzzy with RunDB yet.")
        if not len(keys):
            return []
        if not len(set([k.lineage_hash for k in keys])) == 1:
            raise ValueError("find_several keys must have same lineage")
        if not len(set([k.data_type for k in keys])) == 1:
            raise ValueError("find_several keys must have same data type")
        keys = list(keys)   # Context used to pass a set

        if self.runid_field == 'name':
            run_query = {'name': {'$in': [key.run_id for key in keys]}}
        else:
            run_query = {f'{self.runid_field}': {'$in': [int(key.run_id) for key in keys]}}
        dq = self._data_query(keys[0])

        # dict.copy is sometimes not sufficient for nested dictionary
        projection = deepcopy(dq)
        projection.update({
            k: True
            for k in f'name number'.split()})

        results_dict = dict()
        for doc in self.collection.find(
                {**run_query, **dq}, projection=projection):
            # If you get a key error here there might be something off with the
            # projection
            datum = doc['data'][0]

            if self.runid_field == 'name':
                dk = doc['name']
            else:
                dk = f'{doc["number"]:06}'

            results_dict[dk] = datum['protocol'], datum['location']
        return [results_dict.get(k.run_id, False)
                for k in keys]

    def _list_available(self, key: strax.DataKey,
              allow_incomplete, fuzzy_for, fuzzy_for_options):
        if fuzzy_for or fuzzy_for_options:
            raise NotImplementedError("Can't do fuzzy with RunDB yet.")
        if allow_incomplete:
            raise NotImplementedError("Can't allow_incomplete with RunDB yet")

        q = self._data_query(key)
        if self.minimum_run_number:
            q['number'] = {'$gt': self.minimum_run_number}
        cursor = self.collection.find(
            q,
            projection=[self.runid_field])
        return [x[self.runid_field] for x in cursor]

    def _scan_runs(self, store_fields):
        if self.minimum_run_number:
            query = {'number': {'$gt': self.minimum_run_number}}
        else:
            query = {}
        projection = strax.to_str_tuple(list(store_fields))
        # Replace fields by their subfields if requested only take the most
        # "specific" projection
        projection = [f1 for f1 in projection
                      if not any([f2.startswith(f1+".") for f2 in projection])]
        cursor = self.collection.find(
            filter=query,
            projection=projection)
        for doc in tqdm(cursor, desc='Fetching run info from MongoDB',
                        total=cursor.count()):
            del doc['_id']
            if self.reader_ini_name_is_mode:
                doc['mode'] = \
                    doc.get('reader', {}).get('ini', {}).get('name', '')
            yield doc

    def run_metadata(self, run_id, projection=None):
        if self.runid_field == 'name':
            run_id = str(run_id)
        else:
            run_id = int(run_id)
        if isinstance(projection, str):
            projection = {projection: 1}
        elif isinstance(projection, (list, tuple)):
            projection = {x: 1 for x in projection}

        doc = self.collection.find_one(
            {self.runid_field: run_id},
            projection=projection)
        if doc is None:
            raise strax.DataNotAvailable
        if self.reader_ini_name_is_mode:
            doc['mode'] = doc.get('reader', {}).get('ini', {}).get('name', '')
        return doc

    @staticmethod
    def key_to_rucio_did(key: strax.DataKey):
        """Convert a strax.datakey to a rucio did field in rundoc"""
        return f'xnt_{key.run_id}:{key.data_type}-{key.lineage_hash}'
<<<<<<< HEAD
=======


def get_mongo_url(hostname):
    """
    Read url for mongo by reading the username and password from
    straxen.get_secret.

    :param hostname: The name of the host currently working on. If
    this is an event-builder, we can use the gateway to
    authenticate. Else we use either of the hosts in
    default_mongo_url and backup_mongo_urls.
    """
    if hostname.endswith('xenon.local'):
        # So we are running strax on an event builder
        username = straxen.get_secret('mongo_rdb_username')
        password = straxen.get_secret('mongo_rdb_password')
        url_base = 'gw:27017/admin'
        mongo_url = f"mongodb://{username}:{password}@{url_base}"
    else:
        username = straxen.get_secret('rundb_username')
        password = straxen.get_secret('rundb_password')

        # try connection to the mongo database in this order
        mongo_connections = [default_mongo_url, *backup_mongo_urls]
        for url_base in mongo_connections:
            try:
                mongo_url = f"mongodb://{username}:{password}@{url_base}"
                # Force server timeout if we cannot connect ot this url. If this
                # does not raise an error, break and use this url
                pymongo.MongoClient(mongo_url).server_info()
                break
            except pymongo.errors.ServerSelectionTimeoutError:
                warn(f'Cannot connect to to Mongo url: {url_base}')
                if url_base == mongo_connections[-1]:
                    raise pymongo.errors.ServerSelectionTimeoutError(
                        'Cannot connect to any Mongo url')
    return mongo_url
>>>>>>> bac5e287
<|MERGE_RESOLUTION|>--- conflicted
+++ resolved
@@ -275,44 +275,4 @@
     @staticmethod
     def key_to_rucio_did(key: strax.DataKey):
         """Convert a strax.datakey to a rucio did field in rundoc"""
-        return f'xnt_{key.run_id}:{key.data_type}-{key.lineage_hash}'
-<<<<<<< HEAD
-=======
-
-
-def get_mongo_url(hostname):
-    """
-    Read url for mongo by reading the username and password from
-    straxen.get_secret.
-
-    :param hostname: The name of the host currently working on. If
-    this is an event-builder, we can use the gateway to
-    authenticate. Else we use either of the hosts in
-    default_mongo_url and backup_mongo_urls.
-    """
-    if hostname.endswith('xenon.local'):
-        # So we are running strax on an event builder
-        username = straxen.get_secret('mongo_rdb_username')
-        password = straxen.get_secret('mongo_rdb_password')
-        url_base = 'gw:27017/admin'
-        mongo_url = f"mongodb://{username}:{password}@{url_base}"
-    else:
-        username = straxen.get_secret('rundb_username')
-        password = straxen.get_secret('rundb_password')
-
-        # try connection to the mongo database in this order
-        mongo_connections = [default_mongo_url, *backup_mongo_urls]
-        for url_base in mongo_connections:
-            try:
-                mongo_url = f"mongodb://{username}:{password}@{url_base}"
-                # Force server timeout if we cannot connect ot this url. If this
-                # does not raise an error, break and use this url
-                pymongo.MongoClient(mongo_url).server_info()
-                break
-            except pymongo.errors.ServerSelectionTimeoutError:
-                warn(f'Cannot connect to to Mongo url: {url_base}')
-                if url_base == mongo_connections[-1]:
-                    raise pymongo.errors.ServerSelectionTimeoutError(
-                        'Cannot connect to any Mongo url')
-    return mongo_url
->>>>>>> bac5e287
+        return f'xnt_{key.run_id}:{key.data_type}-{key.lineage_hash}'