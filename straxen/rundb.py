--- conflicted
+++ resolved
@@ -134,13 +134,8 @@
                 return datum['protocol'], str(key.run_id) + '-' + datum['did'].split(':')[1]
         
         dq = self._data_query(key)
-<<<<<<< HEAD
         doc = self.collection.find_one({**run_query, **dq}, projection=dq)
-=======
-        doc = self.collection.find_one({**run_query, **dq},
-                                      projection=dq)
-
->>>>>>> 56abca54
+
         if doc is None:
             # Data was not found
             if not write:
