import os
import re
import typing
import socket
from warnings import warn
import botocore.client
from tqdm import tqdm
import pymongo

import utilix
import strax
import straxen
export, __all__ = strax.exporter()


<<<<<<< HEAD
=======
default_mongo_url = 'xenon-rundb.grid.uchicago.edu:27017/xenonnt'
backup_mongo_urls = ('fried.rice.edu:27017/xenonnt',
                     'xenon1t-daq.lngs.infn.it:27017/xenonnt')
default_mongo_dbname = 'xenonnt'
default_mongo_collname = 'runs'


>>>>>>> 1c160c46
@export
class RunDB(strax.StorageFrontend):
    """Frontend that searches RunDB MongoDB for data.

    Loads appropriate backends ranging from Files to S3.
    """
    # Dict of alias used in rundb: regex on hostname
    hosts = {
        'dali': r'^dali.*rcc.*',
    }

    provide_run_metadata = True

    def __init__(self,
                 minimum_run_number=7157,
                 runid_field='name',
                 s3_kwargs=None,
                 local_only=False,
                 new_data_path=None,
                 reader_ini_name_is_mode=False,
                 rucio_path=None,
                 *args, **kwargs):
        """
        :param mongo_url: URL to Mongo runs database (including auth)
        :param local_only: Do not show data as available if it would have to be
        downloaded from a remote location.
        :param new_data_path: Path where new files are to be written.
            Defaults to None: do not write new data
            New files will be registered in the runs db!
            TODO: register under hostname alias (e.g. 'dali')
        :param s3_kwargs: Arguments to initialize S3 backend (including auth)
        :param runid_field: Rundb field to which strax's run_id concept
            corresponds. Can be either
            - 'name': values must be strings, for XENON1T
            - 'number': values must be ints, for XENONnT DAQ tests
        :param reader_ini_name_is_mode: If True, will overwrite the 'mode'
        field with 'reader.ini.name'.

        Other (kw)args are passed to StorageFrontend.__init__

        TODO: disable S3 if secret keys not known
        """
        super().__init__(*args, **kwargs)
        self.local_only = local_only
        self.new_data_path = new_data_path
        self.reader_ini_name_is_mode = reader_ini_name_is_mode
        self.minimum_run_number = minimum_run_number
        self.rucio_path = rucio_path
        if self.new_data_path is None:
            self.readonly = True
        self.runid_field = runid_field

        if self.runid_field not in ['name', 'number']:
            raise ValueError("Unrecognized runid_field option %s" % self.runid_field)

        self.hostname = socket.getfqdn()

        if s3_kwargs is None:
            s3_kwargs = dict(
                aws_access_key_id=straxen.get_secret('s3_access_key_id'),
                aws_secret_access_key=straxen.get_secret('s3_secret_access_key'),      # noqa
                endpoint_url='http://ceph-s3.mwt2.org',
                service_name='s3',
                config=botocore.client.Config(
                    connect_timeout=5,
                    retries=dict(max_attempts=10)))

<<<<<<< HEAD
        self.collection = utilix.rundb.pymongo_collection(**kwargs)
=======
        if mongo_url is None:
            mongo_url = get_mongo_url(self.hostname)

        self.client = pymongo.MongoClient(mongo_url)

        if mongo_dbname is None:
            mongo_dbname = default_mongo_dbname
        if mongo_collname is None:
            mongo_collname = default_mongo_collname
        self.collection = self.client[mongo_dbname][mongo_collname]
>>>>>>> 1c160c46

        self.backends = [
            strax.S3Backend(**s3_kwargs),
            strax.FileSytemBackend(),
        ]
        if self.rucio_path is not None:
            self.backends.append(strax.rucio(self.rucio_path))

        # Construct mongo query for runs with available data.
        # This depends on the machine you're running on.
        self.available_query = [{'host': self.hostname}]
        if not self.local_only:
            self.available_query.append({'host': 'ceph-s3'})

        # Go through known host aliases
        for host_alias, regex in self.hosts.items():
            if re.match(regex, self.hostname):
                self.available_query.append({'host': host_alias})

    def _data_query(self, key):
        """Return MongoDB query for data field matching key"""
        return {
            'data': {
                '$elemMatch': {
                    'type': key.data_type,
                    'meta.lineage': key.lineage,
                    '$or': self.available_query}}}

    def _find(self, key: strax.DataKey,
              write, allow_incomplete, fuzzy_for, fuzzy_for_options):
        if fuzzy_for or fuzzy_for_options:
            raise NotImplementedError("Can't do fuzzy with RunDB yet.")

        # Check if the run exists
        if self.runid_field == 'name':
            run_query = {'name': str(key.run_id)}
        else:
            run_query = {'number': int(key.run_id)}

        # Check that we are in rucio backend
        if self.rucio_path is not None:
            dq = {
                'data': {
                    '$elemMatch': {
                        # TODO can we query smart on the lineage_hash?
                        'type': key.data_type,
                        'protocol': 'rucio'}}}
            doc = self.collection.find_one({**run_query, **dq},
                                           projection=dq)
            if doc is not None:
                datum = doc['data'][0]
                _type, _lineage_hash = datum['did'].split(':')[1].split('-')
                if _lineage_hash == key.lineage_hash:
                    backend_name, backend_key = datum['protocol'], f'{key.run_id}-{_type}-{_lineage_hash}'
                    return backend_name, backend_key
                else:
                    # We don't have it stored in rucio, perhaps we have it in
                    # our output-path? Explicit pass->look elsewhere.
                    pass

        dq = self._data_query(key)
<<<<<<< HEAD
        doc = self.collection.find_one({**run_query, **dq}, projection=dq)
=======
        doc = self.collection.find_one({**run_query, **dq},
                                       projection=dq)
>>>>>>> 1c160c46

        if doc is None:
            # Data was not found
            if not write:
                raise strax.DataNotAvailable

            output_path = os.path.join(self.new_data_path, str(key))

            if self.new_data_path is not None:
                doc = self.collection.find_one(run_query, projection={'_id'})
                if not doc:
                    raise ValueError(f"Attempt to register new data for non-existing run {key.run_id}")   # noqa
                self.collection.find_one_and_update(
                    {'_id': doc['_id']},
                    {'$push': {'data': {
                        'location': output_path,
                        'host': self.hostname,
                        'type': key.data_type,
                        'protocol': strax.FileSytemBackend.__name__,
                        # TODO: duplication with metadata stuff elsewhere?
                        'meta': {'lineage': key.lineage}
                    }}})

            return (strax.FileSytemBackend.__name__,
                    output_path)

        datum = doc['data'][0]

        if write and not self._can_overwrite(key):
            raise strax.DataExistsError(at=datum['location'])

        return datum['protocol'], datum['location']

    def find_several(self, keys: typing.List[strax.DataKey], **kwargs):
        if kwargs['fuzzy_for'] or kwargs['fuzzy_for_options']:
            raise NotImplementedError("Can't do fuzzy with RunDB yet.")
        if not len(keys):
            return []
        if not len(set([k.lineage_hash for k in keys])) == 1:
            raise ValueError("find_several keys must have same lineage")
        if not len(set([k.data_type for k in keys])) == 1:
            raise ValueError("find_several keys must have same data type")
        keys = list(keys)   # Context used to pass a set

        if self.runid_field == 'name':
            run_query = {'name': {'$in': [key.run_id for key in keys]}}
        else:
            run_query = {'name': {'$in': [int(key.run_id) for key in keys]}}
        dq = self._data_query(keys[0])

        projection = dq.copy()
        projection.update({
            k: True
            for k in 'name number'.split()})
        # Also make sure the following nested projections are true:
        # data.protocol data.location
        projection.update({'data': {'protocol': True, 'location':True}})

        results_dict = dict()
        for doc in self.collection.find(
                {**run_query, **dq}, projection=projection):
            datum = doc['data'][0]

            if self.runid_field == 'name':
                dk = doc['name']
            else:
                dk = doc['number']
            results_dict[dk] = datum['protocol'], datum['location']

        return [
            results_dict.get(k.run_id, False)
            for k in keys]

    def _list_available(self, key: strax.DataKey,
              allow_incomplete, fuzzy_for, fuzzy_for_options):
        if fuzzy_for or fuzzy_for_options:
            raise NotImplementedError("Can't do fuzzy with RunDB yet.")
        if allow_incomplete:
            raise NotImplementedError("Can't allow_incomplete with RunDB yet")

        q = self._data_query(key)
        if self.minimum_run_number:
            q['number'] = {'$gt': self.minimum_run_number}
        cursor = self.collection.find(
            q,
            projection=[self.runid_field])
        return [x[self.runid_field] for x in cursor]

    def _scan_runs(self, store_fields):
        if self.minimum_run_number:
            query = {'number': {'$gt': self.minimum_run_number}}
        else:
            query = {}
        projection = strax.to_str_tuple(list(store_fields))
        # Replace fields by their subfields if requested only take the most
        # "specific" projection
        projection = [f1 for f1 in projection
                      if not any([f2.startswith(f1+".") for f2 in projection])]
        cursor = self.collection.find(
            filter=query,
            projection=projection)
        for doc in tqdm(cursor, desc='Fetching run info from MongoDB',
                        total=cursor.count()):
            del doc['_id']
            if self.reader_ini_name_is_mode:
                doc['mode'] = \
                    doc.get('reader', {}).get('ini', {}).get('name', '')
            yield doc

    def run_metadata(self, run_id, projection=None):
        if self.runid_field == 'name':
            run_id = str(run_id)
        else:
            run_id = int(run_id)
        if isinstance(projection, str):
            projection = {projection: 1}
        elif isinstance(projection, (list, tuple)):
            projection = {x: 1 for x in projection}

        doc = self.collection.find_one(
            {self.runid_field: run_id},
            projection=projection)
        if doc is None:
            raise strax.DataNotAvailable
        if self.reader_ini_name_is_mode:
            doc['mode'] = doc.get('reader', {}).get('ini', {}).get('name', '')
        return doc


def get_mongo_url(hostname):
    """
    Read url for mongo by reading the username and password from
    straxen.get_secret.

    :param hostname: The name of the host currently working on. If
    this is an event-builder, we can use the gateway to
    authenticate. Else we use either of the hosts in
    default_mongo_url and backup_mongo_urls.
    """
    if hostname.endswith('xenon.local'):
        # So we are running strax on an event builder
        username = straxen.get_secret('mongo_rdb_username')
        password = straxen.get_secret('mongo_rdb_password')
        url_base = 'xenon1t-daq:27017'
        mongo_url = f"mongodb://{username}:{password}@{url_base}"
    else:
        username = straxen.get_secret('rundb_username')
        password = straxen.get_secret('rundb_password')

        # try connection to the mongo database in this order
        mongo_connections = [default_mongo_url, *backup_mongo_urls]
        for url_base in mongo_connections:
            try:
                mongo_url = f"mongodb://{username}:{password}@{url_base}"
                # Force server timeout if we cannot connect ot this url. If this
                # does not raise an error, break and use this url
                pymongo.MongoClient(mongo_url).server_info()
                break
            except pymongo.errors.ServerSelectionTimeoutError:
                warn(f'Cannot connect to to Mongo url: {url_base}')
                if url_base == mongo_connections[-1]:
                    raise pymongo.errors.ServerSelectionTimeoutError(
                        'Cannot connect to any Mongo url')
    return mongo_url<|MERGE_RESOLUTION|>--- conflicted
+++ resolved
@@ -13,16 +13,6 @@
 export, __all__ = strax.exporter()
 
 
-<<<<<<< HEAD
-=======
-default_mongo_url = 'xenon-rundb.grid.uchicago.edu:27017/xenonnt'
-backup_mongo_urls = ('fried.rice.edu:27017/xenonnt',
-                     'xenon1t-daq.lngs.infn.it:27017/xenonnt')
-default_mongo_dbname = 'xenonnt'
-default_mongo_collname = 'runs'
-
-
->>>>>>> 1c160c46
 @export
 class RunDB(strax.StorageFrontend):
     """Frontend that searches RunDB MongoDB for data.
@@ -90,20 +80,7 @@
                     connect_timeout=5,
                     retries=dict(max_attempts=10)))
 
-<<<<<<< HEAD
         self.collection = utilix.rundb.pymongo_collection(**kwargs)
-=======
-        if mongo_url is None:
-            mongo_url = get_mongo_url(self.hostname)
-
-        self.client = pymongo.MongoClient(mongo_url)
-
-        if mongo_dbname is None:
-            mongo_dbname = default_mongo_dbname
-        if mongo_collname is None:
-            mongo_collname = default_mongo_collname
-        self.collection = self.client[mongo_dbname][mongo_collname]
->>>>>>> 1c160c46
 
         self.backends = [
             strax.S3Backend(**s3_kwargs),
@@ -165,12 +142,7 @@
                     pass
 
         dq = self._data_query(key)
-<<<<<<< HEAD
         doc = self.collection.find_one({**run_query, **dq}, projection=dq)
-=======
-        doc = self.collection.find_one({**run_query, **dq},
-                                       projection=dq)
->>>>>>> 1c160c46
 
         if doc is None:
             # Data was not found
