import warnings

from immutabledict import immutabledict
import strax
import straxen

common_opts = dict(
    register_all=[
        straxen.pulse_processing,
        straxen.peaklet_processing,
        straxen.peak_processing,
        straxen.event_processing,
        straxen.double_scatter],
    check_available=('raw_records', 'peak_basics'),
    store_run_fields=(
        'name', 'number', 'tags.name',
        'start', 'end', 'livetime', 'mode'))

<<<<<<< HEAD

x1t_common_config = dict(
    check_raw_record_overlaps=False,
    n_tpc_pmts=248,
    channel_map=immutabledict(
        # (Minimum channel, maximum channel)
        tpc=(0, 247),
        diagnostic=(248, 253),
        aqmon=(254, 999)),
    hev_gain_model=('to_pe_per_run',
                    'https://raw.githubusercontent.com/XENONnT/strax_auxiliary_files/master/to_pe.npy'),
    gain_model=('to_pe_per_run',
                'https://raw.githubusercontent.com/XENONnT/strax_auxiliary_files/master/to_pe.npy'),
    pmt_pulse_filter=(
        0.012, -0.119,
        2.435, -1.271, 0.357, -0.174, -0., -0.036,
        -0.028, -0.019, -0.025, -0.013, -0.03, -0.039,
        -0.005, -0.019, -0.012, -0.015, -0.029, 0.024,
        -0.007, 0.007, -0.001, 0.005, -0.002, 0.004, -0.002),
    tail_veto_threshold=int(1e5),
    save_outside_hits=(3, 3),
    hit_min_amplitude=straxen.adc_thresholds(),
)
=======
>>>>>>> 446c388e

xnt_common_config = dict(
    n_tpc_pmts=straxen.n_tpc_pmts,
    n_top_pmts=straxen.n_top_pmts,
    gain_model=('to_pe_constant', '1300V_20200428'),
    channel_map=immutabledict(
         # (Minimum channel, maximum channel)
         tpc=(0, 493),
         he=(500, 752),  # high energy
         aqmon=(790, 807),
         tpc_blank=(999, 999),
         mv=(1000, 1083),
         mv_blank=(1999, 1999)))


##
# XENONnT
##

def xenonnt_online(output_folder='./strax_data',
                   we_are_the_daq=False,
                   **kwargs):
    """XENONnT online processing and analysis"""
    context_options = {
        **straxen.contexts.common_opts,
        **kwargs}

    st = strax.Context(
        storage=[
            straxen.RunDB(
                readonly=not we_are_the_daq,
                runid_field='number',
                new_data_path=output_folder),
        ],
        config=straxen.contexts.xnt_common_config,
        **context_options)
    st.register([straxen.DAQReader, straxen.LEDCalibration])

    if not we_are_the_daq:
        st.storage += [
            strax.DataDirectory(
                '/dali/lgrandi/xenonnt/raw',
                readonly=True,
                take_only=straxen.DAQReader.provides),
            strax.DataDirectory(
                '/dali/lgrandi/xenonnt/processed',
                readonly=True)]
        if output_folder:
            st.storage.append(
                strax.DataDirectory(output_folder))

        st.context_config['forbid_creation_of'] = 'raw_records'

    return st


def xenonnt_led(**kwargs):
    st = xenonnt_online(**kwargs)
    st.context_config['check_available'] = ('raw_records', 'led_calibration')
    # Return a new context with only raw_records and led_calibration registered
    return st.new_context(
        replace=True,
        register=[straxen.DAQReader, straxen.LEDCalibration, straxen.LEDAfterpulses],
        config=st.config,
        storage=st.storage,
        **st.context_config)


def xenonnt_ap(**kwargs):
    st = xenonnt_online(output_folder = '/dali/lgrandi/hoetzsch/xenonnt/strax_data', **kwargs)
    st.context_config['check_available'] = ('raw_records',)
    # Return a new context with only raw_records and led_calibration registered
    return st.new_context(
        replace = True,
        register = [straxen.DAQReader, straxen.plugins.afterpulse_processing.LEDAfterpulses],
        config = ap_config_nt,
        storage = st.storage,
        **st.context_config)

def nt_simulation():
    import wfsim
    return strax.Context(
        storage='./strax_data',
        register=wfsim.RawRecordsFromFax,
        config=dict(
            nchunk=1,
            event_rate=1,
            chunk_size=10,
            detector='XENONnT',
            fax_config='https://raw.githubusercontent.com/XENONnT/'
                       'strax_auxiliary_files/master/fax_files/fax_config_nt.json',
            **xnt_common_config),
        **straxen.contexts.common_opts)


##
# XENON1T
##

x1t_context_config = {
    **common_opts,
    **dict(
        check_available=('raw_records', 'records', 'peaklets',
                             'events', 'event_info'),
        free_options=('channel_map',),
        store_run_fields=tuple(
            [x for x in common_opts['store_run_fields'] if x != 'mode']
            + ['trigger.events_built', 'reader.ini.name']))}

x1t_common_config = dict(
    check_raw_record_overlaps=False,
    allow_sloppy_chunking=True,
    n_tpc_pmts=248,
    n_top_pmts=127,
    channel_map=immutabledict(
        # (Minimum channel, maximum channel)
        tpc=(0, 247),
        diagnostic=(248, 253),
        aqmon=(254, 999)),
    hev_gain_model=('to_pe_per_run',
                    'https://raw.githubusercontent.com/XENONnT/strax_auxiliary_files/master/to_pe.npy'),
    gain_model=('to_pe_per_run',
                'https://raw.githubusercontent.com/XENONnT/strax_auxiliary_files/master/to_pe.npy'),
    pmt_pulse_filter=(
        0.012, -0.119,
        2.435, -1.271, 0.357, -0.174, -0., -0.036,
        -0.028, -0.019, -0.025, -0.013, -0.03, -0.039,
        -0.005, -0.019, -0.012, -0.015, -0.029, 0.024,
        -0.007, 0.007, -0.001, 0.005, -0.002, 0.004, -0.002),
    tail_veto_threshold=int(1e5),
    # Smaller right extension since we applied the filter
    peak_right_extension=30,
    peak_min_pmts=2,
    save_outside_hits=(3, 3),
    hit_min_amplitude='XENON1T_SR1')


def demo():
    """Return strax context used in the straxen demo notebook"""
    straxen.download_test_data()
    return strax.Context(
            storage=[strax.DataDirectory('./strax_data'),
                     strax.DataDirectory('./strax_test_data',
                                         deep_scan=True,
                                         provide_run_metadata=True,
                                         readonly=True)],
            register=straxen.RecordsFromPax,
            forbid_creation_of=('raw_records',),
            config=dict(**x1t_common_config),
            **x1t_context_config)


def fake_daq():
    """Context for processing fake DAQ data in the current directory"""
    return strax.Context(
        storage=[strax.DataDirectory('./strax_data'),
                 # Fake DAQ puts run doc JSON in same folder:
                 strax.DataDirectory('./from_fake_daq',
                                     provide_run_metadata=True,
                                     readonly=True)],
        config=dict(daq_input_dir='./from_fake_daq',
                    daq_chunk_duration=int(2e9),
                    daq_compressor='lz4',
                    n_readout_threads=8,
                    daq_overlap_chunk_duration=int(2e8),
                    **x1t_common_config),
        register=straxen.Fake1TDAQReader,
        **x1t_context_config)


def xenon1t_dali(output_folder='./strax_data', build_lowlevel=False):
    return strax.Context(
        storage=[
            strax.DataDirectory(
                '/dali/lgrandi/xenon1t/strax_converted/raw',
                take_only='raw_records',
                provide_run_metadata=True,
                readonly=True),
            strax.DataDirectory(
                '/dali/lgrandi/xenon1t/strax_converted/processed',
                readonly=True),
            strax.DataDirectory(output_folder)],
        register=straxen.RecordsFromPax,
        config=dict(**x1t_common_config),
        # When asking for runs that don't exist, throw an error rather than
        # starting the pax converter
        forbid_creation_of=(
            ('raw_records',) if build_lowlevel
            else ('raw_records', 'records', 'peaklets')),
        **x1t_context_config)


ap_opts = dict(
    register_all=[
        straxen.afterpulse_processing,],
    store_run_fields=(
        'name', 'number', 'reader.ini.name', 'tags.name',
        'start', 'end', 'livetime'),
    check_available=('raw_records',)
    )

ap_config_1t = dict(n_tpc_pmts = 248,
                    gain_model = ('to_pe_per_run',
                                 'https://raw.githubusercontent.com/XENONnT/strax_auxiliary_files/master/to_pe.npy'),
                    LED_window_left = 140,
                    LED_window_right = 180,
                    hit_threshold = 15,
                    baseline_samples = 40)

def strax_afterpulseanalysis_xenon1t():
    return strax.Context(
        storage=[strax.DataDirectory('/dali/lgrandi/xenon1t/strax_converted/raw',
                                     take_only='raw_records', provide_run_metadata=True,
                                     deep_scan=False, readonly=True),
                 strax.DataDirectory('/dali/lgrandi/hoetzsch/xenonnt/strax_data',
                                     provide_run_metadata=False)],
        allow_multiprocess=True,
        forbid_creation_of=('raw_records',),
        register=straxen.plugins.pax_interface.RecordsFromPax,
        config=ap_config_1t,
        **ap_opts)

ap_config_nt = dict(n_tpc_pmts = 494,
                    gain_model = ('to_pe_constant', 0.005 ),
                    LED_window_left = 40,
                    LED_window_right = 90,
                    hit_threshold = 15,
                    baseline_samples = 40,
                    )

def xenonnt_afterpulses(output_folder = '/dali/lgrandi/hoetzsch/xenonnt/strax_data'):
    return strax.Context(
        storage = [strax.DataDirectory('/dali/lgrandi/xenonnt/raw',
                                        take_only = 'raw_records',
                                        provide_run_metadata = True,
                                        readonly = True),
                   strax.DataDirectory(output_folder,
                                       provide_run_metadata = False),
                  ],
        allow_multiprocess = True,
        forbid_creation_of = ('raw_records',),
        register = [straxen.DAQReader, straxen.plugins.afterpulse_processing.LEDAfterpulses],
        config = ap_config_nt,
        **ap_opts)
    

def xenon1t_led(**kwargs):
    st = xenon1t_dali(**kwargs)
    st.context_config['check_available'] = ('raw_records', 'led_calibration')
    # Return a new context with only raw_records and led_calibration registered
    return st.new_context(
        replace=True,
        register=[straxen.RecordsFromPax, straxen.LEDCalibration],
        config=st.config,
        storage=st.storage,
        **st.context_config)<|MERGE_RESOLUTION|>--- conflicted
+++ resolved
@@ -16,32 +16,6 @@
         'name', 'number', 'tags.name',
         'start', 'end', 'livetime', 'mode'))
 
-<<<<<<< HEAD
-
-x1t_common_config = dict(
-    check_raw_record_overlaps=False,
-    n_tpc_pmts=248,
-    channel_map=immutabledict(
-        # (Minimum channel, maximum channel)
-        tpc=(0, 247),
-        diagnostic=(248, 253),
-        aqmon=(254, 999)),
-    hev_gain_model=('to_pe_per_run',
-                    'https://raw.githubusercontent.com/XENONnT/strax_auxiliary_files/master/to_pe.npy'),
-    gain_model=('to_pe_per_run',
-                'https://raw.githubusercontent.com/XENONnT/strax_auxiliary_files/master/to_pe.npy'),
-    pmt_pulse_filter=(
-        0.012, -0.119,
-        2.435, -1.271, 0.357, -0.174, -0., -0.036,
-        -0.028, -0.019, -0.025, -0.013, -0.03, -0.039,
-        -0.005, -0.019, -0.012, -0.015, -0.029, 0.024,
-        -0.007, 0.007, -0.001, 0.005, -0.002, 0.004, -0.002),
-    tail_veto_threshold=int(1e5),
-    save_outside_hits=(3, 3),
-    hit_min_amplitude=straxen.adc_thresholds(),
-)
-=======
->>>>>>> 446c388e
 
 xnt_common_config = dict(
     n_tpc_pmts=straxen.n_tpc_pmts,
@@ -104,7 +78,7 @@
     # Return a new context with only raw_records and led_calibration registered
     return st.new_context(
         replace=True,
-        register=[straxen.DAQReader, straxen.LEDCalibration, straxen.LEDAfterpulses],
+        register=[straxen.DAQReader, straxen.LEDCalibration],
         config=st.config,
         storage=st.storage,
         **st.context_config)
