--- conflicted
+++ resolved
@@ -270,11 +270,8 @@
     right_event_extension=int(1e6),
     elife_conf=straxen.aux_repo + '3548132b55f81a43654dba5141366041e1daaf01/strax_files/elife.npy',
     electron_drift_velocity=("electron_drift_velocity_constant", 1.3325e-4, False),
-<<<<<<< HEAD
     event_info_function='disabled',
-=======
     max_drift_length=96.9,
->>>>>>> 10050aa4
 )
 
 
