from immutabledict import immutabledict
import strax
import straxen


common_opts = dict(
    register_all=[
        straxen.event_processing,
        straxen.double_scatter],
    # Register all peak/pulse processing by hand as 1T does not need to have
    # the high-energy plugins.
    register=[
        straxen.PulseProcessing,
        straxen.Peaklets,
        straxen.PeakletClassification,
        straxen.MergedS2s,
        straxen.Peaks,
        straxen.PeakBasics,
        straxen.PeakProximity],
    check_available=('raw_records', 'peak_basics'),
    store_run_fields=(
        'name', 'number',
        'start', 'end', 'livetime', 'mode'))

xnt_common_config = dict(
    n_tpc_pmts=straxen.n_tpc_pmts,
    n_top_pmts=straxen.n_top_pmts,
    n_mveto_pmts=straxen.n_mveto_pmts,
    n_nveto_pmts=straxen.n_nveto_pmts,
    gain_model=("CMT_model", ("to_pe_model", "ONLINE")),
    gain_model_nv=("CMT_model", ("to_pe_model_nv", "ONLINE")),
    gain_model_mv=("to_pe_constant", "adc_mv"),
    channel_map=immutabledict(
        # (Minimum channel, maximum channel)
        # Channels must be listed in a ascending order!
        tpc=(0, 493),
        he=(500, 752),  # high energy
        aqmon=(790, 807),
        aqmon_nv=(808, 815),  # nveto acquisition monitor
        tpc_blank=(999, 999),
        mv=(1000, 1083),
        aux_mv=(1084, 1087),  # Aux mv channel 2 empty  1 pulser  and 1 GPS
        mv_blank=(1999, 1999),
        nveto=(2000, 2119),
        nveto_blank=(2999, 2999)),
    # Clustering/classification parameters
    s1_max_rise_time=100,
    s2_xy_correction_map=("CMT_model", ('s2_xy_map', "ONLINE"), True),
<<<<<<< HEAD
=======
    elife_file=("elife_model", "ONLINE",True),
    fdc_map=("CMT_model", ('fdc_map', "ONLINE"), True),
>>>>>>> b7a31b17
)

# Plugins in these files have nT plugins, E.g. in pulse&peak(let)
# processing there are plugins for High Energy plugins. Therefore do not
# st.register_all in 1T contexts.
xnt_common_opts = common_opts.copy()
xnt_common_opts['register'] = common_opts['register'] + [
    straxen.PeakPositionsCNN,
    straxen.PeakPositionsMLP,
    straxen.PeakPositionsGCN,
    straxen.PeakPositionsNT,
    straxen.PeakBasicsHighEnergy,
    straxen.PeaksHighEnergy,
    straxen.PeakletsHighEnergy,
    straxen.PeakletClassificationHighEnergy,
    straxen.MergedS2sHighEnergy,
]
xnt_common_opts['register_all'] = common_opts['register_all'] + [
    straxen.nveto_recorder,
    straxen.veto_pulse_processing,
    straxen.veto_hitlets,
    straxen.acqmon_processing,
    straxen.pulse_processing,
    straxen.peaklet_processing,
    straxen.online_monitor,
]

##
# XENONnT
##


def xenonnt_online(output_folder='./strax_data',
                   we_are_the_daq=False,
                   _minimum_run_number=7157,
                   _database_init=True,
                   _forbid_creation_of=None,
                   _rucio_path='/dali/lgrandi/rucio/',
                   _raw_path='/dali/lgrandi/xenonnt/raw',
                   _processed_path='/dali/lgrandi/xenonnt/processed',
                   _add_online_monitor_frontend=False,
                   _context_config_overwrite=None,
                   **kwargs):
    """
    XENONnT online processing and analysis

    :param output_folder: str, Path of the strax.DataDirectory where new
        data can be stored
    :param we_are_the_daq: bool, if we have admin access to upload data
    :param _minimum_run_number: int, lowest number to consider
    :param _database_init: bool, start the database (for testing)
    :param _forbid_creation_of: str/tuple, of datatypes to prevent form
        being written (raw_records* is always forbidden).
    :param _rucio_path: str, path of rucio
    :param _raw_path: str, common path of the raw-data
    :param _processed_path: str. common path of output data
    :param _context_config_overwrite: dict, overwrite config
    :param _add_online_monitor_frontend: bool, should we add the online
        monitor storage frontend.
    :param kwargs: dict, context options
    :return: strax.Context
    """
    context_options = {
        **straxen.contexts.xnt_common_opts,
        **kwargs}

    st = strax.Context(
        config=straxen.contexts.xnt_common_config,
        **context_options)
    st.register([straxen.DAQReader, straxen.LEDCalibration])

    st.storage = [
        straxen.RunDB(
            readonly=not we_are_the_daq,
            minimum_run_number=_minimum_run_number,
            runid_field='number',
            new_data_path=output_folder,
            rucio_path=_rucio_path,
        )] if _database_init else []
    if not we_are_the_daq:
        st.storage += [
            strax.DataDirectory(
                _raw_path,
                readonly=True,
                take_only=straxen.DAQReader.provides),
            strax.DataDirectory(
                _processed_path,
                readonly=True,
            )]
        if output_folder:
            st.storage.append(
                strax.DataDirectory(output_folder))

        st.context_config['forbid_creation_of'] = straxen.daqreader.DAQReader.provides
        if _forbid_creation_of is not None:
            st.context_config['forbid_creation_of'] += strax.to_str_tuple(_forbid_creation_of)
    # Only the online monitor backend for the DAQ
    if _database_init and (_add_online_monitor_frontend or we_are_the_daq):
        st.storage += [straxen.OnlineMonitor(
            readonly=not we_are_the_daq,
            take_only=('veto_intervals',
                       'online_peak_monitor',
                       'event_basics',))]

    # Remap the data if it is before channel swap (because of wrongly cabled
    # signal cable connectors) These are runs older than run 8797. Runs
    # newer than 8796 are not affected. See:
    # https://github.com/XENONnT/straxen/pull/166 and
    # https://xe1t-wiki.lngs.infn.it/doku.php?id=xenon:xenonnt:dsg:daq:sector_swap
    st.set_context_config({'apply_data_function': (straxen.common.remap_old,)})
    if _context_config_overwrite is not None:
        st.set_context_config(_context_config_overwrite)
    return st


def xenonnt_led(**kwargs):
    st = xenonnt_online(**kwargs)
    st.context_config['check_available'] = ('raw_records', 'led_calibration')
    # Return a new context with only raw_records and led_calibration registered
    st = st.new_context(
        replace=True,
        config=st.config,
        storage=st.storage,
        **st.context_config)
    st.register([straxen.DAQReader, straxen.LEDCalibration])
    return st


# This gain model is the average to_pe. For something more fancy use the CMT
def xenonnt_simulation(output_folder='./strax_data'):
    import wfsim
    xnt_common_config['gain_model'] = ('to_pe_constant', 0.01)
    st = strax.Context(
        storage=strax.DataDirectory(output_folder),
        config=dict(detector='XENONnT',
                    fax_config='fax_config_nt_design.json',
                    check_raw_record_overlaps=True,
                    **straxen.contexts.xnt_common_config,
                    ),
        **straxen.contexts.xnt_common_opts)
    st.register(wfsim.RawRecordsFromFaxNT)
    return st


def xenonnt_temporary_five_pmts(**kwargs):
    """Temporary context for selected PMTs"""
    # Start from the online context
    st_online = xenonnt_online(**kwargs)

    temporary_five_pmts_config = {
        'gain_model': ('CMT_model', ("to_pe_model", "xenonnt_temporary_five_pmts")),
        'peak_min_pmts': 2,
        'peaklet_gap_threshold': 300,
    }
    # If there are any config overwrites in the kwargs, us those,
    # otherwise use the config as in the dict above.

    for k in list(temporary_five_pmts_config.keys()):
        if k in kwargs:
            temporary_five_pmts_config[k] = kwargs[k]

    # Copy the online context and change the configuration here
    st = st_online.new_context()
    st.set_config(temporary_five_pmts_config)

    return st


def xenonnt_initial_commissioning(*args, **kwargs):
    raise ValueError(
        'Use xenonnt_online. See' 
        'https://xe1t-wiki.lngs.infn.it/doku.php?id=xenon:xenonnt:analysis:commissioning:straxen_contexts#update_09_nov_20')  # noqa

##
# XENON1T
##


x1t_context_config = {
    **common_opts,
    **dict(
        check_available=('raw_records', 'records', 'peaklets',
                         'events', 'event_info'),
        free_options=('channel_map',),
        store_run_fields=tuple(
            [x for x in common_opts['store_run_fields'] if x != 'mode']
            + ['trigger.events_built', 'reader.ini.name']))}
x1t_context_config.update(
    dict(register=common_opts['register'] +
                  [straxen.PeakPositions1T,
                   straxen.RecordsFromPax,
         ]))

x1t_common_config = dict(
    check_raw_record_overlaps=False,
    allow_sloppy_chunking=True,
    n_tpc_pmts=248,
    n_top_pmts=127,
    channel_map=immutabledict(
        # (Minimum channel, maximum channel)
        tpc=(0, 247),
        diagnostic=(248, 253),
        aqmon=(254, 999)),
    hev_gain_model=('to_pe_per_run',
                    'to_pe.npy'),
    gain_model=('to_pe_per_run',
                'to_pe.npy'),
    pmt_pulse_filter=(
        0.012, -0.119,
        2.435, -1.271, 0.357, -0.174, -0., -0.036,
        -0.028, -0.019, -0.025, -0.013, -0.03, -0.039,
        -0.005, -0.019, -0.012, -0.015, -0.029, 0.024,
        -0.007, 0.007, -0.001, 0.005, -0.002, 0.004, -0.002),
    tail_veto_threshold=int(1e5),
    # Smaller right extension since we applied the filter
    peak_right_extension=30,
    peak_min_pmts=2,
    save_outside_hits=(3, 3),
    hit_min_amplitude='XENON1T_SR1',
    peak_split_gof_threshold=(
        None,  # Reserved
        ((0.5, 1), (3.5, 0.25)),
        ((2, 1), (4.5, 0.4))),
    left_event_extension=int(1e6),
    right_event_extension=int(1e6),
    elife_conf=straxen.aux_repo + '3548132b55f81a43654dba5141366041e1daaf01/strax_files/elife.npy',
)



def demo():
    """Return strax context used in the straxen demo notebook"""
    straxen.download_test_data()

    st = strax.Context(
        storage=[strax.DataDirectory('./strax_data'),
                 strax.DataDirectory('./strax_test_data',
                                     deep_scan=True,
                                     provide_run_metadata=True,
                                     readonly=True)],
        forbid_creation_of=straxen.daqreader.DAQReader.provides,
        config=dict(**x1t_common_config),
        **x1t_context_config)

    # Use configs that are always available
    st.set_config(dict(
        hev_gain_model=('to_pe_per_run', straxen.aux_repo +
                        '3548132b55f81a43654dba5141366041e1daaf01/strax_files/to_pe.npy'),
        gain_model=('to_pe_per_run', straxen.aux_repo +
                    '3548132b55f81a43654dba5141366041e1daaf01/strax_files/to_pe.npy'),
    ))
    return st


def fake_daq():
    """Context for processing fake DAQ data in the current directory"""
    st = strax.Context(
        storage=[strax.DataDirectory('./strax_data'),
                 # Fake DAQ puts run doc JSON in same folder:
                 strax.DataDirectory('./from_fake_daq',
                                     provide_run_metadata=True,
                                     readonly=True)],
        config=dict(daq_input_dir='./from_fake_daq',
                    daq_chunk_duration=int(2e9),
                    daq_compressor='lz4',
                    n_readout_threads=8,
                    daq_overlap_chunk_duration=int(2e8),
                    **x1t_common_config),
        **x1t_context_config)
    st.register(straxen.Fake1TDAQReader)
    return st


def xenon1t_dali(output_folder='./strax_data', build_lowlevel=False, **kwargs):
    context_options = {
        **x1t_context_config,
        **kwargs}

    st = strax.Context(
        storage=[
            strax.DataDirectory(
                '/dali/lgrandi/xenon1t/strax_converted/raw',
                take_only='raw_records',
                provide_run_metadata=True,
                readonly=True),
            strax.DataDirectory(
                '/dali/lgrandi/xenon1t/strax_converted/processed',
                readonly=True),
            strax.DataDirectory(output_folder)],
        config=dict(**x1t_common_config),
        # When asking for runs that don't exist, throw an error rather than
        # starting the pax converter
        forbid_creation_of=(
            straxen.daqreader.DAQReader.provides if build_lowlevel
            else straxen.daqreader.DAQReader.provides + ('records', 'peaklets')),
        **context_options)
    return st


def xenon1t_led(**kwargs):
    st = xenon1t_dali(**kwargs)
    st.context_config['check_available'] = ('raw_records', 'led_calibration')
    # Return a new context with only raw_records and led_calibration registered
    st = st.new_context(
        replace=True,
        config=st.config,
        storage=st.storage,
        **st.context_config)
    st.register([straxen.RecordsFromPax, straxen.LEDCalibration])
    return st


def xenon1t_simulation(output_folder='./strax_data'):
    import wfsim
    st = strax.Context(
        storage=strax.DataDirectory(output_folder),
        config=dict(
            fax_config='fax_config_1t.json',
            detector='XENON1T',
            **straxen.contexts.x1t_common_config),
        **straxen.contexts.common_opts)
    st.register(wfsim.RawRecordsFromFax1T)
    return st<|MERGE_RESOLUTION|>--- conflicted
+++ resolved
@@ -46,11 +46,8 @@
     # Clustering/classification parameters
     s1_max_rise_time=100,
     s2_xy_correction_map=("CMT_model", ('s2_xy_map', "ONLINE"), True),
-<<<<<<< HEAD
-=======
     elife_file=("elife_model", "ONLINE",True),
     fdc_map=("CMT_model", ('fdc_map', "ONLINE"), True),
->>>>>>> b7a31b17
 )
 
 # Plugins in these files have nT plugins, E.g. in pulse&peak(let)
