import os
import warnings
from copy import deepcopy
from typing import Dict, Any, List, Optional
from immutabledict import immutabledict
import socket

from pandas.util._decorators import deprecate_kwarg
import strax
import straxen

from straxen import HAVE_ADMIX

common_opts: Dict[str, Any] = dict(
    register_all=[],
    # Register all peak/pulse processing by hand as 1T does not need to have
    # the high-energy plugins.
    register=[
        straxen.PulseProcessing,
        straxen.Peaklets,
        straxen.PeakletClassification,
        straxen.MergedS2s,
        straxen.Peaks,
        straxen.PeakBasics,
        straxen.PeakProximity,
        straxen.Events,
        straxen.EventBasics,
        straxen.EventPositions,
        straxen.CorrectedAreas,
        straxen.EnergyEstimates,
        straxen.EventInfoDouble,
        straxen.DistinctChannels,
    ],
    check_available=("peak_basics", "event_basics"),
    store_run_fields=("name", "number", "start", "end", "livetime", "mode", "source"),
)

xnt_common_config = dict(
    n_tpc_pmts=straxen.n_tpc_pmts,
    n_top_pmts=straxen.n_top_pmts,
    gain_model="list-to-array://"
               "xedocs://pmt_area_to_pes"
               "?as_list=True"
               "&sort=pmt"
               "&detector=tpc"
               "&run_id=plugin.run_id"
               "&version=ONLINE"
               "&attr=value",
    gain_model_nv="list-to-array://"
                  "xedocs://pmt_area_to_pes"
                  "?as_list=True"
                  "&sort=pmt"
                  "&detector=neutron_veto"
                  "&run_id=plugin.run_id"
                  "&version=ONLINE"
                  "&attr=value",
    gain_model_mv="list-to-array://"
                  "xedocs://pmt_area_to_pes"
                  "?as_list=True"
                  "&sort=pmt"
                  "&detector=muon_veto"
                  "&run_id=plugin.run_id"
                  "&version=ONLINE"
                  "&attr=value",
    channel_map=immutabledict(
        # (Minimum channel, maximum channel)
        # Channels must be listed in a ascending order!
        tpc=(0, 493),
        he=(500, 752),  # high energy
        aqmon=(790, 807),
        aqmon_nv=(808, 815),  # nveto acquisition monitor
        tpc_blank=(999, 999),
        mv=(1000, 1083),
        aux_mv=(1084, 1087),  # Aux mv channel 2 empty  1 pulser and 1 GPS
        mv_blank=(1999, 1999),
        nveto=(2000, 2119),
        nveto_blank=(2999, 2999),
    ),
    # Clustering/classification parameters
    # Event level parameters
<<<<<<< HEAD
    fdc_map='itp_map://'
            'resource://'
            'xedocs://fdc_maps'
            '?algorithm=plugin.default_reconstruction_algorithm'
            '&version=ONLINE'
            '&attr=value'
            '&run_id=plugin.run_id'
            '&fmt=binary'
            '&scale_coordinates=plugin.coordinate_scales',
    z_bias_map='itp_map://'
               'resource://'
               'XnT_z_bias_map_chargeup_20230329.json.gz?'
               'fmt=json.gz'
               '&method=RegularGridInterpolator',
=======
    fdc_map=(
        "itp_map://"
        "resource://"
        "cmt://"
        "format://fdc_map_{alg}"
        "?alg=plugin.default_reconstruction_algorithm"
        "&version=ONLINE"
        "&run_id=plugin.run_id"
        "&fmt=binary"
        "&scale_coordinates=plugin.coordinate_scales"
    ),
    z_bias_map=(
        "itp_map://"
        "resource://"
        "XnT_z_bias_map_chargeup_20230329.json.gz?"
        "fmt=json.gz"
        "&method=RegularGridInterpolator"
    ),
>>>>>>> fb1ae768
)
# these are placeholders to avoid calling cmt with non integer run_ids. Better solution pending.
# s1,s2 and fd corrections are still problematic
xnt_simulation_config = deepcopy(xnt_common_config)
xnt_simulation_config.update(
    gain_model="legacy-to-pe://to_pe_placeholder",
    gain_model_nv="legacy-to-pe://adc_nv",
    gain_model_mv="legacy-to-pe://adc_mv",
    elife=1e6,
)

# Plugins in these files have nT plugins, E.g. in pulse&peak(let)
# processing there are plugins for High Energy plugins. Therefore, do not
# st.register_all in 1T contexts.
xnt_common_opts = common_opts.copy()
xnt_common_opts.update(
    {
        "register": list(common_opts["register"])
        + [
            straxen.PeakletSOMClass,
            straxen.PeaksSOMClassification,
            straxen.EventSOMClassification,
        ],
        "register_all": list(common_opts["register_all"])
        + [
            straxen.plugins,
        ],
        "use_per_run_defaults": False,
    }
)


##
# XENONnT
##


<<<<<<< HEAD
def xenonnt(global_version='global_v11',
            _from_cutax=False, **kwargs):
    """XENONnT context"""
    if not _from_cutax and global_version != 'global_ONLINE':
        warnings.warn('Don\'t load a context directly from straxen, '
                      'use cutax instead!')
        
    st = straxen.contexts.xenonnt_online(global_version=global_version, **kwargs)
=======
def xenonnt(cmt_version="global_ONLINE", xedocs_version=None, _from_cutax=False, **kwargs):
    """XENONnT context."""
    if not _from_cutax and cmt_version != "global_ONLINE":
        warnings.warn("Don't load a context directly from straxen, use cutax instead!")
    st = straxen.contexts.xenonnt_online(**kwargs)
    st.apply_cmt_version(cmt_version)

    if xedocs_version is not None:
        st.apply_xedocs_configs(version=xedocs_version, **kwargs)
>>>>>>> fb1ae768

    return st


def xenonnt_som(cmt_version="global_ONLINE", xedocs_version=None, _from_cutax=False, **kwargs):
    """XENONnT context for the SOM."""

    st = straxen.contexts.xenonnt(
        cmt_version=cmt_version, xedocs_version=xedocs_version, _from_cutax=_from_cutax, **kwargs
    )
    del st._plugin_class_registry["peaklet_classification"]
    st.register(
        (
            straxen.PeakletClassificationSOM,
            straxen.PeaksSOM,
            straxen.PeakBasicsSOM,
            straxen.EventBasicsSOM,
        )
    )

    return st


def find_rucio_local_path(include_rucio_local, _rucio_local_path):
    """Check the hostname to determine which rucio local path to use. Note that access to
    /dali/lgrandi/rucio/ is possible only if you are on dali compute node or login node.

    :param include_rucio_local: add the rucio local storage frontend. This is only needed if one
        wants to do a fuzzy search in the data the runs database is out of sync with rucio
    :param _rucio_local_path: str, path of local RSE of rucio. Only use for testing!

    """
    hostname = socket.gethostname()
    # if you are on dali compute node, do nothing
    if ("dali" in hostname) and ("login" not in hostname):
        _include_rucio_local = include_rucio_local
        __rucio_local_path = _rucio_local_path
    # Assumed the only other option is 'midway' or login nodes,
    # where we have full access to dali and project space.
    # This doesn't make sense outside XENON but we don't care.
    else:
        _include_rucio_local = True
        __rucio_local_path = "/project/lgrandi/rucio/"
        print(
            "You specified _auto_append_rucio_local=True and you are not on dali compute nodes, "
            f"so we will add the following rucio local path: {__rucio_local_path}"
        )

    return _include_rucio_local, __rucio_local_path


<<<<<<< HEAD
@deprecate_kwarg('_minimum_run_number', 'minimum_run_number')
@deprecate_kwarg('_maximum_run_number', 'maximum_run_number')
@deprecate_kwarg('_include_rucio_remote', 'include_rucio_remote')
@deprecate_kwarg('_add_online_monitor_frontend', 'include_online_monitor')
def xenonnt_online(output_folder: str = './strax_data',
                   we_are_the_daq: bool = False,
                   minimum_run_number: int = 7157,
                   maximum_run_number: ty.Optional[int] = None,

                   # Frontends
                   include_rucio_remote: bool = False,
                   include_online_monitor: bool = False,
                   include_rucio_local: bool = False,

                   # Frontend options
                   download_heavy: bool = False,
                   _auto_append_rucio_local: bool = True,
                   _rucio_path: str = '/dali/lgrandi/rucio/',
                   _rucio_local_path: ty.Optional[str] = None,
                   _raw_paths: ty.Optional[str] = ['/dali/lgrandi/xenonnt/raw'],
                   _processed_paths: ty.Optional[ty.List[str]] = ['/dali/lgrandi/xenonnt/processed',
                                                                  '/project2/lgrandi/xenonnt/processed',
                                                                  '/project/lgrandi/xenonnt/processed'],

                   # Testing options
                   _context_config_overwrite: ty.Optional[dict] = None,
                   _database_init: bool = True,
                   _forbid_creation_of: ty.Optional[dict] = None,
                   global_version: str = "global_ONLINE",
                   **kwargs):
    """
    XENONnT online processing and analysis

    :param output_folder: str, Path of the strax.DataDirectory where new
        data can be stored
=======
@deprecate_kwarg("_minimum_run_number", "minimum_run_number")
@deprecate_kwarg("_maximum_run_number", "maximum_run_number")
@deprecate_kwarg("_include_rucio_remote", "include_rucio_remote")
@deprecate_kwarg("_add_online_monitor_frontend", "include_online_monitor")
def xenonnt_online(
    output_folder: str = "./strax_data",
    we_are_the_daq: bool = False,
    minimum_run_number: int = 7157,
    maximum_run_number: Optional[int] = None,
    # Frontends
    include_rucio_remote: bool = False,
    include_online_monitor: bool = False,
    include_rucio_local: bool = False,
    # Frontend options
    download_heavy: bool = False,
    _auto_append_rucio_local: bool = True,
    _rucio_path: str = "/dali/lgrandi/rucio/",
    _rucio_local_path: Optional[str] = None,
    _raw_paths: List[str] = ["/dali/lgrandi/xenonnt/raw"],
    _processed_paths: List[str] = [
        "/dali/lgrandi/xenonnt/processed",
        "/project2/lgrandi/xenonnt/processed",
        "/project/lgrandi/xenonnt/processed",
    ],
    # Testing options
    _context_config_overwrite: Optional[dict] = None,
    _database_init: bool = True,
    _forbid_creation_of: Optional[dict] = None,
    **kwargs,
):
    """XENONnT online processing and analysis.

    :param output_folder: str, Path of the strax.DataDirectory where new data can be stored
>>>>>>> fb1ae768
    :param we_are_the_daq: bool, if we have admin access to upload data
    :param minimum_run_number: int, lowest number to consider
    :param maximum_run_number: Highest number to consider. When None (the default) consider all runs
        that are higher than the minimum_run_number.
    :param include_rucio_remote: add the rucio remote frontend to the context
    :param include_online_monitor: add the online monitor storage frontend
    :param include_rucio_local: add the rucio local storage frontend. This is only needed if one
        wants to do a fuzzy search in the data the runs database is out of sync with rucio
    :param download_heavy: bool, whether or not to allow downloads of heavy data (raw_records*, less
        the aqmon)
    :param _auto_append_rucio_local: bool, whether or not to automatically append the rucio local
        path
    :param _rucio_path: str, path of rucio
    :param _rucio_local_path: str, path of local RSE of rucio. Only use for testing!
    :param _raw_paths: list[str], common path of the raw-data
    :param _processed_paths: list[str]. common paths of output data
    :param _context_config_overwrite: dict, overwrite config
    :param _database_init: bool, start the database (for testing)
    :param _forbid_creation_of: str/tuple, of datatypes to prevent form being written (raw_records*
        is always forbidden).
    :param kwargs: dict, context options
    :return: strax.Context

    """
    context_options = {**straxen.contexts.xnt_common_opts, **kwargs}

    st = strax.Context(config=straxen.contexts.xnt_common_config, **context_options)
    st.register(
        [
            straxen.DAQReader,
            straxen.LEDCalibration,
            straxen.LEDAfterpulseProcessing,
            straxen.nVeto_reflectivity,
        ]
    )

    if _auto_append_rucio_local:
        include_rucio_local, _rucio_local_path = find_rucio_local_path(
            include_rucio_local, _rucio_local_path
        )

    st.storage = (
        [
            straxen.RunDB(
                readonly=not we_are_the_daq,
                minimum_run_number=minimum_run_number,
                maximum_run_number=maximum_run_number,
                runid_field="number",
                new_data_path=output_folder,
                rucio_path=_rucio_path,
            )
        ]
        if _database_init
        else []
    )
    if not we_are_the_daq:
        for _raw_path in _raw_paths:
            st.storage += [
                strax.DataDirectory(_raw_path, readonly=True, take_only=straxen.DAQReader.provides)
            ]
        for _processed_path in _processed_paths:
            st.storage += [strax.DataDirectory(_processed_path, readonly=True)]

        if output_folder:
            st.storage += [
                strax.DataDirectory(
                    output_folder,
                    provide_run_metadata=True,
                )
            ]
        st.context_config["forbid_creation_of"] = straxen.daqreader.DAQReader.provides
        if _forbid_creation_of is not None:
            st.context_config["forbid_creation_of"] += strax.to_str_tuple(_forbid_creation_of)

    # Add the rucio frontend if we are able to
    if include_rucio_remote and HAVE_ADMIX:
        rucio_frontend = straxen.RucioRemoteFrontend(
            staging_dir=os.path.join(output_folder, "rucio"),
            download_heavy=download_heavy,
        )
        st.storage += [rucio_frontend]

    if include_rucio_local:
        rucio_local_frontend = straxen.RucioLocalFrontend(path=_rucio_local_path)
        st.storage += [rucio_local_frontend]

    # Only the online monitor backend for the DAQ
    if _database_init and (include_online_monitor or we_are_the_daq):
        st.storage += [
            straxen.OnlineMonitor(
                readonly=not we_are_the_daq,
                take_only=(
                    "veto_intervals",
                    "online_peak_monitor",
                    "event_basics",
                    "online_monitor_nv",
                    "online_monitor_mv",
                    "individual_peak_monitor",
                ),
            )
        ]

    # Remap the data if it is before channel swap (because of wrongly cabled
    # signal cable connectors) These are runs older than run 8797. Runs
    # newer than 8796 are not affected. See:
    # https://github.com/XENONnT/straxen/pull/166 and
    # https://xe1t-wiki.lngs.infn.it/doku.php?id=xenon:xenonnt:dsg:daq:sector_swap
    st.set_context_config(
        {
            "apply_data_function": (
                straxen.remap_old,
                straxen.check_loading_allowed,
            )
        }
    )
    if _context_config_overwrite is not None:
        warnings.warn(
            f"_context_config_overwrite is deprecated, please pass to context as kwargs",
            DeprecationWarning,
        )
        st.set_context_config(_context_config_overwrite)

    if global_version is not None:
        st.apply_xedocs_configs(version=global_version, **kwargs)

    return st


def xenonnt_led(**kwargs):
    st = xenonnt_online(**kwargs)
    st.set_context_config(
        {
            "check_available": ("raw_records", "led_calibration"),
            "free_options": list(xnt_common_config.keys()),
        }
    )
    # Return a new context with only raw_records and led_calibration registered
    st = st.new_context(replace=True, config=st.config, storage=st.storage, **st.context_config)
    st.register(
        [
            straxen.DAQReader,
            straxen.LEDCalibration,
            straxen.nVETORecorder,
            straxen.nVETOPulseProcessing,
            straxen.nVETOHitlets,
            straxen.nVetoExtTimings,
        ]
    )
    st.set_config({"coincidence_level_recorder_nv": 1})
    return st


##
# XENON1T, see straxen/legacy
##


def demo():
    """Return strax context used in the straxen demo notebook."""
    return straxen.legacy.contexts_1t.demo()


def fake_daq():
    """Context for processing fake DAQ data in the current directory."""
    return straxen.legacy.contexts_1t.fake_daq()


def xenon1t_dali(output_folder="./strax_data", build_lowlevel=False, **kwargs):
    return straxen.legacy.contexts_1t.xenon1t_dali(
        output_folder=output_folder, build_lowlevel=build_lowlevel, **kwargs
    )


def xenon1t_led(**kwargs):
    return straxen.legacy.contexts_1t.xenon1t_led(**kwargs)<|MERGE_RESOLUTION|>--- conflicted
+++ resolved
@@ -78,7 +78,6 @@
     ),
     # Clustering/classification parameters
     # Event level parameters
-<<<<<<< HEAD
     fdc_map='itp_map://'
             'resource://'
             'xedocs://fdc_maps'
@@ -93,26 +92,7 @@
                'XnT_z_bias_map_chargeup_20230329.json.gz?'
                'fmt=json.gz'
                '&method=RegularGridInterpolator',
-=======
-    fdc_map=(
-        "itp_map://"
-        "resource://"
-        "cmt://"
-        "format://fdc_map_{alg}"
-        "?alg=plugin.default_reconstruction_algorithm"
-        "&version=ONLINE"
-        "&run_id=plugin.run_id"
-        "&fmt=binary"
-        "&scale_coordinates=plugin.coordinate_scales"
-    ),
-    z_bias_map=(
-        "itp_map://"
-        "resource://"
-        "XnT_z_bias_map_chargeup_20230329.json.gz?"
-        "fmt=json.gz"
-        "&method=RegularGridInterpolator"
-    ),
->>>>>>> fb1ae768
+
 )
 # these are placeholders to avoid calling cmt with non integer run_ids. Better solution pending.
 # s1,s2 and fd corrections are still problematic
@@ -150,8 +130,7 @@
 ##
 
 
-<<<<<<< HEAD
-def xenonnt(global_version='global_v11',
+def xenonnt(global_version='global_ONLINE',
             _from_cutax=False, **kwargs):
     """XENONnT context"""
     if not _from_cutax and global_version != 'global_ONLINE':
@@ -159,17 +138,6 @@
                       'use cutax instead!')
         
     st = straxen.contexts.xenonnt_online(global_version=global_version, **kwargs)
-=======
-def xenonnt(cmt_version="global_ONLINE", xedocs_version=None, _from_cutax=False, **kwargs):
-    """XENONnT context."""
-    if not _from_cutax and cmt_version != "global_ONLINE":
-        warnings.warn("Don't load a context directly from straxen, use cutax instead!")
-    st = straxen.contexts.xenonnt_online(**kwargs)
-    st.apply_cmt_version(cmt_version)
-
-    if xedocs_version is not None:
-        st.apply_xedocs_configs(version=xedocs_version, **kwargs)
->>>>>>> fb1ae768
 
     return st
 
@@ -221,43 +189,6 @@
     return _include_rucio_local, __rucio_local_path
 
 
-<<<<<<< HEAD
-@deprecate_kwarg('_minimum_run_number', 'minimum_run_number')
-@deprecate_kwarg('_maximum_run_number', 'maximum_run_number')
-@deprecate_kwarg('_include_rucio_remote', 'include_rucio_remote')
-@deprecate_kwarg('_add_online_monitor_frontend', 'include_online_monitor')
-def xenonnt_online(output_folder: str = './strax_data',
-                   we_are_the_daq: bool = False,
-                   minimum_run_number: int = 7157,
-                   maximum_run_number: ty.Optional[int] = None,
-
-                   # Frontends
-                   include_rucio_remote: bool = False,
-                   include_online_monitor: bool = False,
-                   include_rucio_local: bool = False,
-
-                   # Frontend options
-                   download_heavy: bool = False,
-                   _auto_append_rucio_local: bool = True,
-                   _rucio_path: str = '/dali/lgrandi/rucio/',
-                   _rucio_local_path: ty.Optional[str] = None,
-                   _raw_paths: ty.Optional[str] = ['/dali/lgrandi/xenonnt/raw'],
-                   _processed_paths: ty.Optional[ty.List[str]] = ['/dali/lgrandi/xenonnt/processed',
-                                                                  '/project2/lgrandi/xenonnt/processed',
-                                                                  '/project/lgrandi/xenonnt/processed'],
-
-                   # Testing options
-                   _context_config_overwrite: ty.Optional[dict] = None,
-                   _database_init: bool = True,
-                   _forbid_creation_of: ty.Optional[dict] = None,
-                   global_version: str = "global_ONLINE",
-                   **kwargs):
-    """
-    XENONnT online processing and analysis
-
-    :param output_folder: str, Path of the strax.DataDirectory where new
-        data can be stored
-=======
 @deprecate_kwarg("_minimum_run_number", "minimum_run_number")
 @deprecate_kwarg("_maximum_run_number", "maximum_run_number")
 @deprecate_kwarg("_include_rucio_remote", "include_rucio_remote")
@@ -288,10 +219,7 @@
     _forbid_creation_of: Optional[dict] = None,
     **kwargs,
 ):
-    """XENONnT online processing and analysis.
-
-    :param output_folder: str, Path of the strax.DataDirectory where new data can be stored
->>>>>>> fb1ae768
+    """
     :param we_are_the_daq: bool, if we have admin access to upload data
     :param minimum_run_number: int, lowest number to consider
     :param maximum_run_number: Highest number to consider. When None (the default) consider all runs
