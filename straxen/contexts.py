import warnings

from immutabledict import immutabledict
import strax
import straxen


common_opts = dict(
    register_all=[
        straxen.pulse_processing,
        straxen.peaklet_processing,
        straxen.peak_processing,
        straxen.event_processing,
        straxen.double_scatter],
    store_run_fields=(
        'name', 'number',
        'reader.ini.name', 'tags.name',
        'start', 'end', 'livetime',
        'trigger.events_built'),
    check_available=('raw_records', 'records', 'peaklets',
                     'events', 'event_info'))


x1t_common_config = dict(
    check_raw_record_overlaps=False,
    n_tpc_pmts=248,
    channel_map=immutabledict(
        # (Minimum channel, maximum channel)
        tpc=(0, 247),
        diagnostic=(248, 253),
        aqmon=(254, 999)),
    hev_gain_model=('to_pe_per_run',
                    'https://raw.githubusercontent.com/XENONnT/strax_auxiliary_files/master/to_pe.npy'),
    gain_model=('to_pe_per_run',
                'https://raw.githubusercontent.com/XENONnT/strax_auxiliary_files/master/to_pe.npy'),
    pmt_pulse_filter=(
        0.012, -0.119,
        2.435, -1.271, 0.357, -0.174, -0., -0.036,
        -0.028, -0.019, -0.025, -0.013, -0.03, -0.039,
        -0.005, -0.019, -0.012, -0.015, -0.029, 0.024,
        -0.007, 0.007, -0.001, 0.005, -0.002, 0.004, -0.002),
    tail_veto_threshold=int(1e5),
    save_outside_hits=(3, 3),
    hit_min_amplitude=straxen.adc_thresholds(),
)

xnt_common_config = dict(
    n_tpc_pmts=494,
    gain_model=('to_pe_constant',
                0.005),
    channel_map=immutabledict(
         # (Minimum channel, maximum channel)
         tpc=(0, 493),
         he=(500, 752),  # high energy
         aqmon=(790, 807),
         tpc_blank=(999, 999),
         mv=(1000, 1083),
         mv_blank=(1999, 1999),
    )
)


##
# XENONnT
##

def xenonnt_online(output_folder='./strax_data',
                   we_are_the_daq=False,
                   **kwargs):
    """XENONnT online processing and analysis"""
    context_options = {
        **straxen.contexts.common_opts,
        **kwargs}

    st = strax.Context(
        storage=[
            straxen.RunDB(
                readonly=not we_are_the_daq,
                runid_field='number',
                new_data_path=output_folder),
        ],
        config=straxen.contexts.xnt_common_config,
        **context_options)
    st.register([straxen.DAQReader, straxen.LEDCalibration])

    if not we_are_the_daq:
        st.storage += [
            strax.DataDirectory(
                '/dali/lgrandi/xenonnt/raw',
                readonly=True,
                take_only=straxen.DAQReader.provides),
            strax.DataDirectory(
                '/dali/lgrandi/xenonnt/processed',
                readonly=True)]
        if output_folder:
            st.storage.append(
                strax.DataDirectory(output_folder))

        st.context_config['forbid_creation_of'] = 'raw_records'

    st.context_config['check_available'] = ('raw_records',)

    return st


def xenonnt_led(**kwargs):
    st = xenonnt_online(**kwargs)
    st.context_config['check_available'] = ('raw_records', 'led_calibration')
    # Return a new context with only raw_records and led_calibration registered
    return st.new_context(
        replace=True,
        register=[straxen.DAQReader, straxen.LEDCalibration],
        config=st.config,
        storage=st.storage,
        **st.context_config)


def nt_simulation():
    import wfsim
    return strax.Context(
        storage='./strax_data',
        register=wfsim.RawRecordsFromFax,
        config=dict(
            nchunk=1,
            event_rate=1,
            chunk_size=10,
            detector='XENONnT',
            fax_config='https://raw.githubusercontent.com/XENONnT/'
                       'strax_auxiliary_files/master/fax_files/fax_config_nt.json',
            **xnt_common_config),
        **straxen.contexts.common_opts)


##
# XENON1T
##

def demo():
    """Return strax context used in the straxen demo notebook"""
    straxen.download_test_data()
    return strax.Context(
            storage=[strax.DataDirectory('./strax_data'),
                     strax.DataDirectory('./strax_test_data', readonly=True)],
            register=straxen.RecordsFromPax,
            free_options=('channel_map',),
            forbid_creation_of=('raw_records',),
            config=dict(**x1t_common_config),
            **common_opts)


def fake_daq():
    """Context for processing fake DAQ data in the current directory"""
    return strax.Context(
        storage=[strax.DataDirectory('./strax_data',
                                     provide_run_metadata=False),
                 # Fake DAQ puts run doc JSON in same folder:
                 strax.DataDirectory('./from_fake_daq',
                                     readonly=True)],
        config=dict(daq_input_dir='./from_fake_daq',
                    daq_chunk_duration=int(2e9),
                    daq_compressor='lz4',
                    n_readout_threads=8,
                    daq_overlap_chunk_duration=int(2e8),
                    **x1t_common_config),
        register=straxen.Fake1TDAQReader,
        **common_opts)


def xenon1t_dali(output_folder='./strax_data', build_lowlevel=False):
    return strax.Context(
        storage=[
            strax.DataDirectory(
                '/dali/lgrandi/xenon1t/strax_converted/raw',
                take_only='raw_records',
                provide_run_metadata=True,
                deep_scan=False,
                readonly=True),
            strax.DataDirectory(
                '/dali/lgrandi/xenon1t/strax_converted/processed',
                readonly=True,
                provide_run_metadata=False),
            strax.DataDirectory(output_folder,
                                provide_run_metadata=False)],
        register=straxen.RecordsFromPax,
        free_options=('channel_map',),
        config=dict(**x1t_common_config),
        # When asking for runs that don't exist, throw an error rather than
        # starting the pax converter
        forbid_creation_of=(
            ('raw_records',) if build_lowlevel
            else ('raw_records', 'records', 'peaklets')),
        **common_opts)


<<<<<<< HEAD
ap_opts = dict(
    register_all=[
        straxen.afterpulse_processing,],
    store_run_fields=(
        'name', 'number', 'reader.ini.name', 'tags.name',
        'start', 'end', 'livetime'),
    check_available=('raw_records',)
    )

ap_config_1t = dict(n_tpc_pmts = 248,
                    gain_model = ('to_pe_per_run',
                                 'https://raw.githubusercontent.com/XENONnT/strax_auxiliary_files/master/to_pe.npy'),
                    LED_window_left = 140,
                    LED_window_right = 180,
                    hit_threshold = 15,
                    baseline_samples = 40)

def strax_afterpulseanalysis_xenon1t():
    return strax.Context(
        storage=[strax.DataDirectory('/dali/lgrandi/xenon1t/strax_converted/raw',
                                     take_only='raw_records', provide_run_metadata=True,
                                     deep_scan=False, readonly=True),
                 strax.DataDirectory('/dali/lgrandi/hoetzsch/xenonnt/strax_data',
                                     provide_run_metadata=False)],
        allow_multiprocess=True,
        forbid_creation_of=('raw_records',),
        register=straxen.plugins.pax_interface.RecordsFromPax,
        config=ap_config_1t,
        **ap_opts)
=======
def xenon1t_led(**kwargs):
    st = xenon1t_dali(**kwargs)
    st.context_config['check_available'] = ('raw_records', 'led_calibration')
    # Return a new context with only raw_records and led_calibration registered
    return st.new_context(
        replace=True,
        register=[straxen.RecordsFromPax, straxen.LEDCalibration],
        config=st.config,
        storage=st.storage,
        **st.context_config)
>>>>>>> 6dd9c3ce
<|MERGE_RESOLUTION|>--- conflicted
+++ resolved
@@ -192,7 +192,6 @@
         **common_opts)
 
 
-<<<<<<< HEAD
 ap_opts = dict(
     register_all=[
         straxen.afterpulse_processing,],
@@ -222,7 +221,7 @@
         register=straxen.plugins.pax_interface.RecordsFromPax,
         config=ap_config_1t,
         **ap_opts)
-=======
+
 def xenon1t_led(**kwargs):
     st = xenon1t_dali(**kwargs)
     st.context_config['check_available'] = ('raw_records', 'led_calibration')
@@ -232,5 +231,4 @@
         register=[straxen.RecordsFromPax, straxen.LEDCalibration],
         config=st.config,
         storage=st.storage,
-        **st.context_config)
->>>>>>> 6dd9c3ce
+        **st.context_config)