import warnings

from immutabledict import immutabledict
import strax
import straxen

common_opts = dict(
    register_all=[
        straxen.pulse_processing,
        straxen.peaklet_processing,
        straxen.peak_processing,
        straxen.event_processing,
<<<<<<< HEAD
        straxen.double_scatter,
        straxen.nveto_recorder,
        straxen.nveto_pulse_processing],
=======
        straxen.double_scatter],
    check_available=('raw_records', 'peak_basics'),
>>>>>>> 446c388e
    store_run_fields=(
        'name', 'number', 'tags.name',
        'start', 'end', 'livetime', 'mode'))


xnt_common_config = dict(
<<<<<<< HEAD
    n_tpc_pmts=494,
    n_nveto_pmts=120,
    gain_model=('to_pe_constant',
                0.005),
=======
    n_tpc_pmts=straxen.n_tpc_pmts,
    n_top_pmts=straxen.n_top_pmts,
    gain_model=('to_pe_constant', '1300V_20200428'),
>>>>>>> 446c388e
    channel_map=immutabledict(
         # (Minimum channel, maximum channel)
         # Channels must be listed in a ascending order!
         tpc=(0, 493),
         he=(500, 752),  # high energy
         aqmon=(790, 807),
         aqmonnv=(808, 815),  # nveto acquisition monitor
         tpc_blank=(999, 999),
         mv=(1000, 1083),
         mv_blank=(1999, 1999), 
         nveto=(2000, 2119),
         nveto_blank=(2999, 2999),
    )
)

##
# XENONnT
##


def xenonnt_online(output_folder='./strax_data',
                   we_are_the_daq=False,
                   **kwargs):
    """XENONnT online processing and analysis"""
    context_options = {
        **straxen.contexts.common_opts,
        **kwargs}

    st = strax.Context(
        storage=[
            straxen.RunDB(
                readonly=not we_are_the_daq,
                runid_field='number',
                new_data_path=output_folder),
        ],
        config=straxen.contexts.xnt_common_config,
        **context_options)
    st.register([straxen.DAQReader, straxen.LEDCalibration])

    if not we_are_the_daq:
        st.storage += [
            strax.DataDirectory(
                '/dali/lgrandi/xenonnt/raw',
                readonly=True,
                take_only=straxen.DAQReader.provides),
            strax.DataDirectory(
                '/dali/lgrandi/xenonnt/processed',
                readonly=True)]
        if output_folder:
            st.storage.append(
                strax.DataDirectory(output_folder))

        st.context_config['forbid_creation_of'] = 'raw_records'

    return st


def xenonnt_led(**kwargs):
    st = xenonnt_online(**kwargs)
    st.context_config['check_available'] = ('raw_records', 'led_calibration')
    # Return a new context with only raw_records and led_calibration registered
    return st.new_context(
        replace=True,
        register=[straxen.DAQReader, straxen.LEDCalibration],
        config=st.config,
        storage=st.storage,
        **st.context_config)


def nt_simulation():
    import wfsim
    return strax.Context(
        storage='./strax_data',
        register=wfsim.RawRecordsFromFax,
        config=dict(
            nchunk=1,
            event_rate=1,
            chunk_size=10,
            detector='XENONnT',
            fax_config='https://raw.githubusercontent.com/XENONnT/'
                       'strax_auxiliary_files/master/fax_files/fax_config_nt.json',
            **xnt_common_config),
        **straxen.contexts.common_opts)


##
# XENON1T
##

x1t_context_config = {
    **common_opts,
    **dict(
        check_available=('raw_records', 'records', 'peaklets',
                             'events', 'event_info'),
        free_options=('channel_map',),
        store_run_fields=tuple(
            [x for x in common_opts['store_run_fields'] if x != 'mode']
            + ['trigger.events_built', 'reader.ini.name']))}

x1t_common_config = dict(
    check_raw_record_overlaps=False,
    allow_sloppy_chunking=True,
    n_tpc_pmts=248,
    n_top_pmts=127,
    channel_map=immutabledict(
        # (Minimum channel, maximum channel)
        tpc=(0, 247),
        diagnostic=(248, 253),
        aqmon=(254, 999)),
    hev_gain_model=('to_pe_per_run',
                    'https://raw.githubusercontent.com/XENONnT/strax_auxiliary_files/master/to_pe.npy'),
    gain_model=('to_pe_per_run',
                'https://raw.githubusercontent.com/XENONnT/strax_auxiliary_files/master/to_pe.npy'),
    pmt_pulse_filter=(
        0.012, -0.119,
        2.435, -1.271, 0.357, -0.174, -0., -0.036,
        -0.028, -0.019, -0.025, -0.013, -0.03, -0.039,
        -0.005, -0.019, -0.012, -0.015, -0.029, 0.024,
        -0.007, 0.007, -0.001, 0.005, -0.002, 0.004, -0.002),
    tail_veto_threshold=int(1e5),
    # Smaller right extension since we applied the filter
    peak_right_extension=30,
    peak_min_pmts=2,
    save_outside_hits=(3, 3),
    hit_min_amplitude='XENON1T_SR1')


def demo():
    """Return strax context used in the straxen demo notebook"""
    straxen.download_test_data()
    return strax.Context(
            storage=[strax.DataDirectory('./strax_data'),
                     strax.DataDirectory('./strax_test_data',
                                         deep_scan=True,
                                         provide_run_metadata=True,
                                         readonly=True)],
            register=straxen.RecordsFromPax,
            forbid_creation_of=('raw_records',),
            config=dict(**x1t_common_config),
            **x1t_context_config)


def fake_daq():
    """Context for processing fake DAQ data in the current directory"""
    return strax.Context(
        storage=[strax.DataDirectory('./strax_data'),
                 # Fake DAQ puts run doc JSON in same folder:
                 strax.DataDirectory('./from_fake_daq',
                                     provide_run_metadata=True,
                                     readonly=True)],
        config=dict(daq_input_dir='./from_fake_daq',
                    daq_chunk_duration=int(2e9),
                    daq_compressor='lz4',
                    n_readout_threads=8,
                    daq_overlap_chunk_duration=int(2e8),
                    **x1t_common_config),
        register=straxen.Fake1TDAQReader,
        **x1t_context_config)


def xenon1t_dali(output_folder='./strax_data', build_lowlevel=False):
    return strax.Context(
        storage=[
            strax.DataDirectory(
                '/dali/lgrandi/xenon1t/strax_converted/raw',
                take_only='raw_records',
                provide_run_metadata=True,
                readonly=True),
            strax.DataDirectory(
                '/dali/lgrandi/xenon1t/strax_converted/processed',
                readonly=True),
            strax.DataDirectory(output_folder)],
        register=straxen.RecordsFromPax,
        config=dict(**x1t_common_config),
        # When asking for runs that don't exist, throw an error rather than
        # starting the pax converter
        forbid_creation_of=(
            ('raw_records',) if build_lowlevel
            else ('raw_records', 'records', 'peaklets')),
        **x1t_context_config)

def xenon1t_led(**kwargs):
    st = xenon1t_dali(**kwargs)
    st.context_config['check_available'] = ('raw_records', 'led_calibration')
    # Return a new context with only raw_records and led_calibration registered
    return st.new_context(
        replace=True,
        register=[straxen.RecordsFromPax, straxen.LEDCalibration],
        config=st.config,
        storage=st.storage,
        **st.context_config)


def strax_nveto_hdm_test(dynamic_voltage_05V=False, output_folder='./strax_data'):
    nveto_common_opts = dict(
        register_all=[
            straxen.nveto_recorder,
            straxen.nveto_pulse_processing,
            # TPC plugins to avoid unused settings warning
            straxen.pulse_processing,
            straxen.peaklet_processing,
            straxen.peak_processing,
            straxen.event_processing
        ],
        store_run_fields=(
            'name', 'number',
            'reader.ini.name', 'tags.name',
            'start', 'end', 'livetime',
            'trigger.events_built'),
        check_available=('raw_records_prenv',
                         'raw_records_aqmonnv',
                         'raw_records_nv',
                         'lone_raw_records_nv',
                         'lone_raw_record_statistics_nv',
                         'records_nv',
                         'pulse_edges_nv',
                         'pulse_basics_nv'
                         ))

    # HdM test specific configurations;
    hdm_daqreader = dict(digitizer_sampling_resolution=2,
                         n_readout_threads=8,
                         resolving_time_recorder_nv=2,
                         )
    # HdM test specific configurations for 0.5 V dynamic range.
    hdm_0_5V = dict(hit_min_amplitude_nv=60,
                    voltage=0.5)

    if dynamic_voltage_05V:
        config = {**xnt_common_config, **hdm_daqreader, **hdm_0_5V}
    else:
        config = {**xnt_common_config, **hdm_daqreader}
    return strax.Context(
        storage=[
            strax.DataDirectory(
                '/dali/lgrandi/wenz/strax_data/HdMdata_strax_v0_9_0/strax_data',
                provide_run_metadata=False,
                readonly=True),
            strax.DataDirectory(output_folder,
                                provide_run_metadata=False)],
        config=config,
        **nveto_common_opts)<|MERGE_RESOLUTION|>--- conflicted
+++ resolved
@@ -10,30 +10,20 @@
         straxen.peaklet_processing,
         straxen.peak_processing,
         straxen.event_processing,
-<<<<<<< HEAD
         straxen.double_scatter,
         straxen.nveto_recorder,
         straxen.nveto_pulse_processing],
-=======
-        straxen.double_scatter],
     check_available=('raw_records', 'peak_basics'),
->>>>>>> 446c388e
     store_run_fields=(
         'name', 'number', 'tags.name',
         'start', 'end', 'livetime', 'mode'))
 
 
 xnt_common_config = dict(
-<<<<<<< HEAD
-    n_tpc_pmts=494,
     n_nveto_pmts=120,
-    gain_model=('to_pe_constant',
-                0.005),
-=======
     n_tpc_pmts=straxen.n_tpc_pmts,
     n_top_pmts=straxen.n_top_pmts,
     gain_model=('to_pe_constant', '1300V_20200428'),
->>>>>>> 446c388e
     channel_map=immutabledict(
          # (Minimum channel, maximum channel)
          # Channels must be listed in a ascending order!
