--- conflicted
+++ resolved
@@ -2,11 +2,9 @@
 import strax
 import straxen
 from copy import deepcopy
-<<<<<<< HEAD
 import socket
-=======
 from warnings import warn
->>>>>>> 8faa8f0b
+
 
 common_opts = dict(
     register_all=[
