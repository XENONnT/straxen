--- conflicted
+++ resolved
@@ -144,23 +144,7 @@
     return st
 
 
-<<<<<<< HEAD
-def xenonnt_ap(**kwargs):
-    st = xenonnt_online(output_folder = '/dali/lgrandi/hoetzsch/xenonnt/strax_data', **kwargs)
-    st.context_config['check_available'] = ('raw_records',)
-    # Return a new context with only raw_records and afterpulses registered
-    return st.new_context(
-        replace = True,
-        register = [straxen.DAQReader, straxen.LEDAfterpulses],
-        config = st.config,
-        storage = st.storage,
-        **st.context_config)
-
-
-# This gain model is a temporary solution until we have a nice stable one
-=======
 # This gain model is the average to_pe. For something more fancy use the CMT
->>>>>>> adcd71df
 def xenonnt_simulation(output_folder='./strax_data'):
     import wfsim
     xnt_common_config['gain_model'] = ('to_pe_constant', 0.01)
