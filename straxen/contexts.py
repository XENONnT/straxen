--- conflicted
+++ resolved
@@ -142,14 +142,13 @@
     return st
 
 
-<<<<<<< HEAD
-def xenonnt_som(cmt_version="global_ONLINE", xedocs_version=None, _from_cutax=False, **kwargs):
-    """XENONnT context for the SOM."""
-
-    st = straxen.contexts.xenonnt(
-        cmt_version=cmt_version, xedocs_version=xedocs_version, _from_cutax=_from_cutax, **kwargs
-    )
-    del st._plugin_class_registry["peaklet_classification"]
+def xenonnt_som(global_version='global_ONLINE', xedocs_version='global_ONLINE',
+                _from_cutax=False, **kwargs):
+    """XENONnT context for the SOM"""
+
+    st = straxen.contexts.xenonnt(global_version=global_version, xedocs_version=xedocs_version,
+                                  _from_cutax=_from_cutax, **kwargs)
+    del st._plugin_class_registry['peaklet_classification']
     st.register(
         (
             straxen.PeakletClassificationSOM,
@@ -158,16 +157,6 @@
             straxen.EventBasicsSOM,
         )
     )
-=======
-def xenonnt_som(global_version='global_ONLINE', xedocs_version=None,
-                _from_cutax=False, **kwargs):
-    """XENONnT context for the SOM"""
-
-    st = straxen.contexts.xenonnt(global_version=global_version, xedocs_version=xedocs_version,
-                                  _from_cutax=_from_cutax, **kwargs)
-    del st._plugin_class_registry['peaklet_classification']
-    st.register(PeakletClassificationSOM)
->>>>>>> c6a049c4
 
     return st
 
