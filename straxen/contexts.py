--- conflicted
+++ resolved
@@ -43,17 +43,11 @@
         nveto_blank=(2999, 2999)),
     # Clustering/classification parameters
     s1_max_rise_time=100,
-<<<<<<< HEAD
-    s2_xy_correction_map=('s2_xy_map', "ONLINE", True),
-    fdc_map=('fdc_map', "ONLINE", True),
-    s1_xyz_correction_map=("s1_xyz_map", "ONLINE", True),
-=======
     s2_xy_correction_map=("CMT_model", ('s2_xy_map', "ONLINE"), True),
     fdc_map=("CMT_model", ('fdc_map', "ONLINE"), True),
     s1_xyz_correction_map=("CMT_model", ("s1_xyz_map", "ONLINE"), True),
     g1=0.1426,
     g2=11.55,
->>>>>>> a92dcbec
 )
 # these are placeholders to avoid calling cmt with non integer run_ids. Better solution pending.
 # s1,s2 and fd corrections are still problematic
