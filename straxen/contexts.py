--- conflicted
+++ resolved
@@ -86,12 +86,9 @@
                                            straxen.EventInfo,
                                            straxen.PeakShadow,
                                            straxen.EventShadow,
-<<<<<<< HEAD
                                            straxen.EventwBayesClass,
-=======
                                            straxen.PeakAmbience,
                                            straxen.EventAmbience,
->>>>>>> 74e06e60
                                            ],
     'register_all': common_opts['register_all'] + [straxen.nveto_recorder,
                                                    straxen.veto_pulse_processing,
