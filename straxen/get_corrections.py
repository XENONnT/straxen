import numpy as np
import strax
import straxen
from warnings import warn

export, __all__ = strax.exporter()
__all__ += ['FIXED_TO_PE']


@export
def get_to_pe(run_id, gain_model, n_tpc_pmts):
    if not isinstance(gain_model, tuple):
        raise ValueError(f"gain_model must be a tuple")
    if not len(gain_model) == 2:
        raise ValueError(f"gain_model must have two elements: "
                         f"the model type and its specific configuration")
    model_type, model_conf = gain_model

    if model_type == 'disabled':
        # Somebody messed up
        raise RuntimeError("Attempt to use a disabled gain model")
    if model_type == 'CMT_model':
        if not isinstance(model_conf, tuple) or len(model_conf) != 2:
            # Raise a value error if the condition is not met. We should have:
            # ("CMT_model", -> To specify that we want to use the online
            #                  corrections management tool
            #   (
            #   "to_pe_model", -> This is to specify that we want  the gains
            #   "v1", -> The version of the correction 'v1' is the online version
            #   )
            raise ValueError('CMT gain model should be similar to:'
                             '("CMT_model", ("to_pe_model", "v1"). Instead got:'
                             f'{model_conf}')
        is_nt = n_tpc_pmts == straxen.n_tpc_pmts
        corrections = straxen.CorrectionsManagementServices(is_nt=is_nt)
        to_pe = corrections.get_corrections_config(run_id, 'pmt_gains', model_conf)
        return to_pe

    elif model_type == 'to_pe_per_run':
        warn("to_pe_per_run will be replaced by CorrectionsManagementSevices",
             DeprecationWarning, 2)
        # Load a npy file specifying a run_id -> to_pe array
        to_pe_file = model_conf
        x = straxen.get_resource(to_pe_file, fmt='npy')
        run_index = np.where(x['run_id'] == int(run_id))[0]
        if not len(run_index):
            # Gains not known: using placeholders
            run_index = [-1]
        to_pe = x[run_index[0]]['to_pe']

    elif model_type == 'to_pe_constant':
        if model_conf in FIXED_TO_PE:
            return FIXED_TO_PE[model_conf]

        try:
            # Uniform gain, specified as a to_pe factor
            to_pe = np.ones(n_tpc_pmts, dtype=np.float32) * model_conf
        except np.core._exceptions.UFuncTypeError as e:
            raise(str(e) +
                  f'\nTried multiplying by {model_conf}. Insert a number instead.')
    else:
        raise NotImplementedError(f"Gain model type {model_type} not implemented")

    if len(to_pe) != n_tpc_pmts:
       raise ValueError(
            f"Gain model {gain_model} resulted in a to_pe "
            f"of length {len(to_pe)}, but n_tpc_pmts is {n_tpc_pmts}!")
    return to_pe


FIXED_TO_PE = {
    # just some dummy placeholder for nT gains
<<<<<<< HEAD
    'gain_placeholder': np.repeat(0.0085, 494)
=======
    'gain_placeholder': np.repeat(0.0085, straxen.n_tpc_pmts)
>>>>>>> 0c16d7b2
}

@export
def get_elife(run_id, elife_conf):
    if isinstance(elife_conf, tuple) and len(elife_conf) == 3:
        # We want to use corrections management
        is_nt = elife_conf[-1]
        cmt = straxen.CorrectionsManagementServices(is_nt=is_nt)

        e = cmt.get_corrections_config(run_id, 'elife',
                                       elife_conf[:2])

    elif isinstance(elife_conf, str):
        warn("get_elife will be replaced by CorrectionsManagementSevices",
             DeprecationWarning, 2)
        # Let's remove these functions and only rely on the CMT in the future
        x = straxen.get_resource(elife_conf, fmt='npy')
        run_index = np.where(x['run_id'] == int(run_id))[0]
        if not len(run_index):
            # Gains not known: using placeholders
            e = 623e3
        else:
            e = x[run_index[0]]['e_life']
    else:
        raise ValueError(
            'Wrong elife model. Either specify a string (url) or the '
            'Corrections Management Tools format: '
            '(model_type->str, model_config->str, is_nT->bool)'
            '')
    return e<|MERGE_RESOLUTION|>--- conflicted
+++ resolved
@@ -70,11 +70,7 @@
 
 FIXED_TO_PE = {
     # just some dummy placeholder for nT gains
-<<<<<<< HEAD
-    'gain_placeholder': np.repeat(0.0085, 494)
-=======
     'gain_placeholder': np.repeat(0.0085, straxen.n_tpc_pmts)
->>>>>>> 0c16d7b2
 }
 
 @export
