import ast
import configparser
import gzip
import inspect
import io
import json
import os
import os.path as osp
import pickle
import socket
import sys
import tarfile
import urllib.request
import tqdm
import numpy as np
import pandas as pd
from re import match
import numba
from warnings import warn

import utilix
import strax
from straxen import uconfig


export, __all__ = strax.exporter()
__all__ += ['straxen_dir', 'first_sr1_run', 'tpc_r', 'aux_repo',
            'n_tpc_pmts', 'n_top_pmts', 'n_hard_aqmon_start', 'ADC_TO_E']

straxen_dir = os.path.dirname(os.path.abspath(
    inspect.getfile(inspect.currentframe())))

aux_repo = 'https://raw.githubusercontent.com/XENONnT/strax_auxiliary_files/'

tpc_r = 66.4   # Not really radius, but apothem: from MC paper draft 1.0
n_tpc_pmts = 494
n_top_pmts = 253
n_hard_aqmon_start = 800

# Convert from ADC * samples to electrons emitted by PMT
# see pax.dsputils.adc_to_pe for calculation. Saving this number in straxen as
# it's needed in analyses
ADC_TO_E = 17142.81741

# See https://xe1t-wiki.lngs.infn.it/doku.php?id=xenon:xenonnt:dsg:daq:sector_swap
LAST_MISCABLED_RUN = 8796
TSTART_FIRST_CORRECTLY_CABLED_RUN = 1596036001000000000

@export
def pmt_positions(xenon1t=False):
    """Return pandas dataframe with PMT positions
    columns: array (top/bottom), i (PMT number), x, y
    """
    if xenon1t:
        # Get PMT positions from the XENON1T config without PAX
        config = configparser.ConfigParser()
        config.read_string(
            get_resource('https://raw.githubusercontent.com/XENON1T/pax/master/pax/config/XENON1T.ini'))
        pmt_config = ast.literal_eval(config['DEFAULT']['pmts'])
        return pd.DataFrame([
            dict(x=q['position']['x'],
                 y=q['position']['y'],
                 i=q['pmt_position'],
                 array=q.get('array','other'))
            for q in pmt_config[:248]])
    else:
        return get_resource(
            aux_repo + '874de2ffe41147719263183b89d26c9ee562c334/pmt_positions_xenonnt.csv',
            fmt='csv')


# In-memory resource cache
_resource_cache = dict()

# Formats for which the original file is text, not binary
_text_formats = ['text', 'csv', 'json']


# Placeholder for resource management system in the future?
@export
def get_resource(x, fmt='text'):
    """Return contents of file or URL x
    :param fmt: Format to parse contents into

    Do NOT mutate the result you get. Make a copy if you're not sure.
    If you mutate resources it will corrupt the cache, cause terrible bugs in
    unrelated code, tears unnumbered ye shall shed, not even the echo of
    your lamentations shall pass over the mountains, etc.
    """
    if x in _resource_cache:
        # Retrieve from in-memory cache
        return _resource_cache[x]

    if '://' in x:
        # Web resource; look first in on-disk cache
        # to prevent repeated downloads.
        cache_fn = strax.utils.deterministic_hash(x)
        cache_folders = ['./resource_cache',
                         '/tmp/straxen_resource_cache',
                         '/dali/lgrandi/strax/resource_cache']
        for cache_folder in cache_folders:
            try:
                os.makedirs(cache_folder, exist_ok=True)
            except (PermissionError, OSError):
                continue
            cf = osp.join(cache_folder, cache_fn)
            if osp.exists(cf):
                result = get_resource(cf, fmt=fmt)
                break
        else:
            print(f'Did not find {cache_fn} in cache, downloading {x}')
            result = urllib.request.urlopen(x).read()
            is_binary = fmt not in _text_formats
            if not is_binary:
                result = result.decode()

            # Store in as many caches as possible
            m = 'wb' if is_binary else 'w'
            available_cf = None
            for cache_folder in cache_folders:
                if not osp.exists(cache_folder):
                    continue
                cf = osp.join(cache_folder, cache_fn)
                try:
                    with open(cf, mode=m) as f:
                        f.write(result)
                except Exception:
                    pass
                else:
                    available_cf = cf
            if available_cf is None:
                raise RuntimeError(
                    f"Could not store {x} in on-disk cache,"
                    "none of the cache directories are writeable??")

            # Retrieve result from file-cache
            # (so we only need one format-parsing logic)
            result = get_resource(available_cf, fmt=fmt)

    else:
        # File resource
        if fmt in ['npy', 'npy_pickle']:
            result = np.load(x, allow_pickle=fmt == 'npy_pickle')
            if isinstance(result, np.lib.npyio.NpzFile):
                # Slurp the arrays in the file, so the result can be copied,
                # then close the file so its descriptors does not leak.
                result_slurped = {k: v[:] for k, v in result.items()}
                result.close()
                result = result_slurped
        elif fmt == 'pkl':
            with open(x, 'rb') as f:
                result = pickle.load(f)
        elif fmt == 'pkl.gz':
            with gzip.open(x, 'rb') as f:
                result = pickle.load(f)
        elif fmt == 'json.gz':
            with gzip.open(x, 'rb') as f:
                result = json.load(f)
        elif fmt == 'json':
            with open(x, mode='r') as f:
                result = json.load(f)
        elif fmt == 'binary':
            with open(x, mode='rb') as f:
                result = f.read()
        elif fmt == 'text':
            with open(x, mode='r') as f:
                result = f.read()
        elif fmt == 'csv':
            result = pd.read_csv(x)
        else:
            raise ValueError(f"Unsupported format {fmt}!")

    # Store in in-memory cache
    _resource_cache[x] = result

    return result

@export
def get_secret(x):
    """Return secret key x. In order of priority, we search:
      * Environment variable: uppercase version of x
      * xenon_secrets.py (if included with your straxen installation)
      * A standard xenon_secrets.py located on the midway analysis hub
        (if you are running on midway)
    """
<<<<<<< HEAD
    warn("xenon_secrets is deprecated, and will be replaced with utilix configuration file instead. "
         "See https://github.com/XENONnT/utilix")
=======

>>>>>>> 6b88f7de
    env_name = x.upper()
    if env_name in os.environ:
        return os.environ[env_name]

    message = (f"Secret {x} requested, but there is no environment "
               f"variable {env_name}, ")

    # now try using utilix
    # this will be main method in a future release
    if uconfig.has_option('straxen', x):
        return uconfig.get('straxen', x)

    # if that doesn't work, revert to xenon_secrets
    else:
        try:
            from . import xenon_secrets
        except ImportError:
            message += ("nor was there a valid xenon_secrets.py "
                        "included with your straxen installation, ")


            # If on midway, try loading a standard secrets file instead
            if 'rcc' in socket.getfqdn():
                path_to_secrets = '/project2/lgrandi/xenonnt/xenon_secrets.py'
                if os.path.exists(path_to_secrets):
                    sys.path.append(osp.dirname(path_to_secrets))
                    import xenon_secrets
                    sys.path.pop()
                else:
                    raise ValueError(
                        message + ' nor could we load the secrets module from '
                                  f'{path_to_secrets}, even though you seem '
                                  'to be on the midway analysis hub.')

            else:
                raise ValueError(
                    message + 'nor are you on the midway analysis hub.')

        if hasattr(xenon_secrets, x):
            return getattr(xenon_secrets, x)
        raise ValueError(message + " and the secret is not in xenon_secrets.py")

@export
def get_secret(x):
    """Return secret key x. In order of priority, we search:
      * Environment variable: uppercase version of x
      * xenon_secrets.py (if included with your straxen installation)
      * A standard xenon_secrets.py located on the midway analysis hub
        (if you are running on midway)
    """
    warn("xenon_secrets is deprecated, and will be replaced with utilix configuration file instead. "
         "See https://github.com/XENONnT/utilix")
    env_name = x.upper()
    if env_name in os.environ:
        return os.environ[env_name]

    message = (f"Secret {x} requested, but there is no environment "
               f"variable {env_name}, ")

    # now try using utilix
    # this will be main method in a future release
    if uconfig.has_option('straxen', x):
        return uconfig.get('straxen', x)

    # if that doesn't work, revert to xenon_secrets
    else:
        try:
            from . import xenon_secrets
        except ImportError:
            message += ("nor was there a valid xenon_secrets.py "
                        "included with your straxen installation, ")


            # If on midway, try loading a standard secrets file instead
            if 'rcc' in socket.getfqdn():
                path_to_secrets = '/project2/lgrandi/xenonnt/xenon_secrets.py'
                if os.path.exists(path_to_secrets):
                    sys.path.append(osp.dirname(path_to_secrets))
                    import xenon_secrets
                    sys.path.pop()
                else:
                    raise ValueError(
                        message + ' nor could we load the secrets module from '
                                  f'{path_to_secrets}, even though you seem '
                                  'to be on the midway analysis hub.')

            else:
                raise ValueError(
                    message + 'nor are you on the midway analysis hub.')

        if hasattr(xenon_secrets, x):
            return getattr(xenon_secrets, x)
        raise ValueError(message + " and the secret is not in xenon_secrets.py")


@export
def download_test_data():
    """Downloads strax test data to strax_test_data in the current directory"""
    blob = get_resource('https://raw.githubusercontent.com/XENONnT/strax_auxiliary_files/11929e7595e178dd335d59727024847efde530fb/strax_test_data_straxv0.9.tar',
                        fmt='binary')
    f = io.BytesIO(blob)
    tf = tarfile.open(fileobj=f)
    tf.extractall()


@export
def get_livetime_sec(context, run_id, things=None):
    """Get the livetime of a run in seconds. If it is not in the run metadata,
    estimate it from the data-level metadata of the data things.
    """
    try:
        md = context.run_metadata(run_id,
                                  projection=('start', 'end', 'livetime'))
    except strax.RunMetadataNotAvailable:
        if things is None:
            raise
        return (strax.endtime(things[-1]) - things[0]['time']) / 1e9
    else:
        if 'livetime' in md:
            return md['livetime']
        else:
            return (md['end'] - md['start']).total_seconds()

@export
def remap_channels(data, verbose=True, safe_copy=False, _tqdm=False, ):
    """
    There were some errors in the channel mapping of old data as described in
        https://xe1t-wiki.lngs.infn.it/doku.php?id=xenon:xenonnt:dsg:daq:sector_swap
        using this function, we can convert old data to reflect the right channel map
        while loading the data. We convert both the field 'channel' as well as anything
        that is an array of the same length of the number of channels.

    :param data: numpy array of pandas dataframe

    :param verbose: print messages while converting data

    :param safe_copy: if True make a copy of the data prior to performing manipulations.
        Will prevent overwrites of the internal references but does require more memory.
    
    :param _tqdm: bool (try to) add a tqdm wrapper to show the progress

    :return: Correctly mapped data
    """
    # This map shows which channels were recabled. We now have to do the same in software
    # for old runs.
    remap = get_resource(
        aux_repo + '/ecb6da7bd4deb98cd0a4e83b3da81c1e67505b16/remapped_channels_since_20200729_17.20UTC.csv',
        fmt='csv')

    def wr_tqdm(x):
        """Wrap input x with tqdm"""
        if _tqdm:
            try:
                return tqdm.tqdm_notebook(x)
            except (AttributeError, ModuleNotFoundError, ImportError):
                # ok, sorry lets not wrap but return x
                pass
        return x

    def convert_channel(_data, replace=('channel', 'max_pmt')):
        """
        Given an array, replace the 'channel' entry if we had to remap it according to the
            map of channels to be remapped

        :param _data: data whereof the replace entries should be changed according to the
            remapping of channels

        :param replace: entries (keys/numpy-dtypes) that should be changed in the data

        :return: remapped data where each of the replace entries has been replaced
        """
        data_keys = get_dtypes(_data)

        # loop over the things to replace
        for _rep in replace:
            if _rep not in data_keys:
                # Apparently this data doesn't have the entry we want to replace
                continue
            # Make a buffer we can overwrite and replace with an remapped array
            buff = np.array(_data[_rep])
            buff = _swap_values_in_array(np.array(_data[_rep]),
                                         buff,
                                         np.array(remap['PMT_new'].values),
                                         np.array(remap['PMT_old'].values))
            _data[_rep] = buff
            if verbose:
                print(f'convert_channel::\tchanged {_rep}')
        # Not needed for np.array as the internal memory already reflects it but it is
        # needed for pd.DataFrames.
        return _data

    def remap_single_entry(_data, _array_entry):
        """
        Remap the data of a array field (_entry) in the data. For example, remap
            saturated_channel (which is of length n_pmts) where the entries of the PMT_old
            will be replaced by the entries of PMT_new and vise versa.

        :param _data: reshuffle the _data according to for _entry according to the map of
            channels to be remapped

        :param _array_entry: key or dtype of the data. NB: should be array whereof the length
            equals the number of PMTs!

        :return: correctly mapped data
        """
        _k = get_dtypes(_data)
        if _array_entry not in _k:
            raise ValueError(f'remap_single_entry::\tcannot remap {_array_entry} in data '
                             f'with fields {_k}.')
        buff = np.array(_data[_array_entry])
        for _, _row in remap.iterrows():
            pmt_new, pmt_old = _row['PMT_new'], _row['PMT_old']
            buff[:, pmt_new] = _data[_array_entry][:, pmt_old]
        _data[_array_entry] = buff
        # Not needed for np.array but for pd.DataFrames
        return _data

    def convert_channel_like(channel_data, n_chs=n_tpc_pmts):
        """
        Look for entries in the data of n_chs length. If found, assume it should be
            remapped according to the map

        :param channel_data: data to be converted according to the map of channels to be
            remapped. This data is checked for any entries (dtype names) that have a
            length equal to the n_chs and if so, is remapped accordingly

        :param n_chs: the number of channels

        :return: correctly mapped data
        """

        if not len(channel_data):
            return channel_data
        # Create a buffer to overright
        buffer = channel_data.copy()
        for k in wr_tqdm(get_dtypes(channel_data)):
            if np.iterable(channel_data[k][0]) and len(channel_data[k][0]) == n_chs:
                if verbose:
                    print(f'convert_channel_like::\tupdate {k}')
                buffer = remap_single_entry(buffer, k)
        return buffer

    # Take the last two samples as otherwise the pd.DataFrame gives an unexpected output.
    # I would have preferred st.estimate_run_start(f'00{last_miscabled_run}')) but st is
    # not per se initialized.
    if np.any(data['time'][-2:] > TSTART_FIRST_CORRECTLY_CABLED_RUN):
        raise ValueError(f'Do not remap the data after run 00{LAST_MISCABLED_RUN}')

    if safe_copy:
        # Make sure we make a new entry as otherwise some internal buffer of numpy arrays
        # may yield puzzling results as internal buffers may also reflect the change.
        _dat = data.copy()
        del data
    else:
        # Just continue with data
        _dat = data

    # Do the conversion(s)
    _dat = convert_channel(_dat)
    if not isinstance(_dat, pd.DataFrame):
        # pd.DataFrames are flat arrays and thus cannot have channel_like arrays in them
        _dat = convert_channel_like(_dat)

    return _dat


def remap_old(data, targets, works_on_target=''):
    """
    If the data is of before the time sectors were re-cabled, apply a software remap
        otherwise just return the data is it is.
    :param data: numpy array of data with at least the field time. It is assumed the data
        is sorted by time
    :param targets: targets in the st.get_array to get
    :param works_on_target: regex match string to match any of the targets. By default set
        to '' such that any target in the targets would be remapped (which is what we want
        as channels are present in most data types). If one only wants records (no
        raw-records) and peaks* use e.g. works_on_target = 'records|peaks'.
    """

    if np.any(data['time'][:2] >= TSTART_FIRST_CORRECTLY_CABLED_RUN):
        # We leave the 'new' data be
        pass
    elif not np.any([match(works_on_target, t) for t in strax.to_str_tuple(targets)]):
        # None of the targets are such that we want to remap
        pass
    elif len(data):
        # select the old data and do the remapping for this
        warn("Correcting data of runs with mis-cabled PMTs. \nSee: https://"
             "xe1t-wiki.lngs.infn.it/doku.php?id=xenon:xenonnt:dsg:daq:sector_swap. "
             "Don't use '' selection_str='channel == xx' '' (github.com/XENONnT/straxen/issues/239)")
        mask = data['time'] < TSTART_FIRST_CORRECTLY_CABLED_RUN
        data[mask] = remap_channels(data[mask])
    return data


@export
def get_dtypes(_data):
    """
    Return keys/dtype names of pd.DataFrame or numpy array

    :param _data: data to get the keys/dtype names

    :return: keys/dtype names
    """
    if isinstance(_data, np.ndarray):
        _k = _data.dtype.names
    elif isinstance(_data, pd.DataFrame):
        _k = _data.keys()
    return _k


@numba.jit(nopython=True, nogil=True, cache=True)
def _swap_values_in_array(data_arr, buffer, items, replacements):
    """
    Fill buffer for item[k] -> replacements[k]
    :param data_arr: numpy array of data
    :param buffer: copy of data_arr where the replacements of items will be saved
    :param items: array of len x containing values that are in data_arr and need to be
        replaced with the corresponding item in replacements
    :param replacements: array of len x containing the values that should replace the
        corresponding item in items
    :return: the buffer reflecting the changes
    """
    for i, val in enumerate(data_arr):
        for k, it in enumerate(items):
            if val == it:
                buffer[i] = replacements[k]
                break
    return buffer

##
# Old XENON1T Stuff
##


first_sr1_run = 170118_1327


@export
def pax_file(x):
    """Return URL to file hosted in the pax repository master branch"""
    return 'https://raw.githubusercontent.com/XENON1T/pax/master/pax/data/' + x<|MERGE_RESOLUTION|>--- conflicted
+++ resolved
@@ -183,12 +183,8 @@
       * A standard xenon_secrets.py located on the midway analysis hub
         (if you are running on midway)
     """
-<<<<<<< HEAD
     warn("xenon_secrets is deprecated, and will be replaced with utilix configuration file instead. "
          "See https://github.com/XENONnT/utilix")
-=======
-
->>>>>>> 6b88f7de
     env_name = x.upper()
     if env_name in os.environ:
         return os.environ[env_name]
