--- conflicted
+++ resolved
@@ -2,8 +2,5 @@
 from . import records_matrix
 from . import waveform_plot
 from . import holoviews_waveform_display
-<<<<<<< HEAD
 from . import bokeh_waveform_plot
-=======
-from . import event_display
->>>>>>> a6c1c789
+from . import event_display