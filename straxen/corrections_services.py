--- conflicted
+++ resolved
@@ -4,18 +4,13 @@
 import numpy as np
 from functools import lru_cache
 import strax
-<<<<<<< HEAD
-import straxen
-from straxen import uconfig
-import os
-
-=======
 try:
     import utilix
 except (RuntimeError, FileNotFoundError):
     # We might be on a travis job
     pass
->>>>>>> d78d09ed
+import straxen
+import os
 export, __all__ = strax.exporter()
 
 
