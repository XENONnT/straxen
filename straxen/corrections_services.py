--- conflicted
+++ resolved
@@ -331,12 +331,14 @@
 
 args_idx = lambda x: x.rfind('?') if '?' in x else None
 
+
 def replace_version(url, version):
     kwargs = {k:v[0] for k,v in parse_qs(urlparse(url).query).items()}
     kwargs['version'] = version
     args = [f"{k}={v}" for k,v in kwargs.items()]
     args_str = "&".join(args)
     return f'{url[:args_idx(url)]}?{args_str}'
+
 
 @strax.Context.add_method
 def apply_cmt_version(context: strax.Context, cmt_global_version: str):
@@ -361,25 +363,6 @@
     # we want this error to occur in order to keep fixed global versions
     cmt_config = dict()
     failed_keys = []
-<<<<<<< HEAD
-    for option, value in cmt_options.items():
-        # check if its a tuple CMT config
-        if isinstance(value, tuple):
-            try:
-                # might need to modify correction name to include position reconstruction algo
-                correction_name = value[0]
-                if correction_name in posrec_corrections_basenames:
-                    correction_name += f"_{posrec_algo}"
-                new_tup = (value[0], local_versions[correction_name], value[2])
-            except KeyError:
-                failed_keys.append(option)
-                continue
-            cmt_config[option] = new_tup
-        # now check if it's an URLConfig CMT config
-        elif isinstance(value, str):
-            # there are likely some assumptions here
-            correction_name = value.split('cmt://')[1].split('?')[0]
-=======
     for option, tup in cmt_options.items():
         try:
             # might need to modify correction name to include position reconstruction algo
@@ -397,7 +380,7 @@
             failed_keys.append(option)
             continue
         cmt_config[option] = new_tup
->>>>>>> 300050c0
+
     if len(failed_keys):
         failed_keys = ', '.join(failed_keys)
         raise CMTVersionError(f"CMT version {cmt_global_version} is not compatible with this straxen version! "
