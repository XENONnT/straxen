--- conflicted
+++ resolved
@@ -27,13 +27,8 @@
 
 
 @URLConfig.register("resource")
-<<<<<<< HEAD
-def get_resource(name: str, fmt: str = "text", **kwargs):
+def get_resource(name: str, fmt: str = "text", readable: bool = False, **kwargs):
     """Fetch a straxen resource, allow a direct download using <fmt='abs_path'> otherwise kwargs are
-=======
-def get_resource(name: str, fmt: str = "text", readable: bool = False, **kwargs):
-    """Fetch a straxen resource Allow a direct download using <fmt='abs_path'> otherwise kwargs are
->>>>>>> 4519fa71
     passed directly to straxen.get_resource."""
     if fmt == "abs_path":
         downloader = utilix.mongo_storage.MongoDownloader()
