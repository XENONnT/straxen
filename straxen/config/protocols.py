--- conflicted
+++ resolved
@@ -299,8 +299,6 @@
         serialized_jax_object = file_obj.read()
     # Deserialize the JAX object and return its callable function
     return export.deserialize(serialized_jax_object).call
-<<<<<<< HEAD
-=======
 
 
 @URLConfig.register("runstart")
@@ -319,4 +317,3 @@
     start_time_unix = start_time.replace(tzinfo=pytz.utc).timestamp()
     start_time_unix = np.int64(start_time_unix) * straxen.units.s
     return start_time_unix
->>>>>>> 0c448899
