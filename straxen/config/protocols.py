from .url_config import URLConfig

import os
import json
import pytz
import typing
import strax
import fsspec
import straxen
import tarfile
import tempfile
from typing import Container, Iterable

import numpy as np

from immutabledict import immutabledict

from utilix import xent_collection
import utilix
from scipy.interpolate import interp1d


def get_item_or_attr(obj, key, default=None):
    if isinstance(obj, dict):
        return obj.get(key, default)
    return getattr(obj, key, default)


@URLConfig.register("resource")
def get_resource(name: str, fmt: str = "text", readable: bool = False, **kwargs):
<<<<<<< HEAD
    """Fetch a straxen resource Allow a direct download using <fmt='abs_path'> otherwise kwargs are
=======
    """Fetch a straxen resource, allow a direct download using <fmt='abs_path'> otherwise kwargs are
>>>>>>> f2387296
    passed directly to straxen.get_resource."""
    if fmt == "abs_path":
        downloader = utilix.mongo_storage.MongoDownloader()
        return downloader.download_single(name, human_readable_file_name=readable)
    return straxen.get_resource(name, fmt=fmt)


@URLConfig.register("fsspec")
def read_file(path: str, **kwargs):
    """Support fetching files from arbitrary filesystems."""
    with fsspec.open(path, **kwargs) as f:
        content = f.read()
    return content


@URLConfig.register("json")
def read_json(content: str, **kwargs):
    """Load json string as a python object."""
    return json.loads(content)


@URLConfig.register("take")
def get_key(container: Container, take=None, **kwargs):
    """Return a single element of a container."""
    if not isinstance(container, dict):
        raise ValueError(f"Container is not a dict but a {type(container)}")
    if take is None:
        return container
    if not isinstance(take, list):
        take = [take]

    # support for multiple keys for
    # nested objects
    for t in take:
        container = container[t]  # type: ignore

    return container


@URLConfig.register("format")
def format_arg(arg: str, **kwargs):
    """Apply pythons builtin format function to a string."""
    return arg.format(**kwargs)


@URLConfig.register("itp_map")
def load_map(some_map, method="WeightedNearestNeighbors", scale_coordinates=None, **kwargs):
    """Make an InterpolatingMap."""
    itp_map = straxen.InterpolatingMap(some_map, method=method, **kwargs)
    if scale_coordinates is not None:
        itp_map.scale_coordinates(scale_coordinates)
    return itp_map


@URLConfig.register("bodega")
def load_value(name: str, bodega_version=None):
    """Load a number from BODEGA file."""
    if bodega_version is None:
        raise ValueError("Provide version see e.g. tests/test_url_config.py")
    nt_numbers = straxen.get_resource("XENONnT_numbers.json", fmt="json")
    return nt_numbers[name][bodega_version]["value"]


@URLConfig.register("tf")
def open_tf_neural_net(model_path: str, custom_objects=None, **kwargs):
    """Open a tensorflow file and return a keras model."""
    # Nested import to reduce loading time of import straxen and it not
    # base requirement
    import tensorflow as tf

    if not os.path.exists(model_path):
        raise FileNotFoundError(f"No file at {model_path}")

    with tempfile.TemporaryDirectory() as tmpdirname:
        tar = tarfile.open(model_path, mode="r:gz")
        tar.extractall(path=tmpdirname)
        return tf.keras.models.load_model(tmpdirname, custom_objects=custom_objects)


@URLConfig.register("keras3")
def open_keras_neural_net(model_path: str, custom_objects=None, **kwargs):
    """Load a Keras model from a Keras file."""
    # Nested import to reduce loading time of import straxen and it not
    # base requirement
    import tensorflow as tf

    if not os.path.exists(model_path):
        raise FileNotFoundError(f"No file at {model_path}")

    return tf.keras.models.load_model(model_path, custom_objects=custom_objects)


@URLConfig.register("itp_dict")
def get_itp_dict(
    loaded_json, run_id=None, time_key="time", itp_keys="correction", **kwargs
) -> typing.Union[np.ndarray, typing.Dict[str, np.ndarray]]:
    """Interpolate a dictionary at the start time that is queried from a run-id.

    :param loaded_json: a dictionary with a time-series
    :param run_id: run_id
    :param time_key: key that gives the timestamps
    :param itp_keys: which keys from the dict to read. Should be comma (',') separated!
    :return: Interpolated values of dict at the start time, either returned as an np.ndarray (single
        value) or as a dict (multiple itp_dict_keys)

    """
    keys = strax.to_str_tuple(itp_keys.split(","))
    for key in list(keys) + [time_key]:
        if key not in loaded_json:
            raise KeyError(
                f"The json does contain the key '{key}'. Try one of: {loaded_json.keys()}"
            )

    times = loaded_json[time_key]

    # get start time of this run. Need to make tz-aware
    start = xent_collection().find_one({"number": int(run_id)}, {"start": 1})["start"]
    start = pytz.utc.localize(start).timestamp() * 1e9

    try:
        if len(strax.to_str_tuple(keys)) > 1:
            return {
                key: interp1d(times, loaded_json[key], bounds_error=True)(start) for key in keys
            }

        else:
            interp = interp1d(times, loaded_json[keys[0]], bounds_error=True)
            return interp(start)
    except ValueError as e:
        raise ValueError(f"Correction is not defined for run {run_id}") from e


@URLConfig.register("rekey_dict")
def rekey_dict(d, replace_keys="", with_keys=""):
    """Replace the keys of a dictionary.

    :param d: dictionary that will have its keys renamed
    :param replace_keys: comma-separated string of keys that will be replaced
    :param with_keys: comma-separated string of keys that will replace the replace_keys
    :return: dictionary with renamed keys

    """
    new_dict = d.copy()
    replace_keys = strax.to_str_tuple(replace_keys.split(","))
    with_keys = strax.to_str_tuple(with_keys.split(","))
    if len(replace_keys) != len(with_keys):
        raise RuntimeError("replace_keys and with_keys must have the same length")
    for old_key, new_key in zip(replace_keys, with_keys):
        new_dict[new_key] = new_dict.pop(old_key)
    return new_dict


@URLConfig.register("objects-to-dict")
def objects_to_dict(objects: list, key_attr=None, value_attr="value", immutable=False):
    """Converts a list of objects/dicts to a single dictionary by taking the key and value from each
    of the objects/dicts. If key_attr is not provided, the list index is used as the key.

    :param objects: list of objects/dicts that will be converted to a dictionary
    :param key_attr: key/attribute of the objects that will be used as key in the dictionary
    :param value_attr: key/attribute of the objects that will be used as value in the dictionary

    """
    if not isinstance(objects, Iterable):
        raise TypeError(
            f"The objects-to-dict protocol expects an iterable "
            f"of objects but received {type(objects)} instead."
        )
    result = {}
    for i, obj in enumerate(objects):
        key = i if key_attr is None else get_item_or_attr(obj, key_attr)
        result[key] = get_item_or_attr(obj, value_attr)

    if immutable:
        result = immutabledict(result)

    return result


@URLConfig.register("list-to-array")
def objects_to_array(objects: list):
    """Converts a list of objects/dicts to a numpy array.

    :param objects: Any list of objects

    """

    if not isinstance(objects, Iterable):
        raise TypeError(
            f"The list-to-array protocol expects an "
            f"iterable but recieved a {type(objects)} instead"
        )

    return np.array(objects)


@URLConfig.register("run_doc")
def read_rundoc(path, run_id=None, default=None):
    """Read a path from the json rundoc metadata.

    :param path: keys of json rundoc metada.
        e.g. `comments` for reading comments for a specific run

    """
    if run_id is None:
        raise ValueError("rundoc protocol: missing run_id.")
    runs = xent_collection()
    rundoc = runs.find_one({"number": int(run_id)}, {"_id": 0, path: 1})
    if rundoc is None:
        raise ValueError(f"No rundoc found for run {run_id}")

    for part in path.split("."):
        if isinstance(rundoc, list) and part.isdigit() and len(rundoc) > int(part):
            rundoc = rundoc[int(part)]
        elif isinstance(rundoc, dict) and part in rundoc:
            rundoc = rundoc[part]
        elif default is not None:
            return default
        else:
            raise ValueError(f"No path {path} found in rundoc for run {run_id}")
    return rundoc


@URLConfig.register("pad-array")
def get_paded_array(arr: np.ndarray, pad_value=0, pad_left=0, pad_right=0):
    """Pad the array with pad_value on the left and right side."""
    return np.pad(arr, (pad_left, pad_right), constant_values=pad_value)


@URLConfig.register("jax")
def open_jax_model(model_path: str, **kwargs):
    """Open and deserialize a JAX model from a tar file.

    This function is registered with straxen's URLConfig under the 'jax' key.
    It opens a tar file containing serialized JAX models, extracts the requested
    model based on the provided parameters, and returns the deserialized model.

    Args:
        model_path (str): Path to the tar file containing the JAX models.
        **kwargs: Additional keyword arguments.
            Required:
                n_poly (int): Number of polynomials used in the model.
                sig (float): Sigma value used in the model.

    Returns:
        callable: The deserialized JAX model as a callable function.

    Raises:
        FileNotFoundError: If the specified model_path does not exist.
        ValueError: If the requested model is not found in the tar file.

    Note:
        This function uses a nested import of 'jax.export' to reduce the loading
        time of importing straxen, as JAX is not a base requirement.

    """
    # Nested import to reduce loading time of import straxen as it's not
    # a base requirement
    from jax import export

    # Check if the model file exists
    if not os.path.exists(model_path):
        raise FileNotFoundError(f"No file at {model_path}")

    # Extract required parameters from kwargs
    n_poly = kwargs["n_poly"]
    sig = kwargs["sig"]

    # Open the tar file and extract the requested model
    with tarfile.open(model_path, "r") as f:
        names = f.getnames()

        # Construct the filename based on n_poly and sig
        filename = f"{int(n_poly):02d}_{float(sig) * 1000:3.0f}"

        # Check if the requested model exists in the tar file
        if filename not in names:
            raise ValueError("Requested model not in tarfile!")

        # Extract and read the serialized JAX object
        file_obj = f.extractfile(filename)
        assert file_obj is not None
        serialized_jax_object = file_obj.read()
    # Deserialize the JAX object and return its callable function
    return export.deserialize(serialized_jax_object).call


@URLConfig.register("runstart")
def get_run_start(run_id):
    """Protocol which returns start time of a given run as unix time in ns."""
    import pytz

    rundb = utilix.xent_collection()
    doc = rundb.find_one(
        {"number": int(run_id)},
        projection={
            "start": 1,
        },
    )
    start_time = doc["start"]
    start_time_unix = start_time.replace(tzinfo=pytz.utc).timestamp()
    start_time_unix = np.int64(start_time_unix) * straxen.units.s
    return start_time_unix<|MERGE_RESOLUTION|>--- conflicted
+++ resolved
@@ -28,11 +28,7 @@
 
 @URLConfig.register("resource")
 def get_resource(name: str, fmt: str = "text", readable: bool = False, **kwargs):
-<<<<<<< HEAD
-    """Fetch a straxen resource Allow a direct download using <fmt='abs_path'> otherwise kwargs are
-=======
     """Fetch a straxen resource, allow a direct download using <fmt='abs_path'> otherwise kwargs are
->>>>>>> f2387296
     passed directly to straxen.get_resource."""
     if fmt == "abs_path":
         downloader = utilix.mongo_storage.MongoDownloader()
