import strax

import numpy as np

from straxen.common import pax_file, get_resource, first_sr1_run, aux_repo
from straxen.get_corrections import get_elife
from straxen.itp_map import InterpolatingMap
export, __all__ = strax.exporter()


@export
@strax.takes_config(
    strax.Option('trigger_min_area', default=100,
                 help='Peaks must have more area (PE) than this to '
                      'cause events'),
    strax.Option('trigger_max_competing', default=7,
                 help='Peaks must have FEWER nearby larger or slightly smaller'
                      ' peaks to cause events'),
    strax.Option('left_event_extension', default=int(2.7e6),
                 help='Extend events this many ns to the left from each '
                      'triggering peak'),
    strax.Option('right_event_extension', default=int(0.5e6),
                 help='Extend events this many ns to the right from each '
                      'triggering peak'),
)
class Events(strax.OverlapWindowPlugin):
    """
    Plugin which defines an "event" in our TPC.

    An event is defined by peak(s) in fixed range of time around a peak
    which satisfies certain conditions:
        1. The triggering peak must have a certain area.
        2. The triggering peak must have less than
        "trigger_max_competing" peaks. (A competing peak must have a
        certain area fraction of the triggering peak and must be in a
        window close to the main peak)

    Note:
        The time range which defines an event gets chopped at the chunk
        boundaries. This happens at invalid boundaries of the
    """
    depends_on = ['peak_basics', 'peak_proximity']
    data_kind = 'events'
    dtype = [
        ('event_number', np.int64, 'Event number in this dataset'),
        ('time', np.int64, 'Event start time in ns since the unix epoch'),
        ('endtime', np.int64, 'Event end time in ns since the unix epoch')]
    events_seen = 0

    def get_window_size(self):
        # Take a large window for safety, events can have long tails
        return 10 * (self.config['left_event_extension']
                     + self.config['right_event_extension'])

    def compute(self, peaks, start, end):
        le = self.config['left_event_extension']
        re = self.config['right_event_extension']

        triggers = peaks[
            (peaks['area'] > self.config['trigger_min_area'])
            & (peaks['n_competing'] <= self.config['trigger_max_competing'])]

        # Join nearby triggers
        t0, t1 = strax.find_peak_groups(
            triggers,
            gap_threshold=le + re + 1,
            left_extension=le,
            right_extension=re)

        # Don't extend beyond the chunk boundaries
        # This will often happen for events near the invalid boundary of the
        # overlap processing (which should be thrown away)
        t0 = np.clip(t0, start, end)
        t1 = np.clip(t1, start, end)

        result = np.zeros(len(t0), self.dtype)
        result['time'] = t0
        result['endtime'] = t1
        result['event_number'] = np.arange(len(result)) + self.events_seen

        if not result.size > 0:
            print("Found chunk without events?!")

        self.events_seen += len(result)

        return result
        # TODO: someday investigate if/why loopplugin doesn't give
        # anything if events do not contain peaks..
        # Likely this has been resolved in 6a2cc6c


@export
@strax.takes_config(
    strax.Option(
        name='allow_posts2_s1s', default=False,
        help="Allow S1s past the main S2 to become the main S1 and S2"),
    strax.Option(
        name='force_main_before_alt', default=False,
        help="Make the alternate S1 (and likewise S2) the main S1 if "
             "occurs before the main S1.")
)
class EventBasics(strax.LoopPlugin):
    """
    Computes the basic properties of the main/alternative S1/S2 within
    an event.

    The main S2 and alternative S2 are given by the largest two S2-Peaks
    within the event. By default this is also true for S1.
    """
    __version__ = '0.5.6'

    depends_on = ('events',
                  'peak_basics',
                  'peak_positions',
                  'peak_proximity')
    provides = ('event_basics', 'event_posrec_many')
    data_kind = {k: 'events' for k in provides}
    loop_over = 'events'

    # Properties to store for each peak (main and alternate S1 and S2)
    peak_properties = (
        # name                dtype       comment
        ('time',              np.int64,   'start time since unix epoch [ns]'),
        ('center_time',       np.int64,   'weighted center time since unix epoch [ns]'),
        ('endtime',           np.int64,   'end time since unix epoch [ns]'),
        ('area',              np.float32, 'area, uncorrected [PE]'),
        ('n_channels',        np.int32,   'count of contributing PMTs'),
        ('n_competing',       np.float32, 'number of competing PMTs'),
        ('range_50p_area',    np.float32, 'width, 50% area [ns]'),
        ('area_fraction_top', np.float32, 'fraction of area seen by the top PMT array'))

    def infer_dtype(self):
        # Basic event properties
        basics_dtype = []
        basics_dtype += strax.time_fields
        basics_dtype += [('n_peaks', np.int32, 'Number of peaks in the event'),
                         ('drift_time', np.int32,
                          'Drift time between main S1 and S2 in ns')]

        for i in [1, 2]:
            # Peak indices
            basics_dtype += [
                (f's{i}_index', np.int32,
                 f'Main S{i} peak index in event'),
                (f'alt_s{i}_index', np.int32,
                 f'Alternate S{i} peak index in event')]

            # Peak properties
            for name, dt, comment in self.peak_properties:
                basics_dtype += [
                    (f's{i}_{name}', dt, f'Main S{i} {comment}'),
                    (f'alt_s{i}_{name}', dt, f'Alternate S{i} {comment}')]

            # Drifts and delays
            basics_dtype += [
                (f'alt_s{i}_interaction_drift_time', np.int32,
                 f'Drift time using alternate S{i} [ns]'),
                (f'alt_s{i}_delay', np.int32,
                 f'Time between main and alternate S{i} [ns]')]

        basics_dtype += [
            (f's2_x', np.float32,
             f'Main S2 reconstructed X position, uncorrected [cm]'),
            (f's2_y', np.float32,
             f'Main S2 reconstructed Y position, uncorrected [cm]'),
            (f'alt_s2_x', np.float32,
             f'Alternate S2 reconstructed X position, uncorrected [cm]'),
            (f'alt_s2_y', np.float32,
             f'Alternate S2 reconstructed Y position, uncorrected [cm]')]

        posrec_many_dtype = list(strax.time_fields)
        # parse x_mlp et cetera if needed to get the algorithms used.
        self.pos_rec_labels = list(
            set(d.split('_')[-1] for d in
                self.deps['peak_positions'].dtype_for('peak_positions').names
                if 'x_' in d))
        # Preserve order. "set" is not ordered and dtypes should always be ordered
        self.pos_rec_labels.sort()

        for algo in self.pos_rec_labels:
            # S2 positions
            posrec_many_dtype += [
                (f's2_x_{algo}', np.float32,
                 f'Main S2 {algo}-reconstructed X position, uncorrected [cm]'),
                (f's2_y_{algo}', np.float32,
                 f'Main S2 {algo}-reconstructed Y position, uncorrected [cm]'),
                (f'alt_s2_x_{algo}', np.float32,
                 f'Alternate S2 {algo}-reconstructed X position, uncorrected [cm]'),
                (f'alt_s2_y_{algo}', np.float32,
                 f'Alternate S2 {algo}-reconstructed Y position, uncorrected [cm]')]

        return {'event_basics': basics_dtype,
                'event_posrec_many': posrec_many_dtype}

    def compute_loop(self, event, peaks):
        result = dict(n_peaks=len(peaks),
                      time=event['time'],
                      endtime=strax.endtime(event))
        posrec_result = dict(time=event['time'],
                             endtime=strax.endtime(event))
        posrec_save = (d.replace("s2_", "").replace("alt_", "")
                       for d in self.dtype_for('event_posrec_many').names if
                       'time' not in d)

        if not len(peaks):
            return result
        main_s = dict()
        secondary_s = dict()

        # Consider S2s first, then S1s (to enable allow_posts2_s1s = False)
        for s_i in [2, 1]:

            # Which properties do we need?
            to_store = [name for name, _, _ in self.peak_properties]
            if s_i == 2:
                to_store += ['x', 'y']

            # Find all peaks of this type (S1 or S2)
            s_mask = peaks['type'] == s_i
            if not self.config['allow_posts2_s1s']:
                # Only peaks *before* the main S2 are allowed to be
                # the main or alternate S1
                if s_i == 1 and result[f's2_index'] != -1:
                    s_mask &= peaks['time'] < main_s[2]['time']
            ss = peaks[s_mask]
            s_indices = np.arange(len(peaks))[s_mask]

            # Decide which of these signals is the main and alternate
            if len(ss) > 1:
                # Start by choosing the largest two signals
                _alt_i, _main_i = np.argsort(ss['area'])[-2:]
                if (self.config['force_main_before_alt']
                        and ss[_alt_i]['time'] < ss[_main_i]['time']):
                    # Promote alternate to main since it occurs earlier
                    _alt_i, _main_i = _main_i, _alt_i
            elif len(ss) == 1:
                _main_i, _alt_i = 0, None
            else:
                _alt_i, _main_i = None, None

            # Store main signal properties
            if _main_i is None:
                result[f's{s_i}_index'] = -1
            else:
                main_s[s_i] = ss[_main_i]
                result[f's{s_i}_index'] = s_indices[_main_i]
                for name in to_store:
                    result[f's{s_i}_{name}'] = main_s[s_i][name]
                if s_i == 2:
                    for name in posrec_save:
                        posrec_result[f's{s_i}_{name}'] = main_s[s_i][name]

            # Store alternate signal properties
            if _alt_i is None:
                result[f'alt_s{s_i}_index'] = -1
            else:
                secondary_s[s_i] = ss[_alt_i]
                result[f'alt_s{s_i}_index'] = s_indices[_alt_i]
                for name in to_store:
                    result[f'alt_s{s_i}_{name}'] = secondary_s[s_i][name]
                if s_i == 2:
                    for name in posrec_save:
<<<<<<< HEAD
                        posrec_result[f'alt_s{s_i}_{name}'] = secondary_s[s_i][name]
=======
                        posrec_result[f'alt_s{s_i}_{name}'] = main_s[s_i][name]
>>>>>>> 317eaa07
                # Compute delay time properties
                result[f'alt_s{s_i}_delay'] = (secondary_s[s_i]['center_time']
                                               - main_s[s_i]['center_time'])

        # Compute drift times only if we have a valid S1-S2 pair
        if len(main_s) == 2:
            result['drift_time'] = \
                main_s[2]['center_time'] - main_s[1]['center_time']
            if 1 in secondary_s:
                result['alt_s1_interaction_drift_time'] = \
                    main_s[2]['center_time'] - secondary_s[1]['center_time']
            if 2 in secondary_s:
                result['alt_s2_interaction_drift_time'] = \
                    secondary_s[2]['center_time'] - main_s[1]['center_time']

        return {'event_basics': result,
                'event_posrec_many': posrec_result}


@export
@strax.takes_config(
    strax.Option(
        name='electron_drift_velocity',
        help='Vertical electron drift velocity in cm/ns (1e4 m/ms)',
        default=1.3325e-4
    ),
    strax.Option(
        'fdc_map',
        help='3D field distortion correction map path',
        default_by_run=[
            (0, pax_file('XENON1T_FDC_SR0_data_driven_3d_correction_tf_nn_v0.json.gz')),  # noqa
            (first_sr1_run, pax_file('XENON1T_FDC_SR1_data_driven_time_dependent_3d_correction_tf_nn_part1_v1.json.gz')),  # noqa
            (170411_0611, pax_file('XENON1T_FDC_SR1_data_driven_time_dependent_3d_correction_tf_nn_part2_v1.json.gz')),  # noqa
            (170704_0556, pax_file('XENON1T_FDC_SR1_data_driven_time_dependent_3d_correction_tf_nn_part3_v1.json.gz')),  # noqa
            (170925_0622, pax_file('XENON1T_FDC_SR1_data_driven_time_dependent_3d_correction_tf_nn_part4_v1.json.gz'))]),  # noqa
)
class EventPositions(strax.Plugin):
    """
    Computes the observed and corrected position for the main S1/S2
    pairs in an event.
    """
    __version__ = '0.1.2'

    depends_on = ('event_basics',)
    dtype = [
        ('x', np.float32,
         'Interaction x-position, field-distortion corrected (cm)'),
        ('y', np.float32,
         'Interaction y-position, field-distortion corrected (cm)'),
        ('z', np.float32,
         'Interaction z-position, field-distortion corrected (cm)'),
        ('r', np.float32,
         'Interaction radial position, field-distortion corrected (cm)'),
        ('z_naive', np.float32,
         'Interaction z-position using mean drift velocity only (cm)'),
        ('r_naive', np.float32,
         'Interaction r-position using observed S2 positions directly (cm)'),
        ('r_field_distortion_correction', np.float32,
         'Correction added to r_naive for field distortion (cm)'),
        ('theta', np.float32,
         'Interaction angular position (radians)')
    ] + strax.time_fields

    def setup(self):
        self.map = InterpolatingMap(
            get_resource(self.config['fdc_map'], fmt='binary'))

    def compute(self, events):
        z_obs = - self.config['electron_drift_velocity'] * events['drift_time']

        orig_pos = np.vstack([events['s2_x'], events['s2_y'], z_obs]).T
        r_obs = np.linalg.norm(orig_pos[:, :2], axis=1)

        delta_r = self.map(orig_pos)
        with np.errstate(invalid='ignore', divide='ignore'):
            r_cor = r_obs + delta_r
            scale = r_cor / r_obs

        result = dict(time=events['time'],
                      endtime=strax.endtime(events),
                      x=orig_pos[:, 0] * scale,
                      y=orig_pos[:, 1] * scale,
                      r=r_cor,
                      z_naive=z_obs,
                      r_naive=r_obs,
                      r_field_distortion_correction=delta_r,
                      theta=np.arctan2(orig_pos[:, 1], orig_pos[:, 0]))

        with np.errstate(invalid='ignore'):
            z_cor = -(z_obs ** 2 - delta_r ** 2) ** 0.5
            invalid = np.abs(z_obs) < np.abs(delta_r)        # Why??
        z_cor[invalid] = z_obs[invalid]
        result['z'] = z_cor

        return result


@strax.takes_config(
    strax.Option(
        's1_relative_lce_map',
        help="S1 relative LCE(x,y,z) map",
        default_by_run=[
            (0, pax_file('XENON1T_s1_xyz_lce_true_kr83m_SR0_pax-680_fdc-3d_v0.json')),  # noqa
            (first_sr1_run, pax_file('XENON1T_s1_xyz_lce_true_kr83m_SR1_pax-680_fdc-3d_v0.json'))]),  # noqa
    strax.Option(
        's2_relative_lce_map',
        help="S2 relative LCE(x, y) map",
        default_by_run=[
            (0, pax_file('XENON1T_s2_xy_ly_SR0_24Feb2017.json')),
            (170118_1327, pax_file('XENON1T_s2_xy_ly_SR1_v2.2.json'))]),
   strax.Option(
        'elife_file',
        default=aux_repo + '3548132b55f81a43654dba5141366041e1daaf01/strax_files/elife.npy',
        help='Electron lifetime model '
             'To use a constant value, provide a link (as this default) To use'
             'the corrections management tools specify the following:'
             'Specify as (model_type->str, model_config->str, is_nT->bool) '
             'where model_type can be "elife_model" or "elife_constant" '
             'and model_config can be a version'
   ))
class CorrectedAreas(strax.Plugin):
    """
    Plugin which applies light collection efficiency maps and electron
    life time to the data.

    Computes the cS1/cS2 for the main/alternative S1/S2 as well as the
    corrected life time.

    Note:
        Please be aware that for both, the main and alternative S1, the
        area is corrected according to the xy-position of the main S2.
    """
    __version__ = '0.1.0'

    depends_on = ['event_basics', 'event_positions']
    dtype = [('cs1', np.float32, 'Corrected S1 area [PE]'),
             ('cs2', np.float32, 'Corrected S2 area [PE]'),
             ('alt_cs1', np.float32, 'Corrected area of the alternate S1 [PE]'),
             ('alt_cs2', np.float32, 'Corrected area of the alternate S2 [PE]')
             ] + strax.time_fields

    def setup(self):
        self.s1_map = InterpolatingMap(
            get_resource(self.config['s1_relative_lce_map']))
        self.s2_map = InterpolatingMap(
            get_resource(self.config['s2_relative_lce_map']))
        self.elife = get_elife(self.run_id, self.config['elife_file'])

    def compute(self, events):
        # S1 corrections depend on the actual corrected event position.
        # We use this also for the alternate S1; for e.g. Kr this is
        # fine as the S1 correction varies slowly.
        event_positions = np.vstack([events['x'], events['y'], events['z']]).T

        # For electron lifetime corrections to the S2s,
        # use lifetimes computed using the main S1.
        lifetime_corr = np.exp(events['drift_time'] / self.elife)
        alt_lifetime_corr = (
            np.exp((events['alt_s2_interaction_drift_time'])
                   / self.elife))

        # S2(x,y) corrections use the observed S2 positions
        s2_positions = np.vstack([events['s2_x'], events['s2_y']]).T
        alt_s2_positions = np.vstack([events['alt_s2_x'], events['alt_s2_y']]).T

        return dict(
            time=events['time'],
            endtime=strax.endtime(events),

            cs1=events['s1_area'] / self.s1_map(event_positions),
            alt_cs1=events['alt_s1_area'] / self.s1_map(event_positions),

            cs2=(events['s2_area'] * lifetime_corr
                 / self.s2_map(s2_positions)),
            alt_cs2=(events['alt_s2_area'] * alt_lifetime_corr
                     / self.s2_map(alt_s2_positions)))


@strax.takes_config(
    strax.Option(
        'g1',
        help="S1 gain in PE / photons produced",
        default_by_run=[(0, 0.1442),
                        (first_sr1_run, 0.1426)]),
    strax.Option(
        'g2',
        help="S2 gain in PE / electrons produced",
        default_by_run=[(0, 11.52/(1 - 0.63)),
                        (first_sr1_run, 11.55/(1 - 0.63))]),
    strax.Option(
        'lxe_w',
        help="LXe work function in quanta/keV",
        default=13.7e-3),
)
class EnergyEstimates(strax.Plugin):
    """
    Plugin which converts cS1 and cS2 into energies (from PE to KeVee).
    """
    __version__ = '0.1.0'
    depends_on = ['corrected_areas']
    dtype = [
        ('e_light', np.float32, 'Energy in light signal [keVee]'),
        ('e_charge', np.float32, 'Energy in charge signal [keVee]'),
        ('e_ces', np.float32, 'Energy estimate [keVee]')
    ] + strax.time_fields
    save_when = strax.SaveWhen.TARGET

    def compute(self, events):
        el = self.cs1_to_e(events['cs1'])
        ec = self.cs2_to_e(events['cs2'])
        return dict(e_light=el,
                    e_charge=ec,
                    e_ces=el + ec,
                    time=events['time'],
                    endtime=strax.endtime(events))

    def cs1_to_e(self, x):
        return self.config['lxe_w'] * x / self.config['g1']

    def cs2_to_e(self, x):
        return self.config['lxe_w'] * x / self.config['g2']


class EventInfo(strax.MergeOnlyPlugin):
    """
    Plugin which merges the information of all event data_kinds into a
    single data_type.
    """
    depends_on = ['events',
                  'event_basics', 'event_positions', 'corrected_areas',
                  'energy_estimates']
    save_when = strax.SaveWhen.ALWAYS<|MERGE_RESOLUTION|>--- conflicted
+++ resolved
@@ -260,11 +260,7 @@
                     result[f'alt_s{s_i}_{name}'] = secondary_s[s_i][name]
                 if s_i == 2:
                     for name in posrec_save:
-<<<<<<< HEAD
                         posrec_result[f'alt_s{s_i}_{name}'] = secondary_s[s_i][name]
-=======
-                        posrec_result[f'alt_s{s_i}_{name}'] = main_s[s_i][name]
->>>>>>> 317eaa07
                 # Compute delay time properties
                 result[f'alt_s{s_i}_delay'] = (secondary_s[s_i]['center_time']
                                                - main_s[s_i]['center_time'])
