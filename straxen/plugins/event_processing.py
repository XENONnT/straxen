import strax
import numpy as np
import numba
import straxen
from .position_reconstruction import DEFAULT_POSREC_ALGO
from straxen.common import pax_file, get_resource, first_sr1_run
from straxen.get_corrections import get_correction_from_cmt, get_cmt_resource, is_cmt_option
from straxen.itp_map import InterpolatingMap
export, __all__ = strax.exporter()


@export
@strax.takes_config(
    strax.Option('trigger_min_area', default=100, type=(int,float),
                 help='Peaks must have more area (PE) than this to '
                      'cause events'),
    strax.Option('trigger_max_competing', default=7, type=int,
                 help='Peaks must have FEWER nearby larger or slightly smaller'
                      ' peaks to cause events'),
    strax.Option('left_event_extension', default=int(0.25e6), type=(int, float),
                 help='Extend events this many ns to the left from each '
                      'triggering peak. This extension is added to the maximum '
                      'drift time.',
                 ),
    strax.Option('right_event_extension', default=int(0.25e6), type=(int, float),
                 help='Extend events this many ns to the right from each '
                      'triggering peak.',
                 ),
    strax.Option(name='electron_drift_velocity', infer_type=False,
                 default=("electron_drift_velocity", "ONLINE", True),
                 help='Vertical electron drift velocity in cm/ns (1e4 m/ms)',
                 ),
    strax.Option(name='max_drift_length',
                 default=straxen.tpc_z, type=(int, float),
                 help='Total length of the TPC from the bottom of gate to the '
                      'top of cathode wires [cm]',
                 ),
    strax.Option(name='exclude_s1_as_triggering_peaks',
                 default=True, type=bool,
                 help='If true exclude S1s as triggering peaks.',
                 ),
)
class Events(strax.OverlapWindowPlugin):
    """
    Plugin which defines an "event" in our TPC.

    An event is defined by peak(s) in fixed range of time around a peak
    which satisfies certain conditions:
        1. The triggering peak must have a certain area.
        2. The triggering peak must have less than
        "trigger_max_competing" peaks. (A competing peak must have a
        certain area fraction of the triggering peak and must be in a
        window close to the main peak)

    Note:
        The time range which defines an event gets chopped at the chunk
        boundaries. This happens at invalid boundaries of the
    """
    depends_on = ['peak_basics', 'peak_proximity']
    provides = 'events'
    data_kind = 'events'
    __version__ = '0.1.0'
    save_when = strax.SaveWhen.NEVER

    dtype = [
        ('event_number', np.int64, 'Event number in this dataset'),
        ('time', np.int64, 'Event start time in ns since the unix epoch'),
        ('endtime', np.int64, 'Event end time in ns since the unix epoch')]

    events_seen = 0

    def setup(self):
        electron_drift_velocity = get_correction_from_cmt(
            self.run_id,
            self.config['electron_drift_velocity'])
        self.drift_time_max = int(self.config['max_drift_length'] / electron_drift_velocity)
        # Left_extension and right_extension should be computed in setup to be
        # reflected in cutax too.
        self.left_extension = self.config['left_event_extension'] + self.drift_time_max
        self.right_extension = self.config['right_event_extension']

    def get_window_size(self):
        # Take a large window for safety, events can have long tails
        return 10 * (self.config['left_event_extension']
                     + self.drift_time_max
                     + self.config['right_event_extension'])

    def compute(self, peaks, start, end):
        _is_triggering = peaks['area'] > self.config['trigger_min_area']
        _is_triggering &= (peaks['n_competing'] <= self.config['trigger_max_competing'])
        if self.config['exclude_s1_as_triggering_peaks']:
            _is_triggering &= peaks['type'] == 2

        triggers = peaks[_is_triggering]

        # Join nearby triggers
        t0, t1 = strax.find_peak_groups(
            triggers,
            gap_threshold=self.left_extension + self.right_extension + 1,
            left_extension=self.left_extension,
            right_extension=self.right_extension)

        # Don't extend beyond the chunk boundaries
        # This will often happen for events near the invalid boundary of the
        # overlap processing (which should be thrown away)
        t0 = np.clip(t0, start, end)
        t1 = np.clip(t1, start, end)

        result = np.zeros(len(t0), self.dtype)
        result['time'] = t0
        result['endtime'] = t1
        result['event_number'] = np.arange(len(result)) + self.events_seen

        if not result.size > 0:
            print("Found chunk without events?!")

        self.events_seen += len(result)

        return result


@export
@strax.takes_config(
    strax.Option(
        name='allow_posts2_s1s', default=False, infer_type=False,
        help="Allow S1s past the main S2 to become the main S1 and S2"),
    strax.Option(
        name='force_main_before_alt', default=False, infer_type=False,
        help="Make the alternate S1 (and likewise S2) the main S1 if "
             "occurs before the main S1."),
    strax.Option(
        name='force_alt_s2_in_max_drift_time', default=True, infer_type=False,
        help="Make sure alt_s2 is in max drift time starting from main S1"),
    strax.Option(
        name='event_s1_min_coincidence',
        default=2, infer_type=False,
        help="Event level S1 min coincidence. Should be >= s1_min_coincidence "
             "in the peaklet classification"),
    strax.Option(
        name='electron_drift_velocity', infer_type=False,
        default=("electron_drift_velocity", "ONLINE", True),
        help='Vertical electron drift velocity in cm/ns (1e4 m/ms)',),
    strax.Option(
        name='max_drift_length',
        default=straxen.tpc_z, infer_type=False,
        help='Total length of the TPC from the bottom of gate to the '
             'top of cathode wires [cm]',),
)
class EventBasics(strax.Plugin):
    """
    Computes the basic properties of the main/alternative S1/S2 within
    an event.

    The main S2 and alternative S2 are given by the largest two S2-Peaks
    within the event. By default this is also true for S1.
    """
<<<<<<< HEAD
    __version__ = '1.2.2'
=======
    __version__ = '1.3.0'
>>>>>>> 0f44f4dd

    depends_on = ('events',
                  'peak_basics',
                  'peak_positions',
                  'peak_proximity')
    provides = 'event_basics'
    data_kind = 'events'
    loop_over = 'events'

    def infer_dtype(self):
        # Basic event properties
        self._set_posrec_save()
        self._set_dtype_requirements()
        dtype = []
        dtype += strax.time_fields
        dtype += [('n_peaks', np.int32,
                   'Number of peaks in the event'),
                  ('drift_time', np.float32,
                   'Drift time between main S1 and S2 in ns'),
                  ('event_number', np.int64,
                   'Event number in this dataset'),
                  ]

        dtype += self._get_si_dtypes(self.peak_properties)

        dtype += [
            (f's2_x', np.float32,
             f'Main S2 reconstructed X position, uncorrected [cm]'),
            (f's2_y', np.float32,
             f'Main S2 reconstructed Y position, uncorrected [cm]'),
            (f'alt_s2_x', np.float32,
             f'Alternate S2 reconstructed X position, uncorrected [cm]'),
            (f'alt_s2_y', np.float32,
             f'Alternate S2 reconstructed Y position, uncorrected [cm]'),
            (f'area_before_main_s2', np.float32,
             f'Sum of areas before Main S2 [PE]'),
            (f'large_s2_before_main_s2', np.float32,
             f'The largest S2 before the Main S2 [PE]')
        ]

        dtype += self._get_posrec_dtypes()
        return dtype

    def _set_dtype_requirements(self):
        """Needs to be run before inferring dtype as it is needed there"""
        # Properties to store for each peak (main and alternate S1 and S2)
        self.peak_properties = (
            # name                dtype       comment
            ('time',              np.int64,   'start time since unix epoch [ns]'),
            ('center_time',       np.int64,   'weighted center time since unix epoch [ns]'),
            ('endtime',           np.int64,   'end time since unix epoch [ns]'),
            ('area',              np.float32, 'area, uncorrected [PE]'),
            ('n_channels',        np.int16,   'count of contributing PMTs'),
            ('n_competing',       np.int32,   'number of competing peaks'),
            ('max_pmt',           np.int16,   'PMT number which contributes the most PE'),
            ('max_pmt_area',      np.float32, 'area in the largest-contributing PMT (PE)'),
            ('range_50p_area',    np.float32, 'width, 50% area [ns]'),
            ('range_90p_area',    np.float32, 'width, 90% area [ns]'),
            ('rise_time',         np.float32, 'time between 10% and 50% area quantiles [ns]'),
            ('area_fraction_top', np.float32, 'fraction of area seen by the top PMT array'),
            ('tight_coincidence', np.int16, 'Channel within tight range of mean'),
            ('n_saturated_channels',      np.int16, 'Total number of saturated channels'),
        )

    def setup(self):
        electron_drift_velocity = get_correction_from_cmt(
            self.run_id,
            self.config['electron_drift_velocity'])
        self.drift_time_max = int(self.config['max_drift_length'] / electron_drift_velocity)

    @staticmethod
    def _get_si_dtypes(peak_properties):
        """Get properties for S1/S2 from peaks directly"""
        si_dtype = []
        for s_i in [1, 2]:
            # Peak indices
            si_dtype += [
                (f's{s_i}_index', np.int32, f'Main S{s_i} peak index in event'),
                (f'alt_s{s_i}_index', np.int32, f'Alternate S{s_i} peak index in event')]

            # Peak properties
            for name, dt, comment in peak_properties:
                si_dtype += [(f's{s_i}_{name}', dt, f'Main S{s_i} {comment}'),
                             (f'alt_s{s_i}_{name}', dt, f'Alternate S{s_i} {comment}')]

            # Drifts and delays
            si_dtype += [
                (f'alt_s{s_i}_interaction_drift_time', np.float32,
                 f'Drift time using alternate S{s_i} [ns]'),
                (f'alt_s{s_i}_delay', np.int32,
                 f'Time between main and alternate S{s_i} [ns]')]
        return si_dtype

    def _set_posrec_save(self):
        """
        parse x_mlp et cetera if needed to get the algorithms used and
        set required class attributes
        """
        posrec_fields = self.deps['peak_positions'].dtype_for('peak_positions').names
        posrec_names = [d.split('_')[-1] for d in posrec_fields if 'x_' in d]

        # Preserve order. "set" is not ordered and dtypes should always be ordered
        self.pos_rec_labels = list(set(posrec_names))
        self.pos_rec_labels.sort()

        self.posrec_save = [(xy + algo)
                            for xy in ['x_', 'y_']
                            for algo in self.pos_rec_labels]

    def _get_posrec_dtypes(self):
        """Get S2 positions for each of the position reconstruction algorithms"""
        posrec_dtpye = []

        for algo in self.pos_rec_labels:
            # S2 positions
            posrec_dtpye += [
                (f's2_x_{algo}', np.float32,
                 f'Main S2 {algo}-reconstructed X position, uncorrected [cm]'),
                (f's2_y_{algo}', np.float32,
                 f'Main S2 {algo}-reconstructed Y position, uncorrected [cm]'),
                (f'alt_s2_x_{algo}', np.float32,
                 f'Alternate S2 {algo}-reconstructed X position, uncorrected [cm]'),
                (f'alt_s2_y_{algo}', np.float32,
                 f'Alternate S2 {algo}-reconstructed Y position, uncorrected [cm]')]

        return posrec_dtpye

    @staticmethod
    def set_nan_defaults(buffer):
        """
        When constructing the dtype, take extra care to set values to
        np.Nan / -1 (for ints) as 0 might have a meaning
        """
        for field in buffer.dtype.names:
            if np.issubdtype(buffer.dtype[field], np.integer):
                buffer[field][:] = -1
            else:
                buffer[field][:] = np.nan

    def compute(self, events, peaks):
        result = np.zeros(len(events), dtype=self.dtype)
        self.set_nan_defaults(result)

        split_peaks = strax.split_by_containment(peaks, events)

        result['time'] = events['time']
        result['endtime'] = events['endtime']
        result['event_number'] = events['event_number']

        self.fill_events(result, events, split_peaks)
        return result

    # If copy_largest_peaks_into_event is ever numbafied, also numbafy this function
    def fill_events(self, result_buffer, events, split_peaks):
        """Loop over the events and peaks within that event"""
        for event_i, _ in enumerate(events):
            peaks_in_event_i = split_peaks[event_i]
            n_peaks = len(peaks_in_event_i)
            result_buffer[event_i]['n_peaks'] = n_peaks

            if not n_peaks:
                raise ValueError(f'No peaks within event?\n{events[event_i]}')

            self.fill_result_i(result_buffer[event_i], peaks_in_event_i)

    def fill_result_i(self, event, peaks):
        """For a single event with the result_buffer"""
        # Consider S2s first, then S1s (to enable allow_posts2_s1s = False)
        # number_of_peaks=0 selects all available s2 and sort by area
        largest_s2s, s2_idx = self.get_largest_sx_peaks(peaks, s_i=2, number_of_peaks=0)

        if not self.config['allow_posts2_s1s'] and len(largest_s2s):
            s1_latest_time = largest_s2s[0]['time']
        else:
            s1_latest_time = np.inf

        largest_s1s, s1_idx = self.get_largest_sx_peaks(
            peaks,
            s_i=1,
            s1_before_time=s1_latest_time,
            s1_min_coincidence=self.config['event_s1_min_coincidence'])

        if self.config['force_alt_s2_in_max_drift_time']:
            s2_idx, largest_s2s = self.set_alt_s2_properties(largest_s1s,
                                                             s2_idx,
                                                             largest_s2s,
                                                             self.drift_time_max,
                                                             )

        if self.config['force_main_before_alt']:
<<<<<<< HEAD
            # Select only the largest two S2s
            # If force_alt_s2_in_max_drift_time is False, only the leading two S2s remain
            # The selection is dummy if force_alt_s2_in_max_drift_time is True
            largest_s2s, s2_idx = largest_s2s[0:2], s2_idx[0:2]
=======
>>>>>>> 0f44f4dd
            s2_order = np.argsort(largest_s2s['time'])
            largest_s2s = largest_s2s[s2_order]
            s2_idx = s2_idx[s2_order]

        self.set_sx_index(event, s1_idx, s2_idx)
        self.set_event_properties(event, largest_s1s, largest_s2s, peaks)

        # Loop over S1s and S2s and over main / alt.
        for s_i, largest_s_i in enumerate([largest_s1s, largest_s2s], 1):
            # Largest index 0 -> main sx, 1 -> alt sx
            for largest_index, main_or_alt in enumerate(['s', 'alt_s']):
                peak_properties_to_save = [name for name, _, _ in self.peak_properties]
                if s_i == 2:
                    peak_properties_to_save += ['x', 'y']
                    peak_properties_to_save += self.posrec_save
                field_names = [f'{main_or_alt}{s_i}_{name}' for name in peak_properties_to_save]
                self.copy_largest_peaks_into_event(event,
                                                   largest_s_i,
                                                   largest_index,
                                                   field_names,
                                                   peak_properties_to_save)

    @staticmethod
    @numba.njit
    def set_alt_s2_properties(largest_s1s, s2_idx, largest_s2s, drift_time_max):
        """Require alt_s2 happens between main S1 and maximum drift time"""
        if len(largest_s1s) > 0 and len(largest_s2s) > 1:
            # If there is a valid s1-s2 pair and has a second s2, then check alt s2 validity
            alt_s2_idx, largest_alt_s2s = s2_idx[1:], largest_s2s[1:]
            alt_s2_after_s1 = largest_alt_s2s['center_time'] > largest_s1s[0]['center_time']
            alt_s2_before_max_drift_time = (largest_alt_s2s['center_time']
                                            - largest_s1s[0]['center_time']) < 1.01 * drift_time_max
            mask = alt_s2_after_s1 & alt_s2_before_max_drift_time
            if (~mask).all():
                # If no other s2 survives, drop the alt s2 field
                s2_idx = s2_idx[0:1]
                largest_s2s = largest_s2s[0:1]
            else:
                # Take the first valid largest other s2 as alt s2
                new_alt_s2_index = np.arange(0, len(largest_alt_s2s))[mask][0] + 1
                # Only take the first and the valid largest alt_S2
                s2_idx = np.take(s2_idx, (0, new_alt_s2_index))
                largest_s2s = np.take(largest_s2s, (0, new_alt_s2_index))
        return s2_idx, largest_s2s

    @staticmethod
    @numba.njit
    def set_event_properties(result, largest_s1s, largest_s2s, peaks):
        """Get properties like drift time and area before main S2"""
        # Compute drift times only if we have a valid S1-S2 pair
        if len(largest_s1s) > 0 and len(largest_s2s) > 0:
            result['drift_time'] = largest_s2s[0]['center_time'] - largest_s1s[0]['center_time']
            if len(largest_s1s) > 1:
                result['alt_s1_interaction_drift_time'] = largest_s2s[0]['center_time'] - largest_s1s[1]['center_time']
                result['alt_s1_delay'] = largest_s1s[1]['center_time'] - largest_s1s[0]['center_time']
            if len(largest_s2s) > 1:
                result['alt_s2_interaction_drift_time'] = largest_s2s[1]['center_time'] - largest_s1s[0]['center_time']
                result['alt_s2_delay'] = largest_s2s[1]['center_time'] - largest_s2s[0]['center_time']

        # areas before main S2
        if len(largest_s2s):
            peaks_before_ms2 = peaks[peaks['time'] < largest_s2s[0]['time']]
            result['area_before_main_s2'] = np.sum(peaks_before_ms2['area'])

            s2peaks_before_ms2 = peaks_before_ms2[peaks_before_ms2['type'] == 2]
            if len(s2peaks_before_ms2) == 0:
                result['large_s2_before_main_s2'] = 0
            else:
                result['large_s2_before_main_s2'] = np.max(s2peaks_before_ms2['area'])
        return result

    @staticmethod
    # @numba.njit <- works but slows if fill_events is not numbafied
    def get_largest_sx_peaks(peaks,
                             s_i,
                             s1_before_time=np.inf,
                             s1_min_coincidence=0,
                             number_of_peaks=2):
        """Get the largest S1/S2. For S1s allow a min coincidence and max time"""
        # Find all peaks of this type (S1 or S2)
        s_mask = peaks['type'] == s_i
        if s_i == 1:
            s_mask &= peaks['time'] < s1_before_time
            s_mask &= peaks['tight_coincidence'] >= s1_min_coincidence

        selected_peaks = peaks[s_mask]
        s_index = np.arange(len(peaks))[s_mask]
        largest_peaks = np.argsort(selected_peaks['area'])[-number_of_peaks:][::-1]
        return selected_peaks[largest_peaks], s_index[largest_peaks]

    # If only we could numbafy this... Unfortunatly we cannot.
    # Perhaps we could one day consider doing something like strax.copy_to_buffer
    @staticmethod
    def copy_largest_peaks_into_event(result,
                                      largest_s_i,
                                      main_or_alt_index,
                                      result_fields,
                                      peak_fields,
                                      ):
        """
        For one event, write all the peak_fields (e.g. "area") of the peak
        (largest_s_i) into their associated field in the event (e.g. s1_area),
        main_or_alt_index differentiates between main (index 0) and alt (index 1)
        """
        index_not_in_list_of_largest_peaks = main_or_alt_index >= len(largest_s_i)
        if index_not_in_list_of_largest_peaks:
            # There is no such peak. E.g. main_or_alt_index == 1 but largest_s_i = ["Main S1"]
            # Asking for index 1 doesn't work on a len 1 list of peaks.
            return

        for i, ev_field in enumerate(result_fields):
            p_field = peak_fields[i]
            if p_field not in ev_field:
                raise ValueError("Event fields must derive from the peak fields")
            result[ev_field] = largest_s_i[main_or_alt_index][p_field]

    @staticmethod
    # @numba.njit <- works but slows if fill_events is not numbafied
    def set_sx_index(res, s1_idx, s2_idx):
        if len(s1_idx):
            res['s1_index'] = s1_idx[0]
            if len(s1_idx) > 1:
                res['alt_s1_index'] = s1_idx[1]
        if len(s2_idx):
            res['s2_index'] = s2_idx[0]
            if len(s2_idx) > 1:
                res['alt_s2_index'] = s2_idx[1]


@export
@strax.takes_config(
    strax.Option(
        name='electron_drift_velocity', infer_type=False,
        help='Vertical electron drift velocity in cm/ns (1e4 m/ms)',
        default=("electron_drift_velocity", "ONLINE", True)
    ),
    strax.Option(
        name='electron_drift_time_gate', infer_type=False,
        help='Electron drift time from the gate in ns',
        default=("electron_drift_time_gate", "ONLINE", True)
    ),
    strax.Option(
        name='fdc_map', infer_type=False,
        help='3D field distortion correction map path',
        default_by_run=[
            (0, pax_file('XENON1T_FDC_SR0_data_driven_3d_correction_tf_nn_v0.json.gz')),  # noqa
            (first_sr1_run, pax_file('XENON1T_FDC_SR1_data_driven_time_dependent_3d_correction_tf_nn_part1_v1.json.gz')), # noqa
            (170411_0611, pax_file('XENON1T_FDC_SR1_data_driven_time_dependent_3d_correction_tf_nn_part2_v1.json.gz')), # noqa
            (170704_0556, pax_file('XENON1T_FDC_SR1_data_driven_time_dependent_3d_correction_tf_nn_part3_v1.json.gz')), # noqa
            (170925_0622, pax_file('XENON1T_FDC_SR1_data_driven_time_dependent_3d_correction_tf_nn_part4_v1.json.gz'))], # noqa
    ),
)
class EventPositions(strax.Plugin):
    """
    Computes the observed and corrected position for the main S1/S2
    pairs in an event. For XENONnT data, it returns the FDC corrected
    positions of the default_reconstruction_algorithm. In case the fdc_map
    is given as a file (not through CMT), then the coordinate system
    should be given as (x, y, z), not (x, y, drift_time).
    """

    depends_on = ('event_basics', )
    
    __version__ = '0.1.4'

    default_reconstruction_algorithm = straxen.URLConfig(
        default=DEFAULT_POSREC_ALGO,
        help="default reconstruction algorithm that provides (x,y)"
    )

    dtype = [
        ('x', np.float32,
         'Interaction x-position, field-distortion corrected (cm)'),
        ('y', np.float32,
         'Interaction y-position, field-distortion corrected (cm)'),
        ('z', np.float32,
         'Interaction z-position, using mean drift velocity only (cm)'),
        ('r', np.float32,
         'Interaction radial position, field-distortion corrected (cm)'),
        ('z_naive', np.float32,
         'Interaction z-position using mean drift velocity only (cm)'),
        ('r_naive', np.float32,
         'Interaction r-position using observed S2 positions directly (cm)'),
        ('r_field_distortion_correction', np.float32,
         'Correction added to r_naive for field distortion (cm)'),
        ('z_field_distortion_correction', np.float32,
         'Correction added to z_naive for field distortion (cm)'),
        ('theta', np.float32,
         'Interaction angular position (radians)')
            ] + strax.time_fields

    def setup(self):

        self.electron_drift_velocity = get_correction_from_cmt(
            self.run_id, self.config['electron_drift_velocity'])
        self.electron_drift_time_gate = get_correction_from_cmt(
            self.run_id, self.config['electron_drift_time_gate'])
        
        if isinstance(self.config['fdc_map'], str):
            self.map = InterpolatingMap(
                get_resource(self.config['fdc_map'], fmt='binary'))

        elif is_cmt_option(self.config['fdc_map']):
            self.map = InterpolatingMap(
                get_cmt_resource(self.run_id,
                                 tuple(['suffix',
                                        self.config['default_reconstruction_algorithm'],
                                        *self.config['fdc_map']]),
                                 fmt='binary'))
            self.map.scale_coordinates([1., 1., - self.electron_drift_velocity])

        else:
            raise NotImplementedError('FDC map format not understood.')

    def compute(self, events):

        result = {'time': events['time'],
                  'endtime': strax.endtime(events)}
        
        z_obs = - self.electron_drift_velocity * (events['drift_time'] - self.electron_drift_time_gate)
        orig_pos = np.vstack([events[f's2_x'], events[f's2_y'], z_obs]).T
        r_obs = np.linalg.norm(orig_pos[:, :2], axis=1)
        delta_r = self.map(orig_pos)

        # apply radial correction
        with np.errstate(invalid='ignore', divide='ignore'):
            r_cor = r_obs + delta_r
            scale = r_cor / r_obs

        # z correction due to longer drift time for distortion
        # (geometrical reasoning not valid if |delta_r| > |z_obs|,
        #  as cathetus cannot be longer than hypothenuse)
        with np.errstate(invalid='ignore'):
            z_cor = -(z_obs ** 2 - delta_r ** 2) ** 0.5
            invalid = np.abs(z_obs) < np.abs(delta_r)
            # do not apply z correction above gate
            invalid |= z_obs >= 0
        z_cor[invalid] = z_obs[invalid]
        delta_z = z_cor - z_obs

        result.update({'x': orig_pos[:, 0] * scale,
                       'y': orig_pos[:, 1] * scale,
                       'r': r_cor,
                       'r_naive': r_obs,
                       'r_field_distortion_correction': delta_r,
                       'theta': np.arctan2(orig_pos[:, 1], orig_pos[:, 0]),
                       'z_naive': z_obs,
                       # using z_obs in agreement with the dtype description
                       # the FDC for z (z_cor) is found to be not reliable (see #527)
                       'z': z_obs,
                       'z_field_distortion_correction': delta_z
                       })

        return result


@export
class CorrectedAreas(strax.Plugin):
    """
    Plugin which applies light collection efficiency maps and electron
    life time to the data.

    Computes the cS1/cS2 for the main/alternative S1/S2 as well as the
    corrected life time.

    Note:
        Please be aware that for both, the main and alternative S1, the
        area is corrected according to the xy-position of the main S2.

        There are now 3 components of cS2s: cs2_top, cS2_bottom and cs2.
        cs2_top and cs2_bottom are corrected by the corresponding maps,
        and cs2 is the sum of the two.
    """
    __version__ = '0.2.0'

    depends_on = ['event_basics', 'event_positions']

    # Descriptor configs
    elife = straxen.URLConfig(
        default='cmt://elife?version=ONLINE&run_id=plugin.run_id',
        help='electron lifetime in [ns]')

    # default posrec, used to determine which LCE map to use
    default_reconstruction_algorithm = straxen.URLConfig(
        default=DEFAULT_POSREC_ALGO,
        help="default reconstruction algorithm that provides (x,y)"
    )
    s1_xyz_map = straxen.URLConfig(
        default='itp_map://resource://cmt://format://'
                's1_xyz_map_{algo}?version=ONLINE&run_id=plugin.run_id'
                '&fmt=json&algo=plugin.default_reconstruction_algorithm',
        cache=True)
    s2_xy_map = straxen.URLConfig(
        default='itp_map://resource://cmt://format://'
                's2_xy_map_{algo}?version=ONLINE&run_id=plugin.run_id'
                '&fmt=json&algo=plugin.default_reconstruction_algorithm',
        cache=True)

    # average SE gain for a given time period. default to the value of this run in ONLINE model
    # thus, by default, there will be no time-dependent correction according to se gain
    avg_se_gain = straxen.URLConfig(
        default='cmt://se_gain?version=ONLINE&run_id=plugin.run_id',
        help='Nominal single electron (SE) gain in PE / electron extracted. '
             'Data will be corrected to this value')

    # se gain for this run, allowing for using CMT. default to online
    se_gain = straxen.URLConfig(
        default='cmt://se_gain?version=ONLINE&run_id=plugin.run_id',
        help='Actual SE gain for a given run (allows for time dependence)')

    # relative extraction efficiency which can change with time and modeled by CMT.
    # defaults to no correction
    rel_extraction_eff = straxen.URLConfig(
        default=1.0,
        help='Relative extraction efficiency for this run (allows for time dependence)')

    def infer_dtype(self):
        dtype = []
        dtype += strax.time_fields

        for peak_type, peak_name in zip(['', 'alt_'], ['main', 'alternate']):
            dtype += [(f'{peak_type}cs1', np.float32, f'Corrected area of {peak_name} S1 [PE]'),
                      (f'{peak_type}cs2_wo_elifecorr', np.float32,
                       f'Corrected area of {peak_name} S2 before elife correction '
                       f'(s2 xy correction + SEG/EE correction applied) [PE]'),
                      (f'{peak_type}cs2_wo_timecorr', np.float32,
                       f'Corrected area of {peak_name} S2 before SEG/EE and elife corrections'
                       f'(s2 xy correction applied) [PE]'),
                      (f'{peak_type}cs2_area_fraction_top', np.float32,
                       f'Fraction of area seen by the top PMT array for corrected {peak_name} S2'),
                      (f'{peak_type}cs2_bottom', np.float32,
                       f'Corrected area of {peak_name} S2 in the bottom PMT array [PE]'),
                      (f'{peak_type}cs2', np.float32, f'Corrected area of {peak_name} S2 [PE]'), ]
        return dtype

    def compute(self, events):
        result = dict(
            time=events['time'],
            endtime=strax.endtime(events)
        )

        # S1 corrections depend on the actual corrected event position.
        # We use this also for the alternate S1; for e.g. Kr this is
        # fine as the S1 correction varies slowly.
        event_positions = np.vstack([events['x'], events['y'], events['z']]).T

        for peak_type in ["", "alt_"]:
            result[f"{peak_type}cs1"] = events[f'{peak_type}s1_area'] / self.s1_xyz_map(event_positions)

        # s2 corrections
        # S2 top and bottom are corrected separately, and cS2 total is the sum of the two
        # figure out the map name
        if len(self.s2_xy_map.map_names) > 1:
            s2_top_map_name = "map_top"
            s2_bottom_map_name = "map_bottom"
        else:
            s2_top_map_name = "map"
            s2_bottom_map_name = "map"

        for peak_type in ["", "alt_"]:
            # S2(x,y) corrections use the observed S2 positions
            s2_positions = np.vstack([events[f'{peak_type}s2_x'], events[f'{peak_type}s2_y']]).T

            # corrected s2 with s2 xy map only, i.e. no elife correction
            # this is for s2-only events which don't have drift time info
            cs2_top_xycorr = (events[f'{peak_type}s2_area'] * events[f'{peak_type}s2_area_fraction_top'] /
                                    self.s2_xy_map(s2_positions, map_name=s2_top_map_name))
            cs2_bottom_xycorr = (events[f'{peak_type}s2_area'] *
                                       (1 - events[f'{peak_type}s2_area_fraction_top']) /
                                       self.s2_xy_map(s2_positions, map_name=s2_bottom_map_name))

            # Correct for SEgain and extraction efficiency
            seg_ee_corr = (self.se_gain / self.avg_se_gain) * self.rel_extraction_eff
            cs2_top_wo_elifecorr = cs2_top_xycorr / seg_ee_corr
            cs2_bottom_wo_elifecorr = cs2_bottom_xycorr / seg_ee_corr
            result[f"{peak_type}cs2_wo_elifecorr"] = cs2_top_wo_elifecorr + cs2_bottom_wo_elifecorr

            # cs2aft doesn't need elife/time corrections as they cancel
            result[f"{peak_type}cs2_area_fraction_top"] = cs2_top_wo_elifecorr / result[f"{peak_type}cs2_wo_elifecorr"]


            # For electron lifetime corrections to the S2s,
            # use drift time computed using the main S1.
            el_string = peak_type + "s2_interaction_" if peak_type == "alt_" else peak_type
            elife_correction = np.exp(events[f'{el_string}drift_time'] / self.elife)
            result[f"{peak_type}cs2_wo_timecorr"] = (cs2_top_xycorr + cs2_bottom_xycorr) * elife_correction
            result[f"{peak_type}cs2"] = result[f"{peak_type}cs2_wo_elifecorr"] * elife_correction
            result[f"{peak_type}cs2_bottom"] = cs2_bottom_wo_elifecorr * elife_correction

        return result


@export
class EnergyEstimates(strax.Plugin):
    """
    Plugin which converts cS1 and cS2 into energies (from PE to KeVee).
    """
    __version__ = '0.1.1'
    depends_on = ['corrected_areas']
    dtype = [
        ('e_light', np.float32, 'Energy in light signal [keVee]'),
        ('e_charge', np.float32, 'Energy in charge signal [keVee]'),
        ('e_ces', np.float32, 'Energy estimate [keVee]')
    ] + strax.time_fields
    save_when = strax.SaveWhen.TARGET

    # config options don't double cache things from the resource cache!
    g1 = straxen.URLConfig(
        default='bodega://g1?bodega_version=v2',
        help="S1 gain in PE / photons produced",
    )
    g2 = straxen.URLConfig(
        default='bodega://g2?bodega_version=v2',
        help="S2 gain in PE / electrons produced",
    )
    lxe_w = straxen.URLConfig(
        default=13.7e-3,
        help="LXe work function in quanta/keV"
    )

    def compute(self, events):
        el = self.cs1_to_e(events['cs1'])
        ec = self.cs2_to_e(events['cs2'])
        return dict(e_light=el,
                    e_charge=ec,
                    e_ces=el + ec,
                    time=events['time'],
                    endtime=strax.endtime(events))

    def cs1_to_e(self, x):
        return self.lxe_w * x / self.g1

    def cs2_to_e(self, x):
        return self.lxe_w * x / self.g2


@export
class EventShadow(strax.Plugin):
    """
    This plugin can calculate shadow at event level.
    It depends on peak-level shadow.
    The event-level shadow is its first S2 peak's shadow.
    If no S2 peaks, the event shadow will be nan.
    It also gives the position infomation of the previous S2s
    and main peaks' shadow.
    """
    __version__ = '0.0.8'
    depends_on = ('event_basics', 'peak_basics', 'peak_shadow')
    provides = 'event_shadow'
    save_when = strax.SaveWhen.EXPLICIT

    def infer_dtype(self):
        dtype = [('s1_shadow', np.float32, 'main s1 shadow [PE/ns]'),
                 ('s2_shadow', np.float32, 'main s2 shadow [PE/ns]'),
                 ('shadow', np.float32, 'shadow of event [PE/ns]'),
                 ('pre_s2_area', np.float32, 'previous s2 area [PE]'),
                 ('shadow_dt', np.int64, 'time difference to the previous s2 [ns]'),
                 ('shadow_index', np.int32, 'max shadow peak index in event'),
                 ('pre_s2_x', np.float32, 'x of previous s2 peak causing shadow [cm]'),
                 ('pre_s2_y', np.float32, 'y of previous s2 peak causing shadow [cm]'),
                 ('shadow_distance', np.float32, 'distance to the s2 peak with max shadow [cm]')]
        dtype += strax.time_fields
        return dtype

    def compute(self, events, peaks):
        split_peaks = strax.split_by_containment(peaks, events)
        res = np.zeros(len(events), self.dtype)

        res['shadow_index'] = -1
        res['pre_s2_x'] = np.nan
        res['pre_s2_y'] = np.nan

        for event_i, (event, sp) in enumerate(zip(events, split_peaks)):
            if event['s1_index'] >= 0:
                res['s1_shadow'][event_i] = sp['shadow'][event['s1_index']]
            if event['s2_index'] >= 0:
                res['s2_shadow'][event_i] = sp['shadow'][event['s2_index']]
            if (sp['type'] == 2).sum() > 0:
                # Define event shadow as the first S2 peak shadow
                first_s2_index = np.argwhere(sp['type'] == 2)[0]
                res['shadow_index'][event_i] = first_s2_index
                res['shadow'][event_i] = sp['shadow'][first_s2_index]
                res['pre_s2_area'][event_i] = sp['pre_s2_area'][first_s2_index]
                res['shadow_dt'][event_i] = sp['shadow_dt'][first_s2_index]
                res['pre_s2_x'][event_i] = sp['pre_s2_x'][first_s2_index]
                res['pre_s2_y'][event_i] = sp['pre_s2_y'][first_s2_index]
        res['shadow_distance'] = ((res['pre_s2_x'] - events['s2_x'])**2 +
                                  (res['pre_s2_y'] - events['s2_y'])**2
                                  )**0.5
        res['time'] = events['time']
        res['endtime'] = strax.endtime(events)
        return res<|MERGE_RESOLUTION|>--- conflicted
+++ resolved
@@ -154,11 +154,7 @@
     The main S2 and alternative S2 are given by the largest two S2-Peaks
     within the event. By default this is also true for S1.
     """
-<<<<<<< HEAD
-    __version__ = '1.2.2'
-=======
     __version__ = '1.3.0'
->>>>>>> 0f44f4dd
 
     depends_on = ('events',
                   'peak_basics',
@@ -349,13 +345,10 @@
                                                              )
 
         if self.config['force_main_before_alt']:
-<<<<<<< HEAD
             # Select only the largest two S2s
             # If force_alt_s2_in_max_drift_time is False, only the leading two S2s remain
             # The selection is dummy if force_alt_s2_in_max_drift_time is True
             largest_s2s, s2_idx = largest_s2s[0:2], s2_idx[0:2]
-=======
->>>>>>> 0f44f4dd
             s2_order = np.argsort(largest_s2s['time'])
             largest_s2s = largest_s2s[s2_order]
             s2_idx = s2_idx[s2_order]
