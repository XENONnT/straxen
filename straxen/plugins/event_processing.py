import strax
import numpy as np
import numba
import straxen
from .position_reconstruction import DEFAULT_POSREC_ALGO
from straxen.common import pax_file, get_resource, first_sr1_run
from straxen.get_corrections import get_correction_from_cmt, get_cmt_resource, is_cmt_option
from straxen.itp_map import InterpolatingMap
export, __all__ = strax.exporter()


@export
@strax.takes_config(
    strax.Option('trigger_min_area', default=100, type=(int,float),
                 help='Peaks must have more area (PE) than this to '
                      'cause events'),
    strax.Option('trigger_max_competing', default=7, type=int,
                 help='Peaks must have FEWER nearby larger or slightly smaller'
                      ' peaks to cause events'),
    strax.Option('left_event_extension', default=int(0.25e6), type=(int, float),
                 help='Extend events this many ns to the left from each '
                      'triggering peak. This extension is added to the maximum '
                      'drift time.',
                 ),
    strax.Option('right_event_extension', default=int(0.25e6), type=(int, float),
                 help='Extend events this many ns to the right from each '
                      'triggering peak.',
                 ),
    strax.Option(name='electron_drift_velocity', infer_type=False,
                 default=("electron_drift_velocity", "ONLINE", True),
                 help='Vertical electron drift velocity in cm/ns (1e4 m/ms)',
                 ),
    strax.Option(name='max_drift_length',
                 default=straxen.tpc_z, type=(int, float),
                 help='Total length of the TPC from the bottom of gate to the '
                      'top of cathode wires [cm]',
                 ),
    strax.Option(name='exclude_s1_as_triggering_peaks',
                 default=True, type=bool,
                 help='If true exclude S1s as triggering peaks.',
                 ),
)
class Events(strax.OverlapWindowPlugin):
    """
    Plugin which defines an "event" in our TPC.

    An event is defined by peak(s) in fixed range of time around a peak
    which satisfies certain conditions:
        1. The triggering peak must have a certain area.
        2. The triggering peak must have less than
        "trigger_max_competing" peaks. (A competing peak must have a
        certain area fraction of the triggering peak and must be in a
        window close to the main peak)

    Note:
        The time range which defines an event gets chopped at the chunk
        boundaries. This happens at invalid boundaries of the
    """
    depends_on = ['peak_basics', 'peak_proximity']
    provides = 'events'
    data_kind = 'events'
    __version__ = '0.1.0'
    save_when = strax.SaveWhen.NEVER

    dtype = [
        ('event_number', np.int64, 'Event number in this dataset'),
        ('time', np.int64, 'Event start time in ns since the unix epoch'),
        ('endtime', np.int64, 'Event end time in ns since the unix epoch')]

    events_seen = 0

    def setup(self):
        electron_drift_velocity = get_correction_from_cmt(
            self.run_id,
            self.config['electron_drift_velocity'])
        self.drift_time_max = int(self.config['max_drift_length'] / electron_drift_velocity)
        # Left_extension and right_extension should be computed in setup to be
        # reflected in cutax too.
        self.left_extension = self.config['left_event_extension'] + self.drift_time_max
        self.right_extension = self.config['right_event_extension']

    def get_window_size(self):
        # Take a large window for safety, events can have long tails
        return 10 * (self.config['left_event_extension']
                     + self.drift_time_max
                     + self.config['right_event_extension'])

    def compute(self, peaks, start, end):
        _is_triggering = peaks['area'] > self.config['trigger_min_area']
        _is_triggering &= (peaks['n_competing'] <= self.config['trigger_max_competing'])
        if self.config['exclude_s1_as_triggering_peaks']:
            _is_triggering &= peaks['type'] == 2

        triggers = peaks[_is_triggering]

        # Join nearby triggers
        t0, t1 = strax.find_peak_groups(
            triggers,
            gap_threshold=self.left_extension + self.right_extension + 1,
            left_extension=self.left_extension,
            right_extension=self.right_extension)

        # Don't extend beyond the chunk boundaries
        # This will often happen for events near the invalid boundary of the
        # overlap processing (which should be thrown away)
        t0 = np.clip(t0, start, end)
        t1 = np.clip(t1, start, end)

        result = np.zeros(len(t0), self.dtype)
        result['time'] = t0
        result['endtime'] = t1
        result['event_number'] = np.arange(len(result)) + self.events_seen

        if not result.size > 0:
            print("Found chunk without events?!")

        self.events_seen += len(result)

        return result


@export
@strax.takes_config(
    strax.Option(
        name='allow_posts2_s1s', default=False, infer_type=False,
        help="Allow S1s past the main S2 to become the main S1 and S2"),
    strax.Option(
        name='force_main_before_alt', default=False, infer_type=False,
        help="Make the alternate S1 (and likewise S2) the main S1 if "
             "occurs before the main S1."),
    strax.Option(
        name='event_s1_min_coincidence',
        default=2, infer_type=False,
        help="Event level S1 min coincidence. Should be >= s1_min_coincidence "
             "in the peaklet classification"),
)
class EventBasics(strax.Plugin):
    """
    Computes the basic properties of the main/alternative S1/S2 within
    an event.

    The main S2 and alternative S2 are given by the largest two S2-Peaks
    within the event. By default this is also true for S1.
    """
    __version__ = '1.2.1'

    depends_on = ('events',
                  'peak_basics',
                  'peak_positions',
                  'peak_proximity')
    provides = 'event_basics'
    data_kind = 'events'
    loop_over = 'events'

    def infer_dtype(self):
        # Basic event properties
        self._set_posrec_save()
        self._set_dtype_requirements()
        dtype = []
        dtype += strax.time_fields
        dtype += [('n_peaks', np.int32,
                   'Number of peaks in the event'),
                  ('drift_time', np.float32,
                   'Drift time between main S1 and S2 in ns'),
                  ('event_number', np.int64,
                   'Event number in this dataset'),
                  ]

        dtype += self._get_si_dtypes(self.peak_properties)

        dtype += [
            (f's2_x', np.float32,
             f'Main S2 reconstructed X position, uncorrected [cm]'),
            (f's2_y', np.float32,
             f'Main S2 reconstructed Y position, uncorrected [cm]'),
            (f'alt_s2_x', np.float32,
             f'Alternate S2 reconstructed X position, uncorrected [cm]'),
            (f'alt_s2_y', np.float32,
             f'Alternate S2 reconstructed Y position, uncorrected [cm]'),
            (f'area_before_main_s2', np.float32,
             f'Sum of areas before Main S2 [PE]'),
            (f'large_s2_before_main_s2', np.float32,
             f'The largest S2 before the Main S2 [PE]')
        ]

        dtype += self._get_posrec_dtypes()
        return dtype

    def _set_dtype_requirements(self):
        """Needs to be run before inferring dtype as it is needed there"""
        # Properties to store for each peak (main and alternate S1 and S2)
        self.peak_properties = (
            # name                dtype       comment
            ('time',              np.int64,   'start time since unix epoch [ns]'),
            ('center_time',       np.int64,   'weighted center time since unix epoch [ns]'),
            ('endtime',           np.int64,   'end time since unix epoch [ns]'),
            ('area',              np.float32, 'area, uncorrected [PE]'),
            ('n_channels',        np.int16,   'count of contributing PMTs'),
            ('n_competing',       np.int32,   'number of competing peaks'),
            ('max_pmt',           np.int16,   'PMT number which contributes the most PE'),
            ('max_pmt_area',      np.float32, 'area in the largest-contributing PMT (PE)'),
            ('range_50p_area',    np.float32, 'width, 50% area [ns]'),
            ('range_90p_area',    np.float32, 'width, 90% area [ns]'),
            ('rise_time',         np.float32, 'time between 10% and 50% area quantiles [ns]'),
            ('area_fraction_top', np.float32, 'fraction of area seen by the top PMT array'),
            ('tight_coincidence', np.int16, 'Channel within tight range of mean'),
            ('n_saturated_channels',      np.int16, 'Total number of saturated channels'),
        )

    @staticmethod
    def _get_si_dtypes(peak_properties):
        """Get properties for S1/S2 from peaks directly"""
        si_dtype = []
        for s_i in [1, 2]:
            # Peak indices
            si_dtype += [
                (f's{s_i}_index', np.int32, f'Main S{s_i} peak index in event'),
                (f'alt_s{s_i}_index', np.int32, f'Alternate S{s_i} peak index in event')]

            # Peak properties
            for name, dt, comment in peak_properties:
                si_dtype += [(f's{s_i}_{name}', dt, f'Main S{s_i} {comment}'),
                             (f'alt_s{s_i}_{name}', dt, f'Alternate S{s_i} {comment}')]

            # Drifts and delays
            si_dtype += [
                (f'alt_s{s_i}_interaction_drift_time', np.float32,
                 f'Drift time using alternate S{s_i} [ns]'),
                (f'alt_s{s_i}_delay', np.int32,
                 f'Time between main and alternate S{s_i} [ns]')]
        return si_dtype

    def _set_posrec_save(self):
        """
        parse x_mlp et cetera if needed to get the algorithms used and
        set required class attributes
        """
        posrec_fields = self.deps['peak_positions'].dtype_for('peak_positions').names
        posrec_names = [d.split('_')[-1] for d in posrec_fields if 'x_' in d]

        # Preserve order. "set" is not ordered and dtypes should always be ordered
        self.pos_rec_labels = list(set(posrec_names))
        self.pos_rec_labels.sort()

        self.posrec_save = [(xy + algo)
                            for xy in ['x_', 'y_']
                            for algo in self.pos_rec_labels]

    def _get_posrec_dtypes(self):
        """Get S2 positions for each of the position reconstruction algorithms"""
        posrec_dtpye = []

        for algo in self.pos_rec_labels:
            # S2 positions
            posrec_dtpye += [
                (f's2_x_{algo}', np.float32,
                 f'Main S2 {algo}-reconstructed X position, uncorrected [cm]'),
                (f's2_y_{algo}', np.float32,
                 f'Main S2 {algo}-reconstructed Y position, uncorrected [cm]'),
                (f'alt_s2_x_{algo}', np.float32,
                 f'Alternate S2 {algo}-reconstructed X position, uncorrected [cm]'),
                (f'alt_s2_y_{algo}', np.float32,
                 f'Alternate S2 {algo}-reconstructed Y position, uncorrected [cm]')]

        return posrec_dtpye

    @staticmethod
    def set_nan_defaults(buffer):
        """
        When constructing the dtype, take extra care to set values to
        np.Nan / -1 (for ints) as 0 might have a meaning
        """
        for field in buffer.dtype.names:
            if np.issubdtype(buffer.dtype[field], np.integer):
                buffer[field][:] = -1
            else:
                buffer[field][:] = np.nan

    def compute(self, events, peaks):
        result = np.zeros(len(events), dtype=self.dtype)
        self.set_nan_defaults(result)

        split_peaks = strax.split_by_containment(peaks, events)

        result['time'] = events['time']
        result['endtime'] = events['endtime']
        result['event_number'] = events['event_number']

        self.fill_events(result, events, split_peaks)
        return result

    # If copy_largest_peaks_into_event is ever numbafied, also numbafy this function
    def fill_events(self, result_buffer, events, split_peaks):
        """Loop over the events and peaks within that event"""
        for event_i, _ in enumerate(events):
            peaks_in_event_i = split_peaks[event_i]
            n_peaks = len(peaks_in_event_i)
            result_buffer[event_i]['n_peaks'] = n_peaks

            if not n_peaks:
                raise ValueError(f'No peaks within event?\n{events[event_i]}')

            self.fill_result_i(result_buffer[event_i], peaks_in_event_i)

    def fill_result_i(self, event, peaks):
        """For a single event with the result_buffer"""
        # Consider S2s first, then S1s (to enable allow_posts2_s1s = False)
        largest_s2s, s2_idx = self.get_largest_sx_peaks(peaks, s_i=2)

        if self.config['force_main_before_alt']:
            s2_order = np.argsort(largest_s2s['time'])
            largest_s2s = largest_s2s[s2_order]
            s2_idx = s2_idx[s2_order]

        if not self.config['allow_posts2_s1s'] and len(largest_s2s):
            s1_latest_time = largest_s2s[0]['time']
        else:
            s1_latest_time = np.inf

        largest_s1s, s1_idx = self.get_largest_sx_peaks(
            peaks,
            s_i=1,
            s1_before_time=s1_latest_time,
            s1_min_coincidence=self.config['event_s1_min_coincidence'])

        self.set_sx_index(event, s1_idx, s2_idx)
        self.set_event_properties(event, largest_s1s, largest_s2s, peaks)

        # Loop over S1s and S2s and over main / alt.
        for s_i, largest_s_i in enumerate([largest_s1s, largest_s2s], 1):
            # Largest index 0 -> main sx, 1 -> alt sx
            for largest_index, main_or_alt in enumerate(['s', 'alt_s']):
                peak_properties_to_save = [name for name, _, _ in self.peak_properties]
                if s_i == 2:
                    peak_properties_to_save += ['x', 'y']
                    peak_properties_to_save += self.posrec_save
                field_names = [f'{main_or_alt}{s_i}_{name}' for name in peak_properties_to_save]
                self.copy_largest_peaks_into_event(event,
                                                   largest_s_i,
                                                   largest_index,
                                                   field_names,
                                                   peak_properties_to_save)

    @staticmethod
    @numba.njit
    def set_event_properties(result, largest_s1s, largest_s2s, peaks):
        """Get properties like drift time and area before main S2"""
        # Compute drift times only if we have a valid S1-S2 pair
        if len(largest_s1s) > 0 and len(largest_s2s) > 0:
            result['drift_time'] = largest_s2s[0]['center_time'] - largest_s1s[0]['center_time']
            if len(largest_s1s) > 1:
                result['alt_s1_interaction_drift_time'] = largest_s2s[0]['center_time'] - largest_s1s[1]['center_time']
                result['alt_s1_delay'] = largest_s1s[1]['center_time'] - largest_s1s[0]['center_time']
            if len(largest_s2s) > 1:
                result['alt_s2_interaction_drift_time'] = largest_s2s[1]['center_time'] - largest_s1s[0]['center_time']
                result['alt_s2_delay'] = largest_s2s[1]['center_time'] - largest_s2s[0]['center_time']

        # areas before main S2
        if len(largest_s2s):
            peaks_before_ms2 = peaks[peaks['time'] < largest_s2s[0]['time']]
            result['area_before_main_s2'] = np.sum(peaks_before_ms2['area'])

            s2peaks_before_ms2 = peaks_before_ms2[peaks_before_ms2['type'] == 2]
            if len(s2peaks_before_ms2) == 0:
                result['large_s2_before_main_s2'] = 0
            else:
                result['large_s2_before_main_s2'] = np.max(s2peaks_before_ms2['area'])
        return result

    @staticmethod
    # @numba.njit <- works but slows if fill_events is not numbafied
    def get_largest_sx_peaks(peaks,
                             s_i,
                             s1_before_time=np.inf,
                             s1_min_coincidence=0,
                             number_of_peaks=2):
        """Get the largest S1/S2. For S1s allow a min coincidence and max time"""
        # Find all peaks of this type (S1 or S2)
        s_mask = peaks['type'] == s_i
        if s_i == 1:
            s_mask &= peaks['time'] < s1_before_time
            s_mask &= peaks['tight_coincidence'] >= s1_min_coincidence

        selected_peaks = peaks[s_mask]
        s_index = np.arange(len(peaks))[s_mask]
        largest_peaks = np.argsort(selected_peaks['area'])[-number_of_peaks:][::-1]
        return selected_peaks[largest_peaks], s_index[largest_peaks]

    # If only we could numbafy this... Unfortunatly we cannot.
    # Perhaps we could one day consider doing something like strax.copy_to_buffer
    @staticmethod
    def copy_largest_peaks_into_event(result,
                                      largest_s_i,
                                      main_or_alt_index,
                                      result_fields,
                                      peak_fields,
                                      ):
        """
        For one event, write all the peak_fields (e.g. "area") of the peak
        (largest_s_i) into their associated field in the event (e.g. s1_area),
        main_or_alt_index differentiates between main (index 0) and alt (index 1)
        """
        index_not_in_list_of_largest_peaks = main_or_alt_index >= len(largest_s_i)
        if index_not_in_list_of_largest_peaks:
            # There is no such peak. E.g. main_or_alt_index == 1 but largest_s_i = ["Main S1"]
            # Asking for index 1 doesn't work on a len 1 list of peaks.
            return

        for i, ev_field in enumerate(result_fields):
            p_field = peak_fields[i]
            if p_field not in ev_field:
                raise ValueError("Event fields must derive from the peak fields")
            result[ev_field] = largest_s_i[main_or_alt_index][p_field]

    @staticmethod
    # @numba.njit <- works but slows if fill_events is not numbafied
    def set_sx_index(res, s1_idx, s2_idx):
        if len(s1_idx):
            res['s1_index'] = s1_idx[0]
            if len(s1_idx) > 1:
                res['alt_s1_index'] = s1_idx[1]
        if len(s2_idx):
            res['s2_index'] = s2_idx[0]
            if len(s2_idx) > 1:
                res['alt_s2_index'] = s2_idx[1]


@export
@strax.takes_config(
    strax.Option(
        name='electron_drift_velocity', infer_type=False,
        help='Vertical electron drift velocity in cm/ns (1e4 m/ms)',
        default=("electron_drift_velocity", "ONLINE", True)
    ),
    strax.Option(
        name='electron_drift_time_gate', infer_type=False,
        help='Electron drift time from the gate in ns',
        default=("electron_drift_time_gate", "ONLINE", True)
    ),
    strax.Option(
        name='fdc_map', infer_type=False,
        help='3D field distortion correction map path',
        default_by_run=[
            (0, pax_file('XENON1T_FDC_SR0_data_driven_3d_correction_tf_nn_v0.json.gz')),  # noqa
            (first_sr1_run, pax_file('XENON1T_FDC_SR1_data_driven_time_dependent_3d_correction_tf_nn_part1_v1.json.gz')), # noqa
            (170411_0611, pax_file('XENON1T_FDC_SR1_data_driven_time_dependent_3d_correction_tf_nn_part2_v1.json.gz')), # noqa
            (170704_0556, pax_file('XENON1T_FDC_SR1_data_driven_time_dependent_3d_correction_tf_nn_part3_v1.json.gz')), # noqa
            (170925_0622, pax_file('XENON1T_FDC_SR1_data_driven_time_dependent_3d_correction_tf_nn_part4_v1.json.gz'))], # noqa
    ),
)
class EventPositions(strax.Plugin):
    """
    Computes the observed and corrected position for the main S1/S2
    pairs in an event. For XENONnT data, it returns the FDC corrected
    positions of the default_reconstruction_algorithm. In case the fdc_map
    is given as a file (not through CMT), then the coordinate system
    should be given as (x, y, z), not (x, y, drift_time).
    """

    depends_on = ('event_basics', )
    
    __version__ = '0.1.4'

    default_reconstruction_algorithm = straxen.URLConfig(
        default=DEFAULT_POSREC_ALGO,
        help="default reconstruction algorithm that provides (x,y)"
    )

    dtype = [
        ('x', np.float32,
         'Interaction x-position, field-distortion corrected (cm)'),
        ('y', np.float32,
         'Interaction y-position, field-distortion corrected (cm)'),
        ('z', np.float32,
         'Interaction z-position, using mean drift velocity only (cm)'),
        ('r', np.float32,
         'Interaction radial position, field-distortion corrected (cm)'),
        ('z_naive', np.float32,
         'Interaction z-position using mean drift velocity only (cm)'),
        ('r_naive', np.float32,
         'Interaction r-position using observed S2 positions directly (cm)'),
        ('r_field_distortion_correction', np.float32,
         'Correction added to r_naive for field distortion (cm)'),
        ('z_field_distortion_correction', np.float32,
         'Correction added to z_naive for field distortion (cm)'),
        ('theta', np.float32,
         'Interaction angular position (radians)')
            ] + strax.time_fields

    def setup(self):

        self.electron_drift_velocity = get_correction_from_cmt(
            self.run_id, self.config['electron_drift_velocity'])
        self.electron_drift_time_gate = get_correction_from_cmt(
            self.run_id, self.config['electron_drift_time_gate'])
        
        if isinstance(self.config['fdc_map'], str):
            self.map = InterpolatingMap(
                get_resource(self.config['fdc_map'], fmt='binary'))

        elif is_cmt_option(self.config['fdc_map']):
            self.map = InterpolatingMap(
                get_cmt_resource(self.run_id,
                                 tuple(['suffix',
                                        self.config['default_reconstruction_algorithm'],
                                        *self.config['fdc_map']]),
                                 fmt='binary'))
            self.map.scale_coordinates([1., 1., - self.electron_drift_velocity])

        else:
            raise NotImplementedError('FDC map format not understood.')

    def compute(self, events):

        result = {'time': events['time'],
                  'endtime': strax.endtime(events)}
        
        z_obs = - self.electron_drift_velocity * (events['drift_time'] - self.electron_drift_time_gate)
        orig_pos = np.vstack([events[f's2_x'], events[f's2_y'], z_obs]).T
        r_obs = np.linalg.norm(orig_pos[:, :2], axis=1)
        delta_r = self.map(orig_pos)

        # apply radial correction
        with np.errstate(invalid='ignore', divide='ignore'):
            r_cor = r_obs + delta_r
            scale = r_cor / r_obs

        # z correction due to longer drift time for distortion
        # (geometrical reasoning not valid if |delta_r| > |z_obs|,
        #  as cathetus cannot be longer than hypothenuse)
        with np.errstate(invalid='ignore'):
            z_cor = -(z_obs ** 2 - delta_r ** 2) ** 0.5
            invalid = np.abs(z_obs) < np.abs(delta_r)
            # do not apply z correction above gate
            invalid |= z_obs >= 0
        z_cor[invalid] = z_obs[invalid]
        delta_z = z_cor - z_obs

        result.update({'x': orig_pos[:, 0] * scale,
                       'y': orig_pos[:, 1] * scale,
                       'r': r_cor,
                       'r_naive': r_obs,
                       'r_field_distortion_correction': delta_r,
                       'theta': np.arctan2(orig_pos[:, 1], orig_pos[:, 0]),
                       'z_naive': z_obs,
                       # using z_obs in agreement with the dtype description
                       # the FDC for z (z_cor) is found to be not reliable (see #527)
                       'z': z_obs,
                       'z_field_distortion_correction': delta_z
                       })

        return result


@export
class EventInfoVetos(strax.Plugin):
    """
    Plugin which combines event_info with the tagged peaks information
    from muon- and neutron-veto.
    """
    __version__ = '0.0.0'
    depends_on = ('event_basics', 'peak_veto_tags')
    provides = 'events_tagged'
    save_when = strax.SaveWhen.TARGET

    def infer_dtype(self):
        dtype = []
        dtype += strax.time_fields

        for s_i in [1, 2]:
            for peak_type in ['', 'alt_']:
                dtype += [((f"Veto tag for {peak_type}S{s_i}: unatagged: 0, nveto: 1, mveto: 2, both: 3",
                            f"{peak_type}s{s_i}_veto_tag"), np.int8),
                          ((f"Time to closest veto interval for {peak_type}s{s_i}",
                            f"{peak_type}s{s_i}_dt_veto"), np.int64),
                          ]
        dtype += [(('Number of peaks tagged by NV/MV inside event', 'n_tagged_peaks'), np.int16)]
        return dtype

    def compute(self, events, peaks):
        split_tags = strax.split_by_containment(peaks, events)
        result = np.zeros(len(events), self.dtype)
        result['time'] = events['time']
        result['endtime'] = events['endtime']
        get_veto_tags(events, split_tags, result)

        return result


def get_veto_tags(events, split_tags, result):
    """
    Loops over events and tag main/alt S1/2 according to peak tag.

    :param events: Event_info data type to be tagged.
    :param split_tags: Tags split by events.
    """
    for tags_i, event_i, result_i in zip(split_tags, events, result):
        result_i['n_tagged_peaks'] = np.sum(tags_i['veto_tag'] > 0)
        for s_i in [1, 2]:
            for peak_type in ['', 'alt_']:
                if event_i[f'{peak_type}s{s_i}_index'] == -1:
                    continue

                index = event_i[f'{peak_type}s{s_i}_index']
                result_i[f'{peak_type}s{s_i}_veto_tag'] = tags_i[index]['veto_tag']
                result_i[f'{peak_type}s{s_i}_dt_veto'] = tags_i[index]['time_to_closest_veto']


@export
class CorrectedAreas(strax.Plugin):
    """
    Plugin which applies light collection efficiency maps and electron
    life time to the data.

    Computes the cS1/cS2 for the main/alternative S1/S2 as well as the
    corrected life time.

    Note:
        Please be aware that for both, the main and alternative S1, the
        area is corrected according to the xy-position of the main S2.

        There are now 3 components of cS2s: cs2_top, cS2_bottom and cs2.
        cs2_top and cs2_bottom are corrected by the corresponding maps,
        and cs2 is the sum of the two.
    """
    __version__ = '0.2.0'

    depends_on = ['event_basics', 'event_positions']

    # Descriptor configs
    elife = straxen.URLConfig(
        default='cmt://elife?version=ONLINE&run_id=plugin.run_id',
        help='electron lifetime in [ns]')

    # default posrec, used to determine which LCE map to use
    default_reconstruction_algorithm = straxen.URLConfig(
        default=DEFAULT_POSREC_ALGO,
        help="default reconstruction algorithm that provides (x,y)"
    )
    s1_xyz_map = straxen.URLConfig(
        default='itp_map://resource://cmt://format://'
                's1_xyz_map_{algo}?version=ONLINE&run_id=plugin.run_id'
                '&fmt=json&algo=plugin.default_reconstruction_algorithm',
        cache=True)
    s2_xy_map = straxen.URLConfig(
        default='itp_map://resource://cmt://format://'
                's2_xy_map_{algo}?version=ONLINE&run_id=plugin.run_id'
                '&fmt=json&algo=plugin.default_reconstruction_algorithm',
        cache=True)

    # average SE gain for a given time period. default to the value of this run in ONLINE model
    # thus, by default, there will be no time-dependent correction according to se gain
    avg_se_gain = straxen.URLConfig(
        default='cmt://se_gain?version=ONLINE&run_id=plugin.run_id',
        help='Nominal single electron (SE) gain in PE / electron extracted. '
             'Data will be corrected to this value')

    # se gain for this run, allowing for using CMT. default to online
    se_gain = straxen.URLConfig(
        default='cmt://se_gain?version=ONLINE&run_id=plugin.run_id',
        help='Actual SE gain for a given run (allows for time dependence)')

    # relative extraction efficiency which can change with time and modeled by CMT.
    # defaults to no correction
    rel_extraction_eff = straxen.URLConfig(
        default=1.0,
        help='Relative extraction efficiency for this run (allows for time dependence)')

    def infer_dtype(self):
        dtype = []
        dtype += strax.time_fields

        for peak_type, peak_name in zip(['', 'alt_'], ['main', 'alternate']):
            dtype += [(f'{peak_type}cs1', np.float32, f'Corrected area of {peak_name} S1 [PE]'),
                      (f'{peak_type}cs2_wo_elifecorr', np.float32,
                       f'Corrected area of {peak_name} S2 before elife correction (s2 xy correction only) [PE]'),
                      (f'{peak_type}cs2_wo_timecorr', np.float32,
                       f'Corrected area of {peak_name} S2 before SE gain + EE correction '
                       f'(s2 xy correction + elife only) [PE]'),
                      (f'{peak_type}cs2_area_fraction_top', np.float32,
                       f'Fraction of area seen by the top PMT array for corrected {peak_name} S2'),
                      (f'{peak_type}cs2_bottom', np.float32,
                       f'Corrected area of {peak_name} S2 in the bottom PMT array [PE]'),
                      (f'{peak_type}cs2', np.float32, f'Corrected area of {peak_name} S2 [PE]'), ]
        return dtype

    def compute(self, events):
        result = dict(
            time=events['time'],
            endtime=strax.endtime(events)
        )

        # S1 corrections depend on the actual corrected event position.
        # We use this also for the alternate S1; for e.g. Kr this is
        # fine as the S1 correction varies slowly.
        event_positions = np.vstack([events['x'], events['y'], events['z']]).T

        for peak_type in ["", "alt_"]:
            result[f"{peak_type}cs1"] = events[f'{peak_type}s1_area'] / self.s1_xyz_map(event_positions)

        # s2 corrections
        # S2 top and bottom are corrected separately, and cS2 total is the sum of the two
        # figure out the map name
        if len(self.s2_xy_map.map_names) > 1:
            s2_top_map_name = "map_top"
            s2_bottom_map_name = "map_bottom"
        else:
            s2_top_map_name = "map"
            s2_bottom_map_name = "map"

        for peak_type in ["", "alt_"]:
            # S2(x,y) corrections use the observed S2 positions
            s2_positions = np.vstack([events[f'{peak_type}s2_x'], events[f'{peak_type}s2_y']]).T

            # corrected s2 with s2 xy map only, i.e. no elife correction
            # this is for s2-only events which don't have drift time info
            cs2_top_wo_elifecorr = (events[f'{peak_type}s2_area'] * events[f'{peak_type}s2_area_fraction_top'] /
                                    self.s2_xy_map(s2_positions, map_name=s2_top_map_name))
            cs2_bottom_wo_elifecorr = (events[f'{peak_type}s2_area'] *
                                       (1 - events[f'{peak_type}s2_area_fraction_top']) /
                                       self.s2_xy_map(s2_positions, map_name=s2_bottom_map_name))
            result[f"{peak_type}cs2_wo_elifecorr"] = (cs2_top_wo_elifecorr + cs2_bottom_wo_elifecorr)

            # cs2aft doesn't need elife correction as it cancels
            result[f"{peak_type}cs2_area_fraction_top"] = cs2_top_wo_elifecorr / result[f"{peak_type}cs2_wo_elifecorr"]

            # For electron lifetime corrections to the S2s,
            # use drift time computed using the main S1.
            el_string = peak_type + "s2_interaction_" if peak_type == "alt_" else peak_type
            elife_correction = np.exp(events[f'{el_string}drift_time'] / self.elife)
            cs2_top_wo_timecorr = cs2_top_wo_elifecorr * elife_correction
            cs2_bottom_wo_timecorr = cs2_bottom_wo_elifecorr * elife_correction
            result[f"{peak_type}cs2_wo_timecorr"] = cs2_top_wo_timecorr + cs2_bottom_wo_timecorr

            # Correct for SEgain and extraction efficiency
            seg_ee_corr = (self.se_gain / self.avg_se_gain) * self.rel_extraction_eff
            result[f"{peak_type}cs2_bottom"] = cs2_bottom_wo_timecorr / seg_ee_corr
            result[f"{peak_type}cs2"] = result[f"{peak_type}cs2_wo_timecorr"] / seg_ee_corr 
        return result


@export
class EnergyEstimates(strax.Plugin):
    """
    Plugin which converts cS1 and cS2 into energies (from PE to KeVee).
    """
    __version__ = '0.1.1'
    depends_on = ['corrected_areas']
    dtype = [
        ('e_light', np.float32, 'Energy in light signal [keVee]'),
        ('e_charge', np.float32, 'Energy in charge signal [keVee]'),
        ('e_ces', np.float32, 'Energy estimate [keVee]')
    ] + strax.time_fields
    save_when = strax.SaveWhen.TARGET

    # config options don't double cache things from the resource cache!
    g1 = straxen.URLConfig(
<<<<<<< HEAD
        default='bodega://g2?bodega_version=v1',
=======
        default='bodega://g1?bodega_version=v2',
>>>>>>> b2f7f884
        help="S1 gain in PE / photons produced",
    )
    g2 = straxen.URLConfig(
        default='bodega://g2?bodega_version=v2',
        help="S2 gain in PE / electrons produced",
    )
    lxe_w = straxen.URLConfig(
        default=13.7e-3,
        help="LXe work function in quanta/keV"
    )

    def compute(self, events):
        el = self.cs1_to_e(events['cs1'])
        ec = self.cs2_to_e(events['cs2'])
        return dict(e_light=el,
                    e_charge=ec,
                    e_ces=el + ec,
                    time=events['time'],
                    endtime=strax.endtime(events))

    def cs1_to_e(self, x):
        return self.lxe_w * x / self.g1

    def cs2_to_e(self, x):
        return self.lxe_w * x / self.g2


@export
class EventShadow(strax.Plugin):
    """
    This plugin can calculate shadow at event level.
    It depends on peak-level shadow.
    The event-level shadow is its first S2 peak's shadow.
    If no S2 peaks, the event shadow will be nan.
    It also gives the position infomation of the previous S2s
    and main peaks' shadow.
    """
    __version__ = '0.0.8'
    depends_on = ('event_basics', 'peak_basics', 'peak_shadow')
    provides = 'event_shadow'
    save_when = strax.SaveWhen.EXPLICIT

    def infer_dtype(self):
        dtype = [('s1_shadow', np.float32, 'main s1 shadow [PE/ns]'),
                 ('s2_shadow', np.float32, 'main s2 shadow [PE/ns]'),
                 ('shadow', np.float32, 'shadow of event [PE/ns]'),
                 ('pre_s2_area', np.float32, 'previous s2 area [PE]'),
                 ('shadow_dt', np.int64, 'time difference to the previous s2 [ns]'),
                 ('shadow_index', np.int32, 'max shadow peak index in event'),
                 ('pre_s2_x', np.float32, 'x of previous s2 peak causing shadow [cm]'),
                 ('pre_s2_y', np.float32, 'y of previous s2 peak causing shadow [cm]'),
                 ('shadow_distance', np.float32, 'distance to the s2 peak with max shadow [cm]')]
        dtype += strax.time_fields
        return dtype

    def compute(self, events, peaks):
        split_peaks = strax.split_by_containment(peaks, events)
        res = np.zeros(len(events), self.dtype)

        res['shadow_index'] = -1
        res['pre_s2_x'] = np.nan
        res['pre_s2_y'] = np.nan

        for event_i, (event, sp) in enumerate(zip(events, split_peaks)):
            if event['s1_index'] >= 0:
                res['s1_shadow'][event_i] = sp['shadow'][event['s1_index']]
            if event['s2_index'] >= 0:
                res['s2_shadow'][event_i] = sp['shadow'][event['s2_index']]
            if (sp['type'] == 2).sum() > 0:
                # Define event shadow as the first S2 peak shadow
                first_s2_index = np.argwhere(sp['type'] == 2)[0]
                res['shadow_index'][event_i] = first_s2_index
                res['shadow'][event_i] = sp['shadow'][first_s2_index]
                res['pre_s2_area'][event_i] = sp['pre_s2_area'][first_s2_index]
                res['shadow_dt'][event_i] = sp['shadow_dt'][first_s2_index]
                res['pre_s2_x'][event_i] = sp['pre_s2_x'][first_s2_index]
                res['pre_s2_y'][event_i] = sp['pre_s2_y'][first_s2_index]
        res['shadow_distance'] = ((res['pre_s2_x'] - events['s2_x'])**2 +
                                  (res['pre_s2_y'] - events['s2_y'])**2
                                  )**0.5
        res['time'] = events['time']
        res['endtime'] = strax.endtime(events)
        return res<|MERGE_RESOLUTION|>--- conflicted
+++ resolved
@@ -755,11 +755,7 @@
 
     # config options don't double cache things from the resource cache!
     g1 = straxen.URLConfig(
-<<<<<<< HEAD
-        default='bodega://g2?bodega_version=v1',
-=======
         default='bodega://g1?bodega_version=v2',
->>>>>>> b2f7f884
         help="S1 gain in PE / photons produced",
     )
     g2 = straxen.URLConfig(
