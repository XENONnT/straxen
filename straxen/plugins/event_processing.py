import strax
import numpy as np
import numba
import straxen
from warnings import warn
from .position_reconstruction import DEFAULT_POSREC_ALGO_OPTION
from straxen.common import pax_file, get_resource, first_sr1_run, pre_apply_function
from straxen.get_corrections import get_correction_from_cmt, get_cmt_resource, is_cmt_option
from straxen.itp_map import InterpolatingMap
export, __all__ = strax.exporter()


@export
@strax.takes_config(
    strax.Option('trigger_min_area', default=100, type=(int,float),
                 help='Peaks must have more area (PE) than this to '
                      'cause events'),
    strax.Option('trigger_max_competing', default=7, type=int,
                 help='Peaks must have FEWER nearby larger or slightly smaller'
                      ' peaks to cause events'),
    strax.Option('left_event_extension', default=int(0.25e6), type=(int, float),
                 help='Extend events this many ns to the left from each '
                      'triggering peak. This extension is added to the maximum '
                      'drift time.',
                 ),
    strax.Option('right_event_extension', default=int(0.25e6), type=(int, float),
                 help='Extend events this many ns to the right from each '
                      'triggering peak.',
                 ),
    strax.Option(name='electron_drift_velocity', infer_type=False,
                 default=("electron_drift_velocity", "ONLINE", True),
                 help='Vertical electron drift velocity in cm/ns (1e4 m/ms)',
                 ),
    strax.Option(name='max_drift_length',
                 default=straxen.tpc_z, type=(int, float),
                 help='Total length of the TPC from the bottom of gate to the '
                      'top of cathode wires [cm]',
                 ),
    strax.Option(name='exclude_s1_as_triggering_peaks',
                 default=True, type=bool,
                 help='If true exclude S1s as triggering peaks.',
                 ),
)
class Events(strax.OverlapWindowPlugin):
    """
    Plugin which defines an "event" in our TPC.

    An event is defined by peak(s) in fixed range of time around a peak
    which satisfies certain conditions:
        1. The triggering peak must have a certain area.
        2. The triggering peak must have less than
        "trigger_max_competing" peaks. (A competing peak must have a
        certain area fraction of the triggering peak and must be in a
        window close to the main peak)

    Note:
        The time range which defines an event gets chopped at the chunk
        boundaries. This happens at invalid boundaries of the
    """
    depends_on = ['peak_basics', 'peak_proximity']
    provides = 'events'
    data_kind = 'events'
    __version__ = '0.1.0'
    save_when = strax.SaveWhen.NEVER

    dtype = [
        ('event_number', np.int64, 'Event number in this dataset'),
        ('time', np.int64, 'Event start time in ns since the unix epoch'),
        ('endtime', np.int64, 'Event end time in ns since the unix epoch')]

    events_seen = 0

    def setup(self):
        electron_drift_velocity = get_correction_from_cmt(
            self.run_id,
            self.config['electron_drift_velocity'])
        self.drift_time_max = int(self.config['max_drift_length'] / electron_drift_velocity)
        # Left_extension and right_extension should be computed in setup to be
        # reflected in cutax too.
        self.left_extension = self.config['left_event_extension'] + self.drift_time_max
        self.right_extension = self.config['right_event_extension']

    def get_window_size(self):
        # Take a large window for safety, events can have long tails
        return 10 * (self.config['left_event_extension']
                     + self.drift_time_max
                     + self.config['right_event_extension'])

    def compute(self, peaks, start, end):
<<<<<<< HEAD
        le = self.config['left_event_extension'] + self.drift_time_max
        re = self.config['right_event_extension']

        _is_triggering = peaks['area'] > self.config['trigger_min_area']
        _is_triggering &= (peaks['n_competing'] <= self.config['trigger_max_competing'])
        if self.config['exclude_s1_as_triggering_peaks']:
            _is_triggering &= peaks['type'] == 2

        triggers = peaks[_is_triggering]
=======
        triggers = peaks[
            (peaks['area'] > self.config['trigger_min_area'])
            & (peaks['n_competing'] <= self.config['trigger_max_competing'])]
>>>>>>> b73bd26f

        # Join nearby triggers
        t0, t1 = strax.find_peak_groups(
            triggers,
            gap_threshold=self.left_extension + self.right_extension + 1,
            left_extension=self.left_extension,
            right_extension=self.right_extension)

        # Don't extend beyond the chunk boundaries
        # This will often happen for events near the invalid boundary of the
        # overlap processing (which should be thrown away)
        t0 = np.clip(t0, start, end)
        t1 = np.clip(t1, start, end)

        result = np.zeros(len(t0), self.dtype)
        result['time'] = t0
        result['endtime'] = t1
        result['event_number'] = np.arange(len(result)) + self.events_seen

        if not result.size > 0:
            print("Found chunk without events?!")

        self.events_seen += len(result)

        return result


@export
@strax.takes_config(
    strax.Option(
        name='allow_posts2_s1s', default=False, infer_type=False,
        help="Allow S1s past the main S2 to become the main S1 and S2"),
    strax.Option(
        name='force_main_before_alt', default=False, infer_type=False,
        help="Make the alternate S1 (and likewise S2) the main S1 if "
             "occurs before the main S1."),
    strax.Option(
        name='event_s1_min_coincidence',
        default=2, infer_type=False,
        help="Event level S1 min coincidence. Should be >= s1_min_coincidence "
             "in the peaklet classification"),
)
class EventBasics(strax.Plugin):
    """
    Computes the basic properties of the main/alternative S1/S2 within
    an event.

    The main S2 and alternative S2 are given by the largest two S2-Peaks
    within the event. By default this is also true for S1.
    """
    __version__ = '1.2.1'

    depends_on = ('events',
                  'peak_basics',
                  'peak_positions',
                  'peak_proximity')
    provides = 'event_basics'
    data_kind = 'events'
    loop_over = 'events'

    def infer_dtype(self):
        # Basic event properties
        self._set_posrec_save()
        self._set_dtype_requirements()
        dtype = []
        dtype += strax.time_fields
        dtype += [('n_peaks', np.int32,
                   'Number of peaks in the event'),
                  ('drift_time', np.float32,
                   'Drift time between main S1 and S2 in ns'),
                  ('event_number', np.int64,
                   'Event number in this dataset'),
                  ]

        dtype += self._get_si_dtypes(self.peak_properties)

        dtype += [
            (f's2_x', np.float32,
             f'Main S2 reconstructed X position, uncorrected [cm]'),
            (f's2_y', np.float32,
             f'Main S2 reconstructed Y position, uncorrected [cm]'),
            (f'alt_s2_x', np.float32,
             f'Alternate S2 reconstructed X position, uncorrected [cm]'),
            (f'alt_s2_y', np.float32,
             f'Alternate S2 reconstructed Y position, uncorrected [cm]'),
            (f'area_before_main_s2', np.float32,
             f'Sum of areas before Main S2 [PE]'),
            (f'large_s2_before_main_s2', np.float32,
             f'The largest S2 before the Main S2 [PE]')
        ]

        dtype += self._get_posrec_dtypes()
        return dtype

    def _set_dtype_requirements(self):
        """Needs to be run before inferring dtype as it is needed there"""
        # Properties to store for each peak (main and alternate S1 and S2)
        self.peak_properties = (
            # name                dtype       comment
            ('time',              np.int64,   'start time since unix epoch [ns]'),
            ('center_time',       np.int64,   'weighted center time since unix epoch [ns]'),
            ('endtime',           np.int64,   'end time since unix epoch [ns]'),
            ('area',              np.float32, 'area, uncorrected [PE]'),
            ('n_channels',        np.int16,   'count of contributing PMTs'),
            ('n_competing',       np.int32,   'number of competing peaks'),
            ('max_pmt',           np.int16,   'PMT number which contributes the most PE'),
            ('max_pmt_area',      np.float32, 'area in the largest-contributing PMT (PE)'),
            ('range_50p_area',    np.float32, 'width, 50% area [ns]'),
            ('range_90p_area',    np.float32, 'width, 90% area [ns]'),
            ('rise_time',         np.float32, 'time between 10% and 50% area quantiles [ns]'),
            ('area_fraction_top', np.float32, 'fraction of area seen by the top PMT array'),
            ('tight_coincidence', np.int16, 'Hits within tight range of mean'),
            ('n_saturated_channels',      np.int16, 'Total number of saturated channels'),
            ('tight_coincidence_channel', np.int16, 'Number of PMT channel within tight range of '
                                                    'mean'),
        )

    @staticmethod
    def _get_si_dtypes(peak_properties):
        """Get properties for S1/S2 from peaks directly"""
        si_dtype = []
        for s_i in [1, 2]:
            # Peak indices
            si_dtype += [
                (f's{s_i}_index', np.int32, f'Main S{s_i} peak index in event'),
                (f'alt_s{s_i}_index', np.int32, f'Alternate S{s_i} peak index in event')]

            # Peak properties
            for name, dt, comment in peak_properties:
                si_dtype += [(f's{s_i}_{name}', dt, f'Main S{s_i} {comment}'),
                             (f'alt_s{s_i}_{name}', dt, f'Alternate S{s_i} {comment}')]

            # Drifts and delays
            si_dtype += [
                (f'alt_s{s_i}_interaction_drift_time', np.float32,
                 f'Drift time using alternate S{s_i} [ns]'),
                (f'alt_s{s_i}_delay', np.int32,
                 f'Time between main and alternate S{s_i} [ns]')]
        return si_dtype

    def _set_posrec_save(self):
        """
        parse x_mlp et cetera if needed to get the algorithms used and
        set required class attributes
        """
        posrec_fields = self.deps['peak_positions'].dtype_for('peak_positions').names
        posrec_names = [d.split('_')[-1] for d in posrec_fields if 'x_' in d]

        # Preserve order. "set" is not ordered and dtypes should always be ordered
        self.pos_rec_labels = list(set(posrec_names))
        self.pos_rec_labels.sort()

        self.posrec_save = [(xy + algo)
                            for xy in ['x_', 'y_']
                            for algo in self.pos_rec_labels]

    def _get_posrec_dtypes(self):
        """Get S2 positions for each of the position reconstruction algorithms"""
        posrec_dtpye = []

        for algo in self.pos_rec_labels:
            # S2 positions
            posrec_dtpye += [
                (f's2_x_{algo}', np.float32,
                 f'Main S2 {algo}-reconstructed X position, uncorrected [cm]'),
                (f's2_y_{algo}', np.float32,
                 f'Main S2 {algo}-reconstructed Y position, uncorrected [cm]'),
                (f'alt_s2_x_{algo}', np.float32,
                 f'Alternate S2 {algo}-reconstructed X position, uncorrected [cm]'),
                (f'alt_s2_y_{algo}', np.float32,
                 f'Alternate S2 {algo}-reconstructed Y position, uncorrected [cm]')]

        return posrec_dtpye

    @staticmethod
    def set_nan_defaults(buffer):
        """
        When constructing the dtype, take extra care to set values to
        np.Nan / -1 (for ints) as 0 might have a meaning
        """
        for field in buffer.dtype.names:
            if np.issubdtype(buffer.dtype[field], np.integer):
                buffer[field][:] = -1
            else:
                buffer[field][:] = np.nan

    def compute(self, events, peaks):
        result = np.zeros(len(events), dtype=self.dtype)
        self.set_nan_defaults(result)

        split_peaks = strax.split_by_containment(peaks, events)

        result['time'] = events['time']
        result['endtime'] = events['endtime']
        result['event_number'] = events['event_number']

        self.fill_events(result, events, split_peaks)
        return result

    # If copy_largest_peaks_into_event is ever numbafied, also numbafy this function
    def fill_events(self, result_buffer, events, split_peaks):
        """Loop over the events and peaks within that event"""
        for event_i, _ in enumerate(events):
            peaks_in_event_i = split_peaks[event_i]
            n_peaks = len(peaks_in_event_i)
            result_buffer[event_i]['n_peaks'] = n_peaks

            if not n_peaks:
                raise ValueError(f'No peaks within event?\n{events[event_i]}')

            self.fill_result_i(result_buffer[event_i], peaks_in_event_i)

    def fill_result_i(self, event, peaks):
        """For a single event with the result_buffer"""
        # Consider S2s first, then S1s (to enable allow_posts2_s1s = False)
        largest_s2s, s2_idx = self.get_largest_sx_peaks(peaks, s_i=2)

        if self.config['force_main_before_alt']:
            s2_order = np.argsort(largest_s2s['time'])
            largest_s2s = largest_s2s[s2_order]
            s2_idx = s2_idx[s2_order]

        if not self.config['allow_posts2_s1s'] and len(largest_s2s):
            s1_latest_time = largest_s2s[0]['time']
        else:
            s1_latest_time = np.inf

        largest_s1s, s1_idx = self.get_largest_sx_peaks(
            peaks,
            s_i=1,
            s1_before_time=s1_latest_time,
            s1_min_coincidence=self.config['event_s1_min_coincidence'])

        self.set_sx_index(event, s1_idx, s2_idx)
        self.set_event_properties(event, largest_s1s, largest_s2s, peaks)

        # Loop over S1s and S2s and over main / alt.
        for s_i, largest_s_i in enumerate([largest_s1s, largest_s2s], 1):
            # Largest index 0 -> main sx, 1 -> alt sx
            for largest_index, main_or_alt in enumerate(['s', 'alt_s']):
                peak_properties_to_save = [name for name, _, _ in self.peak_properties]
                if s_i == 2:
                    peak_properties_to_save += ['x', 'y']
                    peak_properties_to_save += self.posrec_save
                field_names = [f'{main_or_alt}{s_i}_{name}' for name in peak_properties_to_save]
                self.copy_largest_peaks_into_event(event,
                                                   largest_s_i,
                                                   largest_index,
                                                   field_names,
                                                   peak_properties_to_save)

    @staticmethod
    @numba.njit
    def set_event_properties(result, largest_s1s, largest_s2s, peaks):
        """Get properties like drift time and area before main S2"""
        # Compute drift times only if we have a valid S1-S2 pair
        if len(largest_s1s) > 0 and len(largest_s2s) > 0:
            result['drift_time'] = largest_s2s[0]['center_time'] - largest_s1s[0]['center_time']
            if len(largest_s1s) > 1:
                result['alt_s1_interaction_drift_time'] = largest_s2s[0]['center_time'] - largest_s1s[1]['center_time']
                result['alt_s1_delay'] = largest_s1s[1]['center_time'] - largest_s1s[0]['center_time']
            if len(largest_s2s) > 1:
                result['alt_s2_interaction_drift_time'] = largest_s2s[1]['center_time'] - largest_s1s[0]['center_time']
                result['alt_s2_delay'] = largest_s2s[1]['center_time'] - largest_s2s[0]['center_time']

        # areas before main S2
        if len(largest_s2s):
            peaks_before_ms2 = peaks[peaks['time'] < largest_s2s[0]['time']]
            result['area_before_main_s2'] = np.sum(peaks_before_ms2['area'])

            s2peaks_before_ms2 = peaks_before_ms2[peaks_before_ms2['type'] == 2]
            if len(s2peaks_before_ms2) == 0:
                result['large_s2_before_main_s2'] = 0
            else:
                result['large_s2_before_main_s2'] = np.max(s2peaks_before_ms2['area'])
        return result

    @staticmethod
    # @numba.njit <- works but slows if fill_events is not numbafied
    def get_largest_sx_peaks(peaks,
                             s_i,
                             s1_before_time=np.inf,
                             s1_min_coincidence=0,
                             number_of_peaks=2):
        """Get the largest S1/S2. For S1s allow a min coincidence and max time"""
        # Find all peaks of this type (S1 or S2)
        s_mask = peaks['type'] == s_i
        if s_i == 1:
            s_mask &= peaks['time'] < s1_before_time
            s_mask &= peaks['tight_coincidence'] >= s1_min_coincidence

        selected_peaks = peaks[s_mask]
        s_index = np.arange(len(peaks))[s_mask]
        largest_peaks = np.argsort(selected_peaks['area'])[-number_of_peaks:][::-1]
        return selected_peaks[largest_peaks], s_index[largest_peaks]

    # If only we could numbafy this... Unfortunatly we cannot.
    # Perhaps we could one day consider doing something like strax.copy_to_buffer
    @staticmethod
    def copy_largest_peaks_into_event(result,
                                      largest_s_i,
                                      main_or_alt_index,
                                      result_fields,
                                      peak_fields,
                                      ):
        """
        For one event, write all the peak_fields (e.g. "area") of the peak
        (largest_s_i) into their associated field in the event (e.g. s1_area),
        main_or_alt_index differentiates between main (index 0) and alt (index 1)
        """
        index_not_in_list_of_largest_peaks = main_or_alt_index >= len(largest_s_i)
        if index_not_in_list_of_largest_peaks:
            # There is no such peak. E.g. main_or_alt_index == 1 but largest_s_i = ["Main S1"]
            # Asking for index 1 doesn't work on a len 1 list of peaks.
            return

        for i, ev_field in enumerate(result_fields):
            p_field = peak_fields[i]
            if p_field not in ev_field:
                raise ValueError("Event fields must derive from the peak fields")
            result[ev_field] = largest_s_i[main_or_alt_index][p_field]

    @staticmethod
    # @numba.njit <- works but slows if fill_events is not numbafied
    def set_sx_index(res, s1_idx, s2_idx):
        if len(s1_idx):
            res['s1_index'] = s1_idx[0]
            if len(s1_idx) > 1:
                res['alt_s1_index'] = s1_idx[1]
        if len(s2_idx):
            res['s2_index'] = s2_idx[0]
            if len(s2_idx) > 1:
                res['alt_s2_index'] = s2_idx[1]


@export
@strax.takes_config(
    strax.Option(
        name='electron_drift_velocity', infer_type=False,
        help='Vertical electron drift velocity in cm/ns (1e4 m/ms)',
        default=("electron_drift_velocity", "ONLINE", True)
    ),
    strax.Option(
        name='electron_drift_time_gate', infer_type=False,
        help='Electron drift time from the gate in ns',
        default=("electron_drift_time_gate", "ONLINE", True)
    ),
    strax.Option(
        name='fdc_map', infer_type=False,
        help='3D field distortion correction map path',
        default_by_run=[
            (0, pax_file('XENON1T_FDC_SR0_data_driven_3d_correction_tf_nn_v0.json.gz')),  # noqa
            (first_sr1_run, pax_file('XENON1T_FDC_SR1_data_driven_time_dependent_3d_correction_tf_nn_part1_v1.json.gz')), # noqa
            (170411_0611, pax_file('XENON1T_FDC_SR1_data_driven_time_dependent_3d_correction_tf_nn_part2_v1.json.gz')), # noqa
            (170704_0556, pax_file('XENON1T_FDC_SR1_data_driven_time_dependent_3d_correction_tf_nn_part3_v1.json.gz')), # noqa
            (170925_0622, pax_file('XENON1T_FDC_SR1_data_driven_time_dependent_3d_correction_tf_nn_part4_v1.json.gz'))], # noqa
    ),
    *DEFAULT_POSREC_ALGO_OPTION
)
class EventPositions(strax.Plugin):
    """
    Computes the observed and corrected position for the main S1/S2
    pairs in an event. For XENONnT data, it returns the FDC corrected
    positions of the default_reconstruction_algorithm. In case the fdc_map
    is given as a file (not through CMT), then the coordinate system
    should be given as (x, y, z), not (x, y, drift_time).
    """

    depends_on = ('event_basics', )
    
    __version__ = '0.1.4'

    dtype = [
        ('x', np.float32,
         'Interaction x-position, field-distortion corrected (cm)'),
        ('y', np.float32,
         'Interaction y-position, field-distortion corrected (cm)'),
        ('z', np.float32,
         'Interaction z-position, using mean drift velocity only (cm)'),
        ('r', np.float32,
         'Interaction radial position, field-distortion corrected (cm)'),
        ('z_naive', np.float32,
         'Interaction z-position using mean drift velocity only (cm)'),
        ('r_naive', np.float32,
         'Interaction r-position using observed S2 positions directly (cm)'),
        ('r_field_distortion_correction', np.float32,
         'Correction added to r_naive for field distortion (cm)'),
        ('z_field_distortion_correction', np.float32,
         'Correction added to z_naive for field distortion (cm)'),
        ('theta', np.float32,
         'Interaction angular position (radians)')
            ] + strax.time_fields

    def setup(self):

        self.electron_drift_velocity = get_correction_from_cmt(self.run_id, self.config['electron_drift_velocity'])
        self.electron_drift_time_gate = get_correction_from_cmt(self.run_id, self.config['electron_drift_time_gate'])
        
        if isinstance(self.config['fdc_map'], str):
            self.map = InterpolatingMap(
                get_resource(self.config['fdc_map'], fmt='binary'))

        elif is_cmt_option(self.config['fdc_map']):
            self.map = InterpolatingMap(
                get_cmt_resource(self.run_id,
                                 tuple(['suffix',
                                        self.config['default_reconstruction_algorithm'],
                                        *self.config['fdc_map']]),
                                 fmt='binary'))
            self.map.scale_coordinates([1., 1., - self.electron_drift_velocity])

        else:
            raise NotImplementedError('FDC map format not understood.')

    def compute(self, events):

        result = {'time': events['time'],
                  'endtime': strax.endtime(events)}
        
        z_obs = - self.electron_drift_velocity * (events['drift_time'] - self.electron_drift_time_gate)
        orig_pos = np.vstack([events[f's2_x'], events[f's2_y'], z_obs]).T
        r_obs = np.linalg.norm(orig_pos[:, :2], axis=1)
        delta_r = self.map(orig_pos)

        # apply radial correction
        with np.errstate(invalid='ignore', divide='ignore'):
            r_cor = r_obs + delta_r
            scale = r_cor / r_obs

        # z correction due to longer drift time for distortion
        # (geometrical reasoning not valid if |delta_r| > |z_obs|,
        #  as cathetus cannot be longer than hypothenuse)
        with np.errstate(invalid='ignore'):
            z_cor = -(z_obs ** 2 - delta_r ** 2) ** 0.5
            invalid = np.abs(z_obs) < np.abs(delta_r)
            # do not apply z correction above gate
            invalid |= z_obs >= 0
        z_cor[invalid] = z_obs[invalid]
        delta_z = z_cor - z_obs

        result.update({'x': orig_pos[:, 0] * scale,
                       'y': orig_pos[:, 1] * scale,
                       'r': r_cor,
                       'r_naive': r_obs,
                       'r_field_distortion_correction': delta_r,
                       'theta': np.arctan2(orig_pos[:, 1], orig_pos[:, 0]),
                       'z_naive': z_obs,
                       # using z_obs in agreement with the dtype description
                       # the FDC for z (z_cor) is found to be not reliable (see #527)
                       'z': z_obs,
                       'z_field_distortion_correction': delta_z
                       })

        return result


@export
class EventInfoVetos(strax.Plugin):
    """
    Plugin which combines event_info with the tagged peaks information
    from muon- and neutron-veto.
    """
    __version__ = '0.0.0'
    depends_on = ('event_basics', 'peak_veto_tags')
    provides = 'events_tagged'
    save_when = strax.SaveWhen.TARGET

    def infer_dtype(self):
        dtype = []
        dtype += strax.time_fields

        for s_i in [1, 2]:
            for peak_type in ['', 'alt_']:
                dtype += [((f"Veto tag for {peak_type}S{s_i}: unatagged: 0, nveto: 1, mveto: 2, both: 3",
                            f"{peak_type}s{s_i}_veto_tag"), np.int8),
                          ((f"Time to closest veto interval for {peak_type}s{s_i}",
                            f"{peak_type}s{s_i}_dt_veto"), np.int64),
                          ]
        dtype += [(('Number of peaks tagged by NV/MV inside event', 'n_tagged_peaks'), np.int16)]
        return dtype

    def compute(self, events, peaks):
        split_tags = strax.split_by_containment(peaks, events)
        result = np.zeros(len(events), self.dtype)
        result['time'] = events['time']
        result['endtime'] = events['endtime']
        get_veto_tags(events, split_tags, result)

        return result


def get_veto_tags(events, split_tags, result):
    """
    Loops over events and tag main/alt S1/2 according to peak tag.

    :param events: Event_info data type to be tagged.
    :param split_tags: Tags split by events.
    """
    for tags_i, event_i, result_i in zip(split_tags, events, result):
        result_i['n_tagged_peaks'] = np.sum(tags_i['veto_tag'] > 0)
        for s_i in [1, 2]:
            for peak_type in ['', 'alt_']:
                if event_i[f'{peak_type}s{s_i}_index'] == -1:
                    continue

                index = event_i[f'{peak_type}s{s_i}_index']
                result_i[f'{peak_type}s{s_i}_veto_tag'] = tags_i[index]['veto_tag']
                result_i[f'{peak_type}s{s_i}_dt_veto'] = tags_i[index]['time_to_closest_veto']


@export
@strax.takes_config(
    strax.Option(
        's1_xyz_correction_map', infer_type=False,
        help="S1 relative (x, y, z) correction map",
        default_by_run=[
            (0, pax_file('XENON1T_s1_xyz_lce_true_kr83m_SR0_pax-680_fdc-3d_v0.json')),  # noqa
            (first_sr1_run, pax_file('XENON1T_s1_xyz_lce_true_kr83m_SR1_pax-680_fdc-3d_v0.json'))]),  # noqa
    strax.Option(
        's2_xy_correction_map', infer_type=False,
        help="S2 (x, y) correction map. Correct S2 position dependence, including S2 top, bottom, and total."
             "manly due to bending of anode/gate-grid, PMT quantum efficiency "
             "and extraction field distribution, as well as other geometric factors.",
        default_by_run=[
            (0, pax_file('XENON1T_s2_xy_ly_SR0_24Feb2017.json')),
            (170118_1327, pax_file('XENON1T_s2_xy_ly_SR1_v2.2.json'))]),
    strax.Option(
        'elife_conf', infer_type=False,
        default=("elife", "ONLINE", True),
        help='Electron lifetime '
             'Specify as (model_type->str, model_config->str, is_nT->bool) '
             'where model_type can be "elife" or "elife_constant" '
             'and model_config can be a version.'
    ),
    *DEFAULT_POSREC_ALGO_OPTION
)
class CorrectedAreas(strax.Plugin):
    """
    Plugin which applies light collection efficiency maps and electron
    life time to the data.

    Computes the cS1/cS2 for the main/alternative S1/S2 as well as the
    corrected life time.

    Note:
        Please be aware that for both, the main and alternative S1, the
        area is corrected according to the xy-position of the main S2.
        
        There are now 3 components of cS2s: cs2_top, cS2_bottom and cs2.
        cs2_top and cs2_bottom are corrected by the corresponding maps,
        and cs2 is the sum of the two.
    """
    __version__ = '0.1.3'

    depends_on = ['event_basics', 'event_positions']

    def infer_dtype(self):
        dtype = []
        dtype += strax.time_fields

        for peak_type, peak_name in zip(['', 'alt_'], ['main', 'alternate']):
            dtype += [(f'{peak_type}cs1', np.float32, f'Corrected area of {peak_name} S1 [PE]'),
                      (f'{peak_type}cs2_wo_elifecorr', np.float32,
                       f'Corrected area of {peak_name} S2 before elife correction (s2 xy correction only) [PE]'),
                      (f'{peak_type}cs2_area_fraction_top', np.float32,
                       f'Fraction of area seen by the top PMT array for corrected {peak_name} S2'),
                      (f'{peak_type}cs2_bottom', np.float32,
                       f'Corrected area of {peak_name} S2 in the bottom PMT array [PE]'),
                      (f'{peak_type}cs2', np.float32, f'Corrected area of {peak_name} S2 [PE]'),]

        return dtype

    def setup(self):
        self.elife = get_correction_from_cmt(self.run_id, self.config['elife_conf'])

        self.s1_map = InterpolatingMap(
            get_cmt_resource(self.run_id,
                             tuple(['suffix',
                                    self.config['default_reconstruction_algorithm'],
                                    *strax.to_str_tuple(self.config['s1_xyz_correction_map'])]),
                             fmt='text'))

        self.s2_map = InterpolatingMap(
            get_cmt_resource(self.run_id,
                             tuple(['suffix',
                                    self.config['default_reconstruction_algorithm'],
                                    *strax.to_str_tuple(self.config['s2_xy_correction_map'])]),
                             fmt='json'))

    def compute(self, events):
        result = dict(
            time=events['time'],
            endtime=strax.endtime(events)
        )

        # S1 corrections depend on the actual corrected event position.
        # We use this also for the alternate S1; for e.g. Kr this is
        # fine as the S1 correction varies slowly.
        event_positions = np.vstack([events['x'], events['y'], events['z']]).T
        for peak_type in ["", "alt_"]:
            result[f"{peak_type}cs1"] = events[f'{peak_type}s1_area'] / self.s1_map(event_positions)

        # s2 corrections
        # S2 top and bottom are corrected separately, and cS2 total is the sum of the two
        # figure out the map name
        if len(self.s2_map.map_names) > 1:
            s2_top_map_name = "map_top"
            s2_bottom_map_name = "map_bottom"
        else:
            s2_top_map_name = "map"
            s2_bottom_map_name = "map"

        for peak_type in ["", "alt_"]:
            # S2(x,y) corrections use the observed S2 positions
            s2_positions = np.vstack([events[f'{peak_type}s2_x'], events[f'{peak_type}s2_y']]).T

            # corrected s2 with s2 xy map only, i.e. no elife correction
            # this is for s2-only events which don't have drift time info
            cs2_top_wo_elifecorr = (events[f'{peak_type}s2_area'] * events[f'{peak_type}s2_area_fraction_top'] / 
                                    self.s2_map(s2_positions, map_name=s2_top_map_name))
            cs2_bottom_wo_elifecorr = (events[f'{peak_type}s2_area'] *
                                       (1 - events[f'{peak_type}s2_area_fraction_top']) /
                                       self.s2_map(s2_positions, map_name=s2_bottom_map_name))
            result[f"{peak_type}cs2_wo_elifecorr"] = (cs2_top_wo_elifecorr + cs2_bottom_wo_elifecorr)

            # cs2aft doesn't need elife correction as it cancels
            result[f"{peak_type}cs2_area_fraction_top"] = cs2_top_wo_elifecorr / result[f"{peak_type}cs2_wo_elifecorr"]

            # For electron lifetime corrections to the S2s,
            # use drift time computed using the main S1.
            el_string = peak_type + "s2_interaction_" if peak_type == "alt_" else peak_type
            elife_correction = np.exp(events[f'{el_string}drift_time'] / self.elife)

            cs2_top = cs2_top_wo_elifecorr * elife_correction
            result[f"{peak_type}cs2_bottom"] = cs2_bottom_wo_elifecorr * elife_correction
            result[f"{peak_type}cs2"] = cs2_top + result[f"{peak_type}cs2_bottom"]

        return result


@export
@strax.takes_config(
    strax.Option(
        'g1', infer_type=False,
        help="S1 gain in PE / photons produced",
        default_by_run=[(0, 0.1442),
                        (first_sr1_run, 0.1426)]),
    strax.Option(
        'g2', infer_type=False,
        help="S2 gain in PE / electrons produced",
        default_by_run=[(0, 11.52/(1 - 0.63)),
                        (first_sr1_run, 11.55/(1 - 0.63))]),
    strax.Option(
        'lxe_w', infer_type=False,
        help="LXe work function in quanta/keV",
        default=13.7e-3),
)
class EnergyEstimates(strax.Plugin):
    """
    Plugin which converts cS1 and cS2 into energies (from PE to KeVee).
    """
    __version__ = '0.1.0'
    depends_on = ['corrected_areas']
    dtype = [
        ('e_light', np.float32, 'Energy in light signal [keVee]'),
        ('e_charge', np.float32, 'Energy in charge signal [keVee]'),
        ('e_ces', np.float32, 'Energy estimate [keVee]')
    ] + strax.time_fields
    save_when = strax.SaveWhen.TARGET

    def compute(self, events):
        el = self.cs1_to_e(events['cs1'])
        ec = self.cs2_to_e(events['cs2'])
        return dict(e_light=el,
                    e_charge=ec,
                    e_ces=el + ec,
                    time=events['time'],
                    endtime=strax.endtime(events))

    def cs1_to_e(self, x):
        return self.config['lxe_w'] * x / self.config['g1']

    def cs2_to_e(self, x):
        return self.config['lxe_w'] * x / self.config['g2']<|MERGE_RESOLUTION|>--- conflicted
+++ resolved
@@ -87,7 +87,6 @@
                      + self.config['right_event_extension'])
 
     def compute(self, peaks, start, end):
-<<<<<<< HEAD
         le = self.config['left_event_extension'] + self.drift_time_max
         re = self.config['right_event_extension']
 
@@ -97,11 +96,6 @@
             _is_triggering &= peaks['type'] == 2
 
         triggers = peaks[_is_triggering]
-=======
-        triggers = peaks[
-            (peaks['area'] > self.config['trigger_min_area'])
-            & (peaks['n_competing'] <= self.config['trigger_max_competing'])]
->>>>>>> b73bd26f
 
         # Join nearby triggers
         t0, t1 = strax.find_peak_groups(
