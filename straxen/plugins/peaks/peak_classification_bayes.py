from scipy.special import logsumexp

import strax
import straxen

import numpy as np
import numba


export, __all__ = strax.exporter()


@export
class BayesPeakClassification(strax.Plugin):
    """Bayes Peak classification Returns the ln probability of a each event belonging to the S1 and
    S2 class. Uses conditional probabilities and data parameterization learned from wfsim data. More
    info can be found here xenon:xenonnt:ahiguera:bayespeakclassification.

    :param peaks: peaks
    :param waveforms: peaks waveforms in PE/ns
    :param quantiles: quantiles in ns, calculate from a cumulative sum over the waveform, from zero
        to the total area with normalized cumulative sum to determine the time
    :return: the ln probability of a each peak belonging to S1 and S2 class

    """

    provides = "peak_classification_bayes"
    depends_on = "peaks"
    __version__ = "0.0.3"
    dtype = (
        strax.time_fields
        + [("ln_prob_s1", np.float32, "S1 ln probability")]
        + [("ln_prob_s2", np.float32, "S2 ln probability")]
    )

    # Descriptor configs
    bayes_config_file = straxen.URLConfig(
<<<<<<< HEAD
        default='resource://xedocs://bayes_models?attr=value&fmt=npy&run_id=plugin.run_id&version=ONLINE',
        help='Bayes model, conditional probabilities tables and Bayes discrete bins'
=======
        default="resource://cmt://bayes_model?version=ONLINE&run_id=plugin.run_id&fmt=npy",
        help="Bayes model, conditional probabilities tables and Bayes discrete bins",
>>>>>>> fb1ae768
    )
    bayes_n_nodes = straxen.URLConfig(
        default=50, help="Number of attributes(features) per waveform and quantile"
    )
    n_bayes_classes = straxen.URLConfig(default=2, help="Number of label classes S1(1)/S2(2)")

    def setup(self):
        self.class_prior = np.ones(self.n_bayes_classes) / self.n_bayes_classes
        self.bins = self.bayes_config_file["bins"]
        self.cpt = self.bayes_config_file["cprob"]

    def compute(self, peaks):
        result = np.zeros(len(peaks), dtype=self.dtype)

        waveforms, quantiles = compute_wf_and_quantiles(peaks, self.bayes_n_nodes)

        ln_prob_s1, ln_prob_s2 = compute_inference(
            self.bins,
            self.bayes_n_nodes,
            self.cpt,
            self.n_bayes_classes,
            self.class_prior,
            waveforms,
            quantiles,
        )
        result["time"] = peaks["time"]
        result["endtime"] = strax.endtime(peaks)
        result["ln_prob_s1"] = ln_prob_s1
        result["ln_prob_s2"] = ln_prob_s2
        return result


def compute_wf_and_quantiles(peaks: np.ndarray, bayes_n_nodes: int):
    """Compute waveforms and quantiles for a given number of nodes(attributes)

    :param peaks:
    :param bayes_n_nodes: number of nodes or attributes
    :return: waveforms and quantiles

    """
    data = peaks["data"].copy()
    data[data < 0.0] = 0.0
    dt = peaks["dt"]
    return _compute_wf_and_quantiles(data, dt, bayes_n_nodes)


@numba.njit(cache=True)
def _compute_wf_and_quantiles(data, sample_length, bayes_n_nodes: int):
    waveforms = np.zeros((len(data), bayes_n_nodes))
    quantiles = np.zeros((len(data), bayes_n_nodes))

    num_samples = data.shape[1]
    step_size = int(num_samples / bayes_n_nodes)
    steps = np.arange(0, num_samples + 1, step_size)
    inter_points = np.linspace(0.0, 1.0 - (1.0 / bayes_n_nodes), bayes_n_nodes)
    cumsum_steps = np.zeros(bayes_n_nodes + 1, dtype=np.float64)
    frac_of_cumsum = np.zeros(num_samples + 1)
    sample_number_div_dt = np.arange(0, num_samples + 1, 1)
    for i, (samples, dt) in enumerate(zip(data, sample_length)):
        # reset buffers
        frac_of_cumsum[:] = 0
        cumsum_steps[:] = 0

        frac_of_cumsum[1:] = np.cumsum(samples)
        frac_of_cumsum[1:] = frac_of_cumsum[1:] / frac_of_cumsum[-1]

        cumsum_steps[:-1] = np.interp(inter_points, frac_of_cumsum, sample_number_div_dt * dt)
        cumsum_steps[-1] = sample_number_div_dt[-1] * dt
        quantiles[i] = cumsum_steps[1:] - cumsum_steps[:-1]

        for j in range(bayes_n_nodes):
            waveforms[i][j] = np.sum(samples[steps[j] : steps[j + 1]])
        waveforms[i] /= step_size * dt

    return waveforms, quantiles


def compute_inference(
    bins: np.ndarray,
    bayes_n_nodes: int,
    cpt: np.ndarray,
    n_bayes_classes: int,
    class_prior: np.ndarray,
    waveforms: np.ndarray,
    quantiles: np.ndarray,
):
    """Bin the waveforms and quantiles according to Bayes bins and compute inference.

    :param bins: Bayes bins
    :param bayes_n_nodes: number of nodes or attributes
    :param cpt: conditional probability tables
    :param n_bayes_classes: number of classes
    :param class_prior: class_prior
    :param waveforms: waveforms
    :param quantiles: quantiles
    :return: ln probability per class S1/S2

    """
    # Bin the waveforms and quantiles.
    waveform_bin_edges = bins[0, :][bins[0, :] > -1]
    waveform_num_bin_edges = len(waveform_bin_edges)
    quantile_bin_edges = bins[1, :][bins[1, :] > -1]
    quantile_num_bin_edges = len(quantile_bin_edges)
    waveform_values = np.digitize(waveforms, bins=waveform_bin_edges) - 1
    waveform_values = np.clip(waveform_values, 0, waveform_num_bin_edges - 2)

    quantile_values = np.digitize(quantiles, bins=quantile_bin_edges) - 1
    quantile_values = np.clip(quantile_values, 0, quantile_num_bin_edges - 2)

    lnposterior = get_log_posterior(
        bayes_n_nodes,
        waveforms,
        cpt,
        waveform_num_bin_edges,
        quantile_num_bin_edges,
        n_bayes_classes,
        waveform_values,
        quantile_values,
    )

    lnposterior_sumsamples = np.sum(lnposterior, axis=1)
    lnposterior_sumsamples = lnposterior_sumsamples + np.log(class_prior)

    # If you need to numbafy, use
    # github.com/XENONnT/straxen/blob/c06a611a5a4289c65b9830fc1e68027149b6a5fd/straxen/plugins/bayes_peak_classification.py#L119  # noqa
    normalization = logsumexp(lnposterior_sumsamples, axis=1)
    ln_prob_s1 = lnposterior_sumsamples[:, 0] - normalization
    ln_prob_s2 = lnposterior_sumsamples[:, 1] - normalization
    return ln_prob_s1, ln_prob_s2


def get_log_posterior(
    bayes_n_nodes: int,
    waveforms: np.ndarray,
    cpt: np.ndarray,
    waveform_num_bin_edges: int,
    quantile_num_bin_edges: int,
    n_bayes_classes: int,
    waveform_values: np.ndarray,
    quantile_values: np.ndarray,
) -> np.ndarray:
    """# TODO, add a description what we are computing here

    :param bayes_n_nodes: number of nodes or attributes
    :param waveforms: waveforms
    :param cpt: conditional probability tables
    :param waveform_num_bin_edges: number of bins for waveforms
    :param quantile_num_bin_edges: number of bins for quantiles
    :param n_bayes_classes: number of classes
    :param waveform_values: digitized waveforms
    :param quantile_values: digitized quantiles
    :return: log-posterior for waveforms and quantiles. NB! This is not normalized

    """
    wf_posterior = _get_log_posterior(
        nodes=bayes_n_nodes,
        n_bins=waveform_num_bin_edges - 1,
        n_classes=n_bayes_classes,
        cpt=cpt[:bayes_n_nodes],
        wf_len=len(waveforms),
        wf_values=waveform_values,
    )
    quantile_posterior = _get_log_posterior(
        nodes=bayes_n_nodes,
        n_bins=quantile_num_bin_edges - 1,
        n_classes=n_bayes_classes,
        cpt=cpt[bayes_n_nodes:],
        wf_len=len(waveforms),
        wf_values=quantile_values,
    )

    lnposterior = np.zeros((len(waveforms), bayes_n_nodes * 2, n_bayes_classes))
    lnposterior[:, :bayes_n_nodes] = wf_posterior
    lnposterior[:, bayes_n_nodes:] = quantile_posterior
    return lnposterior


@numba.njit
def _get_log_posterior(nodes, n_bins, n_classes, cpt, wf_len, wf_values):
    """Wrapper for extracting the ln posterior inside compute_inference."""
    ln_posterior = np.zeros((wf_len, nodes, n_classes))
    for i in range(nodes):
        distribution = cpt[i, :n_bins, :]
        ln_posterior[:, i, :] = np.log(distribution[wf_values[:, i], :])
    return ln_posterior<|MERGE_RESOLUTION|>--- conflicted
+++ resolved
@@ -35,13 +35,14 @@
 
     # Descriptor configs
     bayes_config_file = straxen.URLConfig(
-<<<<<<< HEAD
-        default='resource://xedocs://bayes_models?attr=value&fmt=npy&run_id=plugin.run_id&version=ONLINE',
+        default=(
+            'resource://'
+            'xedocs://bayes_models'
+            '?attr=value'
+            '&fmt=npy'
+            '&run_id=plugin.run_id'
+            '&version=ONLINE'),
         help='Bayes model, conditional probabilities tables and Bayes discrete bins'
-=======
-        default="resource://cmt://bayes_model?version=ONLINE&run_id=plugin.run_id&fmt=npy",
-        help="Bayes model, conditional probabilities tables and Bayes discrete bins",
->>>>>>> fb1ae768
     )
     bayes_n_nodes = straxen.URLConfig(
         default=50, help="Number of attributes(features) per waveform and quantile"
