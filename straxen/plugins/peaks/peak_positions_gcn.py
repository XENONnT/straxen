import strax
import straxen
from straxen.plugins.peaks._peak_positions_base import PeakPositionsBaseNT


export, __all__ = strax.exporter()


@export
class PeakPositionsGCN(PeakPositionsBaseNT):
    """Graph Convolutional Network (GCN) neural net for position reconstruction."""

    provides = "peak_positions_gcn"
    algorithm = "gcn"
    __version__ = "0.0.1"

    tf_model_gcn = straxen.URLConfig(
<<<<<<< HEAD
        default='tf://resource://xedocs://posrec_models?attr=value&fmt=abs_path&kind=gcn&run_id=plugin.run_id&version=ONLINE',
        help='GCN model. Should be opened using the "tf" descriptor. '
             'Set to "None" to skip computation',
=======
        default=(
            "tf://"
            "resource://"
            f"cmt://{algorithm}_model"
            "?version=ONLINE"
            "&run_id=plugin.run_id"
            "&fmt=abs_path"
        ),
        help=(
            'GCN model. Should be opened using the "tf" descriptor. '
            'Set to "None" to skip computation'
        ),
>>>>>>> fb1ae768
        cache=3,
    )<|MERGE_RESOLUTION|>--- conflicted
+++ resolved
@@ -15,23 +15,16 @@
     __version__ = "0.0.1"
 
     tf_model_gcn = straxen.URLConfig(
-<<<<<<< HEAD
-        default='tf://resource://xedocs://posrec_models?attr=value&fmt=abs_path&kind=gcn&run_id=plugin.run_id&version=ONLINE',
+        default=(
+            'tf://'
+            'resource://'
+            'xedocs://posrec_models'
+            '?attr=value'
+            '&fmt=abs_path'
+            '&kind=gcn'
+            '&run_id=plugin.run_id'
+            '&version=ONLINE'),
         help='GCN model. Should be opened using the "tf" descriptor. '
              'Set to "None" to skip computation',
-=======
-        default=(
-            "tf://"
-            "resource://"
-            f"cmt://{algorithm}_model"
-            "?version=ONLINE"
-            "&run_id=plugin.run_id"
-            "&fmt=abs_path"
-        ),
-        help=(
-            'GCN model. Should be opened using the "tf" descriptor. '
-            'Set to "None" to skip computation'
-        ),
->>>>>>> fb1ae768
         cache=3,
     )