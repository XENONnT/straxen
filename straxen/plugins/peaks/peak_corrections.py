--- conflicted
+++ resolved
@@ -31,7 +31,6 @@
 
     # bias reconstruction maps
     s1_bias_map = straxen.URLConfig(
-<<<<<<< HEAD
         default= "constant_dummy_map://0",
         #"itp_map://resource:///project/lgrandi/prajapati/test_itp_map/peak_bias_map_S1.json",
         help="Interpolation map for S1 peak bias correction",
@@ -39,15 +38,9 @@
     s2_bias_map = straxen.URLConfig(
         default= "constant_dummy_map://0",
         #"itp_map://resource:///project/lgrandi/prajapati/test_itp_map/peak_bias_map_S2.json",
-=======
-        default="itp_map://resource:///project/lgrandi/prajapati/test_itp_map/peak_bias_map_S1.json",
         help="Interpolation map for S1 peak bias correction",
     )
-    s2_bias_map = straxen.URLConfig(
-        default="itp_map://resource:///project/lgrandi/prajapati/test_itp_map/peak_bias_map_S2.json",
->>>>>>> 146d0f4d
-        help="Interpolation map for S2 peak bias correction",
-    )
+
 
     def infer_dtype(self):
         dtype = strax.time_fields + [
