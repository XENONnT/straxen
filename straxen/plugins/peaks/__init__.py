--- conflicted
+++ resolved
@@ -43,13 +43,11 @@
 from . import peaks_subtyping
 from .peaks_subtyping import *
 
-<<<<<<< HEAD
 from . import peaks_som
 from .peaks_som import *
 
 from . import peak_basics_som
 from .peak_basics_som import *
-=======
+
 from . import peak_nearest_triggering
-from .peak_nearest_triggering import *
->>>>>>> 284206e8
+from .peak_nearest_triggering import *