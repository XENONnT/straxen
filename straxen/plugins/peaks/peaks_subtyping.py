from enum import IntEnum

import numpy as np
import strax
import straxen


class PeakSubtyping(IntEnum):
    """Peak Subtyping Dictionary."""

    Undefined = 6
    # Unknown (0)
    Junk = 0
    # S1 (1)
    isoS1 = 10  # S1 without nearby peaks
    S1 = 11  # Regular S1 with a matched pS2
    loneS1 = 12  # Regular S1 without a matched pS2
    sloneS1 = 13  # Regular S1 without a matched pS2, with area < 0.5SE
    # S2 (2)
    DE = 21  # Delayed Extracted few electron peak
    pS2 = 22  # S2 matched with an S1, with area >= 5SE
    isoDE = 23  # S2 without nearby peaks, with area < 5SE
    isopS2 = 24  # S2 without nearby peaks, with area >= 5SE
    lonepS2 = 25  # S2 with area >= 5SE, without a matched S1 but not categorized as other large S2s
    S1olS2 = 261  # S2 with a nearby pS2, with area >= max(0.5 * pS2, 5SE), after S1 but before S2
    S2olS2 = 262  # S2 with a nearby pS2, with area >= max(0.5 * pS2, 5SE), after S2
    S1PH = 271  # Photoionization S2s, with area < max(0.5 * pS2, 5SE), after S1 but before S2
    S2PH = 272  # Photoionization S2s, with area < max(0.5 * pS2, 5SE), after S2
    slS1PH = 273  # Photoionization S2s after a sloneS1
    fakeS2 = 28  # S2 with area < 5SE, with a paired pS2 satisfying S1-S2 time correlation
    fakeS2_olS2 = 29  # olS2 after the fakeS2 and before the associated pS2
    fakeS2_PH = 20  # Photoionization after the fakeS2 and before the associated pS2


class PeaksSubtypes(strax.Plugin):
    """Subtyping Peaks This plugin scans forward in time and catagorize peaks into subtypes based on
    their correlations with nearby peaks.

    Reference note:
    https://xe1t-wiki.lngs.infn.it/doku.php?id=jlong:peak_subtyping_study
    :return: an integer index for each peak.
        Please refer to this note:
        https://xe1t-wiki.lngs.infn.it/doku.php?id=jlong:peak_subtyping_dictionary

    """

    __version__ = "0.2.0"
    provides = "subtype_mask"
    depends_on = "peak_basics"
    save_when = strax.SaveWhen.NEVER
    dtype = [("subtype", np.int16, "time subtyping of peaks")] + strax.time_fields

    ref_se_gain = straxen.URLConfig(
        default="bodega://se_gain?bodega_version=v1",
        help="Nominal single electron (SE) gain in PE / electron extracted.",
    )

    ref_se_span = straxen.URLConfig(
        default="bodega://se_spread?bodega_version=v0", help="SE spread value"
    )

    electron_drift_velocity = straxen.URLConfig(
<<<<<<< HEAD
        default='xedocs://electron_drift_velocities?attr=value&run_id=plugin.run_id&version=ONLINE',
=======
        default="cmt://electron_drift_velocity?version=ONLINE&run_id=plugin.run_id",
>>>>>>> fb1ae768
        cache=True,
        help="Vertical electron drift velocity in cm/ns (1e4 m/ms)",
    )

    max_drift_length = straxen.URLConfig(
        default=straxen.tpc_z,
        type=(int, float),
        help="Total length of the TPC from the bottom of gate to the top of cathode wires [cm]",
    )

    ls2_threshold_ne = straxen.URLConfig(
        default=5.0, type=(int, float), help="cutoff between small S2 and large S2, 5e- for now"
    )

    s1_s2_window_fac = straxen.URLConfig(
        default=1.1,
        type=(int, float),
        help=(
            "window to look for pS2 after S1 in multiples of full drift time,"
            "slightly larger to incorporate spread uncertainties of e- drifting"
        ),
    )

    other_ls2_fac = straxen.URLConfig(
        default=0.5, type=(int, float), help="threshold to consider other large S2s within a window"
    )

    mis_s2_fac = straxen.URLConfig(
        default=0.5, type=(int, float), help="threshold to consider potential misclassified SE"
    )

    after_s1_window_ext_fac = straxen.URLConfig(
        default=1,
        type=(int, float),
        help=(
            "extend scanning window after identified large S1s by this much full drift time,"
            "if no S2 is found in s1_s2_window"
        ),
    )

    after_s2_window_ext_fac = straxen.URLConfig(
        default=2,
        type=(int, float),
        help="extend scanning window after identified primary S2 by this much full drift time",
    )

    def setup(self):
        self.drift_time_max = int(self.max_drift_length / self.electron_drift_velocity)
        self.se_gain = self.ref_se_gain["all_tpc"]
        self.se_span = self.ref_se_span["all_tpc"]
        self.ls2_threshold = self.ls2_threshold_ne * self.se_gain
        self.mis_s2_threshold = self.mis_s2_fac * self.se_gain
        self.ls2_threshold += np.sqrt(self.ls2_threshold_ne) * self.se_span
        self.s1_s2_window = self.s1_s2_window_fac * self.drift_time_max

    def mark_with_s1(self, peaks, mask):
        """
        Look after each S1s and classify:
        1. mark the largest peak within s1_s2_window as pS2 (exceeding ls2_threshold)
        2. extend window after pS2
        3. mark all other large S2s as olS2.
        4. mark all other small S2s as photoionization (PH)

        if pS2 identified, extend the window to 2fdt after such pS2 and mark S2s:
        1. other large S2 if an S2 is larger than ls2_threshold and half the pS2 size
        2. photoionization if not olS2
        """

        undefined_mask = mask == PeakSubtyping.Undefined
        dmask = mask[undefined_mask]
        ts = peaks["time"][undefined_mask]  # time
        tps = peaks["type"][undefined_mask]  # type
        pas = peaks["area"][undefined_mask]  # area
        s1s_t = ts[tps == 1]  # s1 time
        s1s_a = pas[tps == 1]  # s1 area
        s2s_t = ts[tps == 2]  # s2 time
        s2s_a = pas[tps == 2]  # s2 area
        s1_mask = dmask[tps == 1]  # define s1 subtypes
        s2_mask = dmask[tps == 2]  # define s2 subtypes

        for i, s1_t in enumerate(s1s_t):
            # locate pS2:
            ps2_cand_cond = (s2s_t > s1_t) & (s2s_t <= s1_t + self.s1_s2_window)
            if ps2_cand_cond.sum():
                # do we have pS2 or a bunch of small S2s
                max_ind = np.nanargmax(s2s_a[ps2_cand_cond])
                max_val = s2s_a[ps2_cand_cond][max_ind]
                max_time = s2s_t[ps2_cand_cond][max_ind]
                if max_val >= self.ls2_threshold:
                    # pS2 located
                    whole_window_cond = s2s_t > s1_t
                    whole_window_cond &= (
                        s2s_t
                        <= s2s_t[ps2_cand_cond][max_ind]
                        + self.after_s2_window_ext_fac * self.drift_time_max
                    )
                    s2_mask_tmp = s2_mask[whole_window_cond]
                    small_s2s_a = s2s_a[whole_window_cond] < np.max(
                        [self.ls2_threshold, self.other_ls2_fac * max_val]
                    )
                    not_pS2 = s2_mask_tmp != PeakSubtyping.pS2
                    within_dt_s2s_t = s2s_t[whole_window_cond] < max_time
                    s2_mask_tmp[~small_s2s_a & not_pS2 & within_dt_s2s_t] = PeakSubtyping.S1olS2
                    s2_mask_tmp[~small_s2s_a & not_pS2 & ~within_dt_s2s_t] = PeakSubtyping.S2olS2
                    s2_mask_tmp[small_s2s_a & not_pS2 & within_dt_s2s_t] = PeakSubtyping.S1PH
                    s2_mask_tmp[small_s2s_a & not_pS2 & ~within_dt_s2s_t] = PeakSubtyping.S2PH
                    # assign the pS2 and S1
                    s2_mask_tmp[s2s_t[whole_window_cond] == max_time] = PeakSubtyping.pS2
                    s1_mask[i] = PeakSubtyping.S1
                    s2_mask[whole_window_cond] = s2_mask_tmp
                else:
                    # no pS2, loneS1 spotted
                    whole_window_cond = s2s_t > s1_t
                    whole_window_cond &= (
                        s2s_t <= s1_t + self.after_s1_window_ext_fac * self.drift_time_max
                    )
                    if s1s_a[i] < self.mis_s2_threshold:
                        # Potential misclassified SE signal
                        s2_mask[whole_window_cond] = PeakSubtyping.slS1PH
                        s1_mask[i] = PeakSubtyping.sloneS1
                    else:
                        s2_mask[whole_window_cond] = PeakSubtyping.S1PH
                        s1_mask[i] = PeakSubtyping.loneS1
            else:
                if s1s_a[i] < self.mis_s2_threshold:
                    # Potential misclassified SE signal
                    s1_mask[i] = PeakSubtyping.sloneS1
                else:
                    s1_mask[i] = PeakSubtyping.loneS1
        dmask[tps == 1] = s1_mask
        dmask[tps == 2] = s2_mask
        mask[undefined_mask] = dmask

    def mark_s2s(self, peaks, mask):
        """After marking all peaks after S1s, all that's left are S2s.

        One extra occasion is the "fakeS2". If a small S2 is identified and a pS2 can be paired up
        with it, such small S2 is marked "fake S2".

        """

        undefined_mask = mask == PeakSubtyping.Undefined
        dmask = mask[undefined_mask]
        pt = peaks["time"][undefined_mask]  # time
        pa = peaks["area"][undefined_mask]  # area

        # load only the ones not being classified
        # add a termination number of while loops
        max_iter = len(peaks)
        current_step = 0
        while (dmask == PeakSubtyping.Undefined).sum() > 0 and current_step < max_iter:
            current_step += 1
            start_s2_t = pt[dmask == PeakSubtyping.Undefined][0]
            start_s2_a = pa[dmask == PeakSubtyping.Undefined][0]

            # first mark lonepS2s
            if start_s2_a >= self.ls2_threshold:
                # assign this S2 as lonepS2
                dmask_tmp = dmask[dmask == PeakSubtyping.Undefined]
                dmask_tmp[0] = PeakSubtyping.lonepS2
                dmask[dmask == PeakSubtyping.Undefined] = dmask_tmp
                # mark upto 2 fdt into olS2 or PH
                whole_window_cond = (pt > start_s2_t) & (
                    pt <= start_s2_t + self.after_s2_window_ext_fac * self.drift_time_max
                )
                mask_tmp = dmask[whole_window_cond]
                small_ps = pa[whole_window_cond] < self.ls2_threshold
                mask_tmp[~small_ps] = PeakSubtyping.S2olS2
                mask_tmp[small_ps] = PeakSubtyping.S2PH
                dmask[whole_window_cond] = mask_tmp
            else:
                # A small S2 might actually be an S1, so here I also mark suspicious couplings
                ps2_cand_cond = (pt > start_s2_t) & (pt <= start_s2_t + self.s1_s2_window)
                if len(pa[ps2_cand_cond]):
                    # do we have pS2 or a bunch of small S2s
                    max_ind = np.nanargmax(pa[ps2_cand_cond])
                    max_val = pa[ps2_cand_cond][max_ind]
                    max_time = pt[ps2_cand_cond][max_ind]
                    if max_val >= self.ls2_threshold:
                        # a suspicious coupling spotted. label this s2 as fakeS2
                        dmask_tmp = dmask[dmask == PeakSubtyping.Undefined]
                        dmask_tmp[0] = PeakSubtyping.fakeS2
                        dmask[dmask == PeakSubtyping.Undefined] = dmask_tmp
                        whole_window_cond = pt > start_s2_t
                        whole_window_cond &= (
                            pt <= max_time + self.after_s2_window_ext_fac * self.drift_time_max
                        )
                        mask_tmp = dmask[whole_window_cond]
                        small_pa = pa[whole_window_cond] < np.max(
                            [self.ls2_threshold, self.other_ls2_fac * max_val]
                        )
                        within_dt_pt = pt[whole_window_cond] < max_time
                        mask_tmp[~small_pa & within_dt_pt] = PeakSubtyping.fakeS2_olS2
                        mask_tmp[small_pa & within_dt_pt] = PeakSubtyping.fakeS2_PH
                        mask_tmp[~small_pa & ~within_dt_pt] = PeakSubtyping.S2olS2
                        mask_tmp[small_pa & ~within_dt_pt] = PeakSubtyping.S2PH
                        mask_tmp[pt[whole_window_cond] == max_time] = PeakSubtyping.pS2
                        dmask[whole_window_cond] = mask_tmp
                    else:
                        dmask_tmp = dmask[dmask == PeakSubtyping.Undefined]
                        dmask_tmp[0] = PeakSubtyping.DE
                        dmask[dmask == PeakSubtyping.Undefined] = dmask_tmp
                else:
                    dmask_tmp = dmask[dmask == PeakSubtyping.Undefined]
                    dmask_tmp[0] = PeakSubtyping.DE
                    dmask[dmask == PeakSubtyping.Undefined] = dmask_tmp
        mask[undefined_mask] = dmask

    def compute(self, peaks):
        mask = np.ones(len(peaks)) * PeakSubtyping.Undefined
        mask[peaks["type"] == 0] = PeakSubtyping.Junk

        self.mark_with_s1(peaks, mask)
        self.mark_s2s(peaks, mask)

        n_undefined = (mask == PeakSubtyping.Undefined).sum()
        if n_undefined:
            raise RuntimeError(f"We still find {n_undefined} peaks undefined!")

        return dict(time=peaks["time"], endtime=strax.endtime(peaks), subtype=mask)<|MERGE_RESOLUTION|>--- conflicted
+++ resolved
@@ -60,11 +60,7 @@
     )
 
     electron_drift_velocity = straxen.URLConfig(
-<<<<<<< HEAD
         default='xedocs://electron_drift_velocities?attr=value&run_id=plugin.run_id&version=ONLINE',
-=======
-        default="cmt://electron_drift_velocity?version=ONLINE&run_id=plugin.run_id",
->>>>>>> fb1ae768
         cache=True,
         help="Vertical electron drift velocity in cm/ns (1e4 m/ms)",
     )
