--- conflicted
+++ resolved
@@ -41,11 +41,6 @@
         ),
     )
 
-    def setup(self):
-        # Need to add a name for copy function. If inherited plugin changes
-        # dtype wrong function is loaded from cache otherwise.
-        self.copy_function_name = "_copy_requested_peak_fields"
-
     def infer_dtype(self):
         return self.deps["peaklets"].dtype_for("peaklets")
 
@@ -72,9 +67,6 @@
             ), "Peaks not disjoint"
 
         result = np.zeros(len(peaks), self.dtype)
-<<<<<<< HEAD
-        strax.copy_to_buffer(peaks, result, self.copy_function_name)
-=======
         strax.copy_to_buffer(peaks, result, "_copy_requested_peak_fields")
->>>>>>> bad445fe
+
         return result