import strax
import numpy as np
from straxen.plugins.peaklets.peaklet_classification_som import som_additional_fields
from straxen.plugins.peaks.peaks_vanilla import PeaksVanilla

export, __all__ = strax.exporter()


@export
class PeaksSOM(PeaksVanilla):
    """Same as Peaks but include in addition SOM type field to be propagated to event_basics.

    Thus, only change dtype.

    """

    __version__ = "0.0.1"
    child_plugin = True

<<<<<<< HEAD
    def infer_dtype(self):
        peaklet_classification_dtype = self.deps["enhanced_peaklet_classification"].dtype_for(
            "enhanced_peaklet_classification"
        )
        peaklets_dtype = self.deps["peaklets"].dtype_for("peaklets")
        # The merged dtype is argument position dependent!
        # It must be first classification then peaklet
        # Otherwise strax will raise an error when checking for the returned dtype!
        merged_dtype = strax.merged_dtype((peaklet_classification_dtype, peaklets_dtype))
        return merged_dtype

    def compute(self, peaklets, merged_s2s):
        result = super().compute(peaklets, merged_s2s)

        # For merged_s2s SOM and straxen type are undefined:
        # have to consider the peaks overlapping
        _is_merged_s2 = np.isin(result["time"], merged_s2s["time"]) & np.isin(
            strax.endtime(result), strax.endtime(merged_s2s)
=======
    def compute(self, peaklets, merged_s2s):
        som_additional = np.zeros(
            len(merged_s2s), dtype=strax.to_numpy_dtype(som_additional_fields)
>>>>>>> 6eedac35
        )
        strax.set_nan_defaults(som_additional)
        # make sure _merged_s2s and peaklets have same dtype
        _merged_s2s = strax.merge_arrs([merged_s2s, som_additional], dtype=peaklets.dtype)
        peaks = super().compute(peaklets, _merged_s2s)
        return peaks<|MERGE_RESOLUTION|>--- conflicted
+++ resolved
@@ -17,30 +17,9 @@
     __version__ = "0.0.1"
     child_plugin = True
 
-<<<<<<< HEAD
-    def infer_dtype(self):
-        peaklet_classification_dtype = self.deps["enhanced_peaklet_classification"].dtype_for(
-            "enhanced_peaklet_classification"
-        )
-        peaklets_dtype = self.deps["peaklets"].dtype_for("peaklets")
-        # The merged dtype is argument position dependent!
-        # It must be first classification then peaklet
-        # Otherwise strax will raise an error when checking for the returned dtype!
-        merged_dtype = strax.merged_dtype((peaklet_classification_dtype, peaklets_dtype))
-        return merged_dtype
-
-    def compute(self, peaklets, merged_s2s):
-        result = super().compute(peaklets, merged_s2s)
-
-        # For merged_s2s SOM and straxen type are undefined:
-        # have to consider the peaks overlapping
-        _is_merged_s2 = np.isin(result["time"], merged_s2s["time"]) & np.isin(
-            strax.endtime(result), strax.endtime(merged_s2s)
-=======
     def compute(self, peaklets, merged_s2s):
         som_additional = np.zeros(
             len(merged_s2s), dtype=strax.to_numpy_dtype(som_additional_fields)
->>>>>>> 6eedac35
         )
         strax.set_nan_defaults(som_additional)
         # make sure _merged_s2s and peaklets have same dtype
