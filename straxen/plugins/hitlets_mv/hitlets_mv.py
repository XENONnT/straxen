--- conflicted
+++ resolved
@@ -90,18 +90,19 @@
     )
 
     gain_model_mv = straxen.URLConfig(
-<<<<<<< HEAD
-        default="list-to-array://xedocs://pmt_area_to_pes?as_list=True&sort=pmt&detector=muon_veto&run_id=plugin.run_id&version=ONLINE&attr=value", infer_type=False,
-        child_option=True, parent_option_name='gain_model_nv',
-        help='PMT gain model. Specify as (model_type, model_config)')
-=======
-        default="cmt://to_pe_model_mv?version=ONLINE&run_id=plugin.run_id",
+        default=(
+            "list-to-array://"
+            "xedocs://pmt_area_to_pes"
+            "?as_list=True"
+            "&sort=pmt"
+            "&detector=muon_veto"
+            "&run_id=plugin.run_id"
+            "&version=ONLINE"
+            "&attr=value"),
         infer_type=False,
         child_option=True,
-        parent_option_name="gain_model_nv",
-        help="PMT gain model. Specify as (model_type, model_config)",
-    )
->>>>>>> fb1ae768
+        parent_option_name='gain_model_nv',
+        help='PMT gain model. Specify as (model_type, model_config)')
 
     def setup(self):
         self.channel_range = self.channel_map["mv"]
