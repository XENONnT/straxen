import numba
import numpy as np
from scipy.ndimage import convolve1d
from immutabledict import immutabledict

import strax
import straxen

export, __all__ = strax.exporter()


@export
class nVETORecorder(strax.Plugin):
    """Plugin which builds a software trigger based on records.

    The trigger is defined by a simple coincidence between pulse fragments within the specified
    resolving time. All records which do not fall into one of the coincidence windows are labeled as
    lone records for which we compute some average properties for monitoring purposes. Depending on
    the setting also a fixed number of the lone_records per channel are stored.

    """

    __version__ = "0.1.0"

    parallel = "process"

    rechunk_on_save = True
    save_when = immutabledict(
        raw_records_coin_nv=strax.SaveWhen.ALWAYS,
        lone_raw_record_statistics_nv=strax.SaveWhen.ALWAYS,
    )
    compressor = "zstd"

    depends_on = "raw_records_nv"

    provides = (
        "raw_records_coin_nv",  # nv-raw-records with coincidence requirement (stored long term)
        "lone_raw_record_statistics_nv",
    )

    data_kind = {key: key for key in provides}

    coincidence_level_recorder_nv = straxen.URLConfig(
        track=False, type=int, default=4, help="Required coincidence level."
    )

    pre_trigger_time_nv = straxen.URLConfig(
        track=False, type=int, default=150, help="Pretrigger time before coincidence window in ns."
    )

    resolving_time_recorder_nv = straxen.URLConfig(
        track=False, type=int, default=300, help="Resolving time of the coincidence in ns."
    )

    baseline_software_trigger_samples_nv = straxen.URLConfig(
        infer_type=False,
<<<<<<< HEAD
        default="xedocs://baseline_samples_nv?attr=value&run_id=plugin.run_id&version=ONLINE",
        track=True,
=======
        default=26,
        track=False,
>>>>>>> 9813b300
        help="Number of samples used in baseline rms calculation",
    )

    software_trigger_hit_threshold = straxen.URLConfig(
        infer_type=False,
        default=15,
        track=False,
        help=("Minimum hit amplitude in ADC counts above baseline for the software trigger."),
    )

    channel_map = straxen.URLConfig(
        track=False,
        type=immutabledict,
        help="frozendict mapping subdetector to (min, max) channel number.",
    )

    check_raw_record_overlaps_nv = straxen.URLConfig(
        default=True,
        track=False,
        infer_type=False,
        help="Crash if any of the pulses in raw_records overlap with others in the same channel",
    )

    keep_n_chunks_for_monitoring = straxen.URLConfig(
        default=5,
        track=False,
        infer_type=False,
        help=(
            "How many chunks at a begining of a run should be "
            "kept to monitor the detector performance."
        ),
    )

    def setup(self):
        self.baseline_samples = self.baseline_software_trigger_samples_nv
        self.hit_thresholds = self.software_trigger_hit_threshold

    def infer_dtype(self):
        self.record_length = strax.record_length_from_dtype(
            self.deps["raw_records_nv"].dtype_for("raw_records_nv")
        )

        channel_range = self.channel_map["nveto"]
        n_channel = (channel_range[1] - channel_range[0]) + 1
        nveto_records_dtype = strax.raw_record_dtype(self.record_length)
        nveto_lone_records_statistics_dtype = lone_record_statistics_dtype(n_channel)

        dtypes = [
            nveto_records_dtype,
            nveto_lone_records_statistics_dtype,
        ]

        return {k: v for k, v in zip(self.provides, dtypes)}

    def compute(self, raw_records_nv, start, end, chunk_i):
        if self.check_raw_record_overlaps_nv:
            straxen.check_overlaps(raw_records_nv, n_channels=3000)

        # Cover the case if we do not want to have any coincidence
        # Keep all raw data for the very first 5 chunks of data for
        # monitoring purposes.
        _keep_all_raw_records = (self.coincidence_level_recorder_nv <= 1) or (
            chunk_i < self.keep_n_chunks_for_monitoring
        )
        if _keep_all_raw_records:
            rr = raw_records_nv
            lrs = np.zeros(0, dtype=self.dtype["lone_raw_record_statistics_nv"])
            return {
                "raw_records_coin_nv": rr,
                "lone_raw_record_statistics_nv": lrs,
            }

        # Search for hits to define coincidence intervals:
        temp_records = strax.raw_to_records(raw_records_nv)
        temp_records = strax.sort_by_time(temp_records)
        strax.zero_out_of_bounds(temp_records)
        strax.baseline(temp_records, baseline_samples=self.baseline_samples, flip=True)
        hits = strax.find_hits(temp_records, min_amplitude=self.hit_thresholds)
        del temp_records

        # First we have to split rr into records and lone records:
        # Please note that we consider everything as a lone record which
        # does not satisfy the coincidence requirement
        intervals = find_coincidence(
            hits,
            self.coincidence_level_recorder_nv,
            self.resolving_time_recorder_nv,
            self.pre_trigger_time_nv,
        )
        del hits

        # Always save the first and last resolving_time nanoseconds (e.g. 600 ns)
        # since we cannot guarantee the gap size to be larger.
        # (We cannot use an OverlapingWindow plugin either since it requires disjoint objects.)
        if len(intervals):
            intervals_with_bounds = np.zeros(len(intervals) + 2, dtype=strax.time_fields)
            intervals_with_bounds["time"][1:-1] = intervals["time"]
            intervals_with_bounds["endtime"][1:-1] = intervals["endtime"]
            intervals_with_bounds["time"][0] = start
            intervals_with_bounds["endtime"][0] = min(
                start + self.resolving_time_recorder_nv, intervals["time"][0]
            )
            intervals_with_bounds["time"][-1] = max(
                end - self.resolving_time_recorder_nv, intervals["endtime"][-1]
            )
            intervals_with_bounds["endtime"][-1] = end
            del intervals
        else:
            intervals_with_bounds = np.zeros((0, 2), dtype=strax.time_fields)

        neighbors = strax.record_links(raw_records_nv)
        mask = pulse_in_interval(
            raw_records_nv,
            neighbors,
            intervals_with_bounds["time"],
            intervals_with_bounds["endtime"],
        )

        rr, lone_records = straxen.mask_and_not(raw_records_nv, mask)

        # Compute some properties of the lone_records:
        # We compute only for lone_records baseline etc. since
        # raw_records_nv will be deleted, otherwise we could not change
        # the settings and reprocess the data in case of raw_records_nv
        lr = strax.raw_to_records(lone_records)
        del lone_records

        lr = strax.sort_by_time(lr)
        strax.zero_out_of_bounds(lr)
        strax.baseline(lr, baseline_samples=self.baseline_samples, flip=True)
        strax.integrate(lr)
        lrs, lr = compute_lone_records(lr, self.channel_map["nveto"], 0)
        lrs["time"] = start
        lrs["endtime"] = end

        return {
            "raw_records_coin_nv": rr,
            "lone_raw_record_statistics_nv": lrs,
        }


@export
def lone_record_statistics_dtype(n_channels):
    return [
        (("Start time of the chunk", "time"), np.int64),
        (("Endtime of the chunk", "endtime"), np.int64),
        (("Channel of the lone record", "channel"), (np.int32, n_channels)),
        (("Total number of lone record fragments", "nfragments"), (np.int32, n_channels)),
        (("Number of higher order lone fragments", "nhigherfragments"), (np.float64, n_channels)),
        (
            ("Average area per waveform in ADC_count x samples", "lone_record_area"),
            (np.float64, n_channels),
        ),
        (
            (
                "Average area of higher fragment lone records in ADC_count x samples",
                "higher_lone_record_area",
            ),
            (np.int64, n_channels),
        ),
        (("Baseline mean of lone records in ADC_count", "baseline_mean"), (np.float64, n_channels)),
        (
            ("Baseline spread of lone records in ADC_count", "baseline_rms"),
            (np.float64, n_channels),
        ),
    ]


def compute_lone_records(lone_records, nveto_channels, n):
    """Function which returns for each data chunk the specified number of lone_records and computes
    for the rest some basic properties.

    :param lone_records: raw_records which are flagged as lone records.
    :param nveto_channels: First and last channel of nVETO.
    :param n: Number of lone records to be stored per chunk.
    :return: Structured array of the lone_record_count_dtype containing some properties of the lone
        records which will be deleted.
    :return: Lone records which should be saved for diagnostic purposes. The array shape is of the
        raw_records dtype.

    """
    ch0, ch119 = nveto_channels

    if len(lone_records):
        # Results computation of lone records:
        res = np.zeros(1, dtype=lone_record_statistics_dtype(ch119 + 1 - ch0))

        # buffer for lone_records to be stored:
        max_nfrag = np.max(
            lone_records["record_i"], initial=1
        )  # We do not know the number of fragments apriori...
        lone_ids = np.ones((ch119 + 1 - ch0, n * max_nfrag), dtype=np.int32) * -1
        _compute_lone_records(lone_records, res[0], lone_ids, n, nveto_channels)
        lone_ids = lone_ids.flatten()
        lone_ids = lone_ids[lone_ids >= 0]
        return res, lone_records[lone_ids]
    return np.zeros(0, dtype=lone_record_statistics_dtype(ch119 + 1 - ch0)), lone_records


@numba.njit(nogil=True, cache=True)
def _compute_lone_records(lone_record, res, lone_ids, n, nveto_channels):
    ch0, ch119 = nveto_channels
    n_channels = ch119 - ch0 + 1

    # getting start and end time:
    res["time"] = lone_record[0]["time"]
    res["endtime"] = (
        lone_record[-1]["time"] + lone_record[-1]["pulse_length"] * lone_record[-1]["dt"]
    )
    fragment_max_length = len(lone_record[0]["data"])

    n_lr = np.zeros(n_channels, dtype=np.int32)
    n_index = np.zeros(n_channels, dtype=np.int32)

    for ind, lr in enumerate(lone_record):
        ch = lr["channel"]
        ch_ind = ch - ch0
        if n_lr[ch_ind] < n:
            # If we have not found our number of lone_records yet
            # we have to save the index of the event:
            lone_ids[ch_ind][n_index[ch_ind]] = ind  # add event index
            n_index[ch_ind] += 1

            # Check if the event consist out of more than one fragment:
            n_frag = lr["pulse_length"] // fragment_max_length

            if n_frag and not lr["record_i"]:
                # We have to subtract the number of higher fragments from our counter
                n_lr[ch_ind] += 1 - n_frag
            else:
                n_lr[ch_ind] += 1
            continue

        # Computing properties of lone records which will be deleted:
        res["channel"][ch_ind] = ch
        res["lone_record_area"][ch_ind] += lr["area"]
        res["nfragments"][ch_ind] += 1
        if lr["record_i"] > 0:
            res["nhigherfragments"][ch_ind] += 1
            res["higher_lone_record_area"][ch_ind] += lr["area"]
        else:
            res["baseline_rms"][ch_ind] += lr["baseline_rms"]
            res["baseline_mean"][ch_ind] += lr["baseline"]

    for ind in range(0, n_channels):
        if res["nfragments"][ind]:
            nwf = res["nfragments"][ind] - res["nhigherfragments"][ind]
            res["baseline_rms"][ind] = res["baseline_rms"][ind] / nwf
            res["baseline_mean"][ind] = res["baseline_mean"][ind] / nwf
            res["lone_record_area"][ind] = res["lone_record_area"][ind] / nwf
        if res["nhigherfragments"][ind]:
            res["higher_lone_record_area"][ind] = (
                res["higher_lone_record_area"][ind] / res["nhigherfragments"][ind]
            )


@numba.njit(cache=True, nogil=True)
def pulse_in_interval(raw_records, record_links, start_times, end_times):
    """Checks if a records is in one of the intervals. If yes the entire pulse ist flagged as to be
    stored.

    :param raw_records: raw_records or records
    :param record_links: position of the previous and next record if pulse is made of many fragments
    :param start_times: start time of the coincidence intervals
    :param end_times: endtimes of the coincidence intervals
    :return: boolean array true if one fragment of a pulse is in window.

    """
    nrr = len(raw_records)
    result = np.zeros(nrr, np.bool_)

    last_interval_seen = 0
    for ind, rr in enumerate(raw_records):
        # We only have to check the current and the next two intervals:
        st = start_times[last_interval_seen : last_interval_seen + 3]
        et = end_times[last_interval_seen : last_interval_seen + 3]

        if (last_interval_seen + 2) < len(end_times):
            # As soon as we have seen all intervals rr['time'] can be larger
            assert rr["time"] < et[-1], "This is odd this record omitted the current intervals."

        # Check if record start is in interval:
        m_starts = rr["time"] >= st
        # <= in m_ends is not ambiguous here since
        # if start and end time of an interval would be the same
        # they would have been merged into a single interval in coincidence.
        m_ends = rr["time"] <= et

        # Check if record end is in interval:
        m_starts = m_starts | (strax.endtime(rr) >= st)
        m_ends = m_ends | (strax.endtime(rr) <= et)
        m = m_starts & m_ends

        if np.any(m):
            # This record is inside one of the interval
            result[ind] = True

            # Update intervals which we have seen already:
            # If we have a funny record for which the start time is in interval 0
            # and the end time in interval 1 we still set last interval seen to be
            # the first interval. It might happen that this record is followed by
            # a second record which is shorter falling only into interval 0. While
            # there will be guaranteed by the definition of our coincidence another
            # record at the start of the interval 1 which will increment last_interval_seen
            last_interval_seen = np.argwhere(m)[0, 0] + last_interval_seen

            # Now we have to get all associated records and set them to true:
            for neighbors in record_links:
                n = 0  # some trial counter
                ri = ind
                while n <= 1000:
                    ri = neighbors[ri]
                    if ri == -1:
                        break
                    else:
                        result[ri] = True

                if n == 1000:
                    raise RuntimeWarning(
                        "Tried more than 1000 times to find neighboring record. This is odd."
                    )
    return result


@export
def find_coincidence(records, nfold=4, resolving_time=300, pre_trigger=0):
    """Checks if n-neighboring events are less apart from each other then the specified resolving
    time.

    :param records: Can be anything which is of the dtype
        strax.interval_dtype e.g. records, hits, peaks...
    :param nfold: coincidence level.
    :param resolving_time: Time window of the coincidence [ns].
    :param pre_trigger: Pre trigger window which sould be saved
    :return: array containing the start times and end times of the
        corresponding intervals.

    Note:
        The coincidence window is self-extending. If start times of two
        intervals are exactly resolving_time apart from each other
        they will be merged into a single interval.

    """
    if len(records):
        if nfold > 1:
            start_times = _coincidence(records, nfold, resolving_time)
        else:
            # In case of a "single-fold" coincidence every thing gives
            # the start of a new interval:
            start_times = records["time"]
        intervals = np.zeros(len(start_times), dtype=strax.time_fields)
        intervals["time"] = start_times - pre_trigger
        intervals["endtime"] = start_times + resolving_time
        intervals = merge_intervals(intervals)
    else:
        intervals = np.zeros(0, dtype=strax.time_fields)
    return intervals


def _coincidence(rr, nfold=4, resolving_time=300):
    """Function which checks if n-neighboring events are less apart from each other then the
    specified resolving time.

    Note:
        1.) For the nVETO recorder we treat every fragment as a single
            signal.
        2.) The coincidence window in here is not self extending. Hence
            we compute only the start times of a coincidence window.
        3.) By default we cannot test the last n-1 records since we
            do not know the gap to the next chunk.

    """
    # 1. estimate time difference between fragments:
    start_times = rr["time"]
    mask = np.zeros(len(start_times), dtype=np.bool_)
    t_diff = np.diff(start_times, prepend=start_times[0])

    # 2. Now we have to check if n-events are within resolving time:
    #   -> use moving sum with size n to accumulate time between n-pulses
    #   -> check if accumulated time is below resolving time

    # generate kernel:
    kernel = np.zeros(nfold)
    kernel[: (nfold - 1)] = 1  # weight last seen by t_diff must be zero since
    # starting time point e.g. n=4:
    # [0,1,1,1] --> [dt1, dt2, dt3, dt4, ..., dtn] --> 0*dt1 + dt2 + dt3 + dt4

    t_cum = convolve1d(t_diff, kernel, mode="constant", origin=(nfold - 1) // 2)
    # Do not have to check the last n-1 events since by definition
    # they can not satisfy the n-fold coincidence.
    # So we can keep the mask false.
    t_cum = t_cum[: -(nfold - 1)]
    mask[: -(nfold - 1)] = t_cum < resolving_time
    return start_times[mask]


@export
def merge_intervals(intervals):
    """Function which merges overlapping intervals into a single one.

    :param intervals: Any numpy array with strax time fields.
    :return: New intervals with time and endtime according to the overlapping intervals.

    """
    res = np.zeros(len(intervals), dtype=strax.time_fields)

    if len(intervals):
        res = _merge_intervals(intervals["time"], strax.endtime(intervals), res)
    return res


@numba.njit(cache=True, nogil=True)
def _merge_intervals(start, end, res):
    offset = 0

    interval_start = start[0]
    interval_end = end[0]
    for next_interval_start, next_interval_end in zip(start[1:], end[1:]):
        if interval_end >= next_interval_start:
            # Interval overlaps, updated only end:
            interval_end = next_interval_end
            continue

        # Intervals do not overlap, save interval:
        res[offset]["time"] = interval_start
        res[offset]["endtime"] = interval_end
        offset += 1

        # New interval:
        interval_start = next_interval_start
        interval_end = next_interval_end

    # Save last interval:
    res[offset]["time"] = interval_start
    res[offset]["endtime"] = interval_end
    offset += 1

    return res[:offset]<|MERGE_RESOLUTION|>--- conflicted
+++ resolved
@@ -54,13 +54,8 @@
 
     baseline_software_trigger_samples_nv = straxen.URLConfig(
         infer_type=False,
-<<<<<<< HEAD
         default="xedocs://baseline_samples_nv?attr=value&run_id=plugin.run_id&version=ONLINE",
         track=True,
-=======
-        default=26,
-        track=False,
->>>>>>> 9813b300
         help="Number of samples used in baseline rms calculation",
     )
 
