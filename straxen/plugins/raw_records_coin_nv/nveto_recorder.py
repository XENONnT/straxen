--- conflicted
+++ resolved
@@ -58,11 +58,7 @@
 
     baseline_samples_nv = straxen.URLConfig(
         infer_type=False,
-<<<<<<< HEAD
         default='xedocs://baseline_samples_nv?attr=value&run_id=plugin.run_id&version=ONLINE',
-=======
-        default="cmt://baseline_samples_nv?version=ONLINE&run_id=plugin.run_id",
->>>>>>> fb1ae768
         track=True,
         help="Number of samples used in baseline rms calculation",
     )
