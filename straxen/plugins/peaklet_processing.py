--- conflicted
+++ resolved
@@ -12,67 +12,6 @@
 
 
 @export
-<<<<<<< HEAD
-@strax.takes_config(
-    strax.Option('peaklet_gap_threshold', default=700, infer_type=False,
-                 help="No hits for this many ns triggers a new peak"),
-    strax.Option('peak_left_extension', default=30, infer_type=False,
-                 help="Include this many ns left of hits in peaks"),
-    strax.Option('peak_right_extension', default=200, infer_type=False,
-                 help="Include this many ns right of hits in peaks"),
-    strax.Option('peak_min_pmts', default=2, infer_type=False,
-                 help="Minimum number of contributing PMTs needed to define a peak"),
-    strax.Option('peak_split_gof_threshold',
-                 # See https://xe1t-wiki.lngs.infn.it/doku.php?id=
-                 # xenon:xenonnt:analysis:strax_clustering_classification
-                 # #natural_breaks_splitting
-                 # for more information
-                 default=(
-                     None,  # Reserved
-                     ((0.5, 1.0), (6.0, 0.4)),
-                     ((2.5, 1.0), (5.625, 0.4))), infer_type=False,
-                 help='Natural breaks goodness of fit/split threshold to split '
-                      'a peak. Specify as tuples of (log10(area), threshold).'),
-    strax.Option('peak_split_filter_wing_width', default=70, infer_type=False,
-                 help='Wing width of moving average filter for '
-                      'low-split natural breaks'),
-    strax.Option('peak_split_min_area', default=40., infer_type=False,
-                 help='Minimum area to evaluate natural breaks criterion. '
-                      'Smaller peaks are not split.'),
-    strax.Option('peak_split_iterations', default=20, infer_type=False,
-                 help='Maximum number of recursive peak splits to do.'),
-    strax.Option('diagnose_sorting', track=False, default=False, infer_type=False,
-                 help="Enable runtime checks for sorting and disjointness"),
-    strax.Option('gain_model', infer_type=False,
-                 help='PMT gain model. Specify as '
-                 '(str(model_config), str(version), nT-->boolean'),
-    strax.Option('tight_coincidence_window_left', default=50, infer_type=False,
-                 help="Time range left of peak center to call "
-                      "a hit a tight coincidence (ns)"),
-    strax.Option('tight_coincidence_window_right', default=50, infer_type=False,
-                 help="Time range right of peak center to call "
-                      "a hit a tight coincidence (ns)"),
-    strax.Option('n_tpc_pmts', type=int,
-                 help='Number of TPC PMTs'),
-    strax.Option('n_top_pmts', type=int,
-                 help="Number of top TPC array PMTs"),
-    strax.Option('saturation_correction_on', default=True, infer_type=False,
-                 help='On off switch for saturation correction'),
-    strax.Option('saturation_reference_length', default=100, infer_type=False,
-                 help="Maximum number of reference sample used "
-                      "to correct saturated samples"),
-    strax.Option('saturation_min_reference_length', default=20, infer_type=False,
-                 help="Minimum number of reference sample used "
-                      "to correct saturated samples"),
-    strax.Option('peaklet_max_duration', default=int(10e6), infer_type=False,
-                 help="Maximum duration [ns] of a peaklet"),
-    strax.Option('channel_map', track=False, type=immutabledict,
-                 help="immutabledict mapping subdetector to (min, max) "
-                      "channel number."),
-    *HITFINDER_OPTIONS,
-)
-=======
->>>>>>> ea2603b8
 class Peaklets(strax.Plugin):
     """
     Split records into:
@@ -154,6 +93,9 @@
                       
     n_tpc_pmts = straxen.URLConfig(type=int,
                  help='Number of TPC PMTs')
+                 
+    n_top_pmts = straxen.URLConfig(type=int,
+                 help="Number of top TPC array PMTs")
                  
     saturation_correction_on = straxen.URLConfig(default=True, infer_type=False,
                  help='On off switch for saturation correction')
@@ -268,7 +210,7 @@
         hitlets = strax.sort_by_time(hitlets)
         rlinks = strax.record_links(records)
 
-        strax.sum_waveform(peaklets, hitlets, r, rlinks, self.to_pe, self.config['n_top_pmts'])
+        strax.sum_waveform(peaklets, hitlets, r, rlinks, self.to_pe, self.n_top_pmts)
 
         strax.compute_widths(peaklets)
 
@@ -278,7 +220,7 @@
         peaklets = strax.split_peaks(
             peaklets, hitlets, r, rlinks, self.to_pe,
             algorithm='natural_breaks',
-            n_top_channels=self.config['n_top_pmts'],
+            n_top_channels=self.n_top_pmts,
             threshold=self.natural_breaks_threshold,
             split_low=True,
             filter_wing_width=self.peak_split_filter_wing_width,
@@ -297,14 +239,9 @@
         if self.saturation_correction_on:
             peak_list = peak_saturation_correction(
                 r, rlinks, peaklets, hitlets, self.to_pe,
-<<<<<<< HEAD
-                reference_length=self.config['saturation_reference_length'],
-                min_reference_length=self.config['saturation_min_reference_length'],
-                n_top_channels=self.config['n_top_pmts'])
-=======
                 reference_length=self.saturation_reference_length,
                 min_reference_length=self.saturation_min_reference_length)
->>>>>>> ea2603b8
+                n_top_channels=n_top_pmts)
 
             # Compute the width again for corrected peaks
             strax.compute_widths(peaklets, select_peaks_indices=peak_list)
@@ -766,23 +703,10 @@
 
     merge_without_s1 = straxen.URLConfig(default=True, infer_type=False,
                  help="If true, S1s will be igored during the merging. "
-<<<<<<< HEAD
-                      "It's now possible for a S1 to be inside a S2 post merging"),
-    strax.Option('n_top_pmts', type=int,
-                 help="Number of top TPC array PMTs"),
-)
-class MergedS2s(strax.OverlapWindowPlugin):
-    """
-    Merge together peaklets if peak finding favours that they would
-    form a single peak instead.
-    """
-    depends_on = ('peaklets', 'peaklet_classification', 'lone_hits')
-    data_kind = 'merged_s2s'
-    provides = 'merged_s2s'
-    __version__ = '0.5.0'
-=======
-                      "It's now possible for a S1 to be inside a S2 post merging")
->>>>>>> ea2603b8
+                 "It's now possible for a S1 to be inside a S2 post merging")
+                 
+    n_top_pmts = straxen.URLConfig( type=int,
+                 help="Number of top TPC array PMTs")
 
     def setup(self):
         self.to_pe = self.gain_model
@@ -834,7 +758,7 @@
             lh['time'] = lh['time'] - lh_time_shift
             lh['length'] = (lh['right_integration'] - lh['left_integration'])
             lh = strax.sort_by_time(lh)
-            strax.add_lone_hits(merged_s2s, lh, self.to_pe, self.config['n_top_pmts'])
+            strax.add_lone_hits(merged_s2s, lh, self.to_pe, self.n_top_pmts)
 
             strax.compute_widths(merged_s2s)
 
