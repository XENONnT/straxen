--- conflicted
+++ resolved
@@ -566,7 +566,7 @@
     parallel = True
     dtype = (strax.peak_interval_dtype
              + [('type', np.int8, 'Classification of the peak(let)')])
-<<<<<<< HEAD
+
     __version__ = '3.0.3'
 
     @staticmethod
@@ -586,15 +586,12 @@
         res = 10**(slope * aft + offset)
         res[aft >= aft_boundary] = flat_threshold
         return res
-=======
-    __version__ = '0.2.2'
->>>>>>> 8703c5db
 
     def compute(self, peaklets):
         ptype = np.zeros(len(peaklets), dtype=np.int8)
 
         # Properties needed for classification. Bit annoying these computations
-<<<<<<< HEAD
+
         # are duplicated in peak_basics currently...
         rise_time = -peaks['area_decile_from_midpoint'][:, 1]
         n_channels = (peaks['area_per_channel'] > 0).sum(axis=1)
@@ -605,7 +602,7 @@
 
         is_large_s1 = (peaks['area'] >= 100)
         is_large_s1 &= (rise_time <= self.config['s1_max_rise_time_post100'])
-        is_large_s1 &= peaks['tight_coincidence'] >= self.config['s1_min_coincidence']
+        is_large_s1 &= peaks['tight_coincidence_channel'] >= self.config['s1_min_coincidence']
 
         is_small_s1 = peaks["area"] < 100
         is_small_s1 &= rise_time < self.upper_rise_time_area_boundary(
@@ -619,21 +616,9 @@
             *self.config["s1_flatten_threshold_aft"],
         )
 
-        is_small_s1 &= peaks['tight_coincidence'] >= self.config['s1_min_coincidence']
+        is_small_s1 &= peaks['tight_coincidence_channel'] >= self.config['s1_min_coincidence']
 
         ptype[is_large_s1 | is_small_s1] = 1
-=======
-        # are duplicated in peak_basics curently...
-        rise_time = -peaklets['area_decile_from_midpoint'][:, 1]
-        n_channels = (peaklets['area_per_channel'] > 0).sum(axis=1)
-
-        is_s1 = (
-           (rise_time <= self.config['s1_max_rise_time'])
-            | ((rise_time <= self.config['s1_max_rise_time_post100'])
-               & (peaklets['area'] > 100)))
-        is_s1 &= peaklets['tight_coincidence_channel'] >= self.config['s1_min_coincidence']
-        ptype[is_s1] = 1
->>>>>>> 8703c5db
 
         is_s2 = n_channels >= self.config['s2_min_pmts']
         is_s2[is_large_s1 | is_small_s1] = False
