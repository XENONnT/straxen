--- conflicted
+++ resolved
@@ -17,13 +17,8 @@
                  help="Pretrigger time before coincidence window in ns."),
     strax.Option('resolving_time_recorder_nv', type=int, default=600,
                  help="Resolving time of the coincidence in ns."),
-<<<<<<< HEAD
-    strax.Option('baseline_samples_nv', type=int,
-                 default_by_run=[(0, 10), (12684, 26)], track=True,
-=======
     strax.Option('baseline_samples_nv',
                  default=('baseline_samples_nv', 'ONLINE', True), track=True,
->>>>>>> 864feb71
                  help="Number of samples used in baseline rms calculation"),
     strax.Option('hit_min_amplitude_nv',
                  default=20, track=True,
@@ -98,8 +93,7 @@
             return {'raw_records_coin_nv': rr,
                     'lone_raw_records_nv': lr,
                     'lone_raw_record_statistics_nv': lrs}
-<<<<<<< HEAD
-            
+
         # Search for hits to define coincidence intervals:
         temp_records = strax.raw_to_records(raw_records_nv)
         temp_records = strax.sort_by_time(temp_records)
@@ -110,8 +104,7 @@
         hits = strax.find_hits(temp_records,
                                min_amplitude=self.config['hit_min_amplitude_nv'])
         del temp_records
-=======
->>>>>>> 864feb71
+
 
         # First we have to split rr into records and lone records:
         # Please note that we consider everything as a lone record which
@@ -119,14 +112,9 @@
         intervals = coincidence(hits,
                                 self.config['coincidence_level_recorder_nv'],
                                 self.config['resolving_time_recorder_nv'],
-<<<<<<< HEAD
                                 self.config['pre_trigger_time_nv'])
         del hits
 
-=======
-                                self.config['pre_trigger_time_nv']
-                                )
->>>>>>> 864feb71
         # Always save the first and last resolving_time nanoseconds (e.g. 600 ns)  since we cannot guarantee the gap
         # size to be larger. (We cannot use an OverlapingWindow plugin either since it requires disjoint objects.)
         if len(intervals):
@@ -152,11 +140,7 @@
         lr = strax.sort_by_time(lr)
         strax.zero_out_of_bounds(lr)
         strax.baseline(lr,
-<<<<<<< HEAD
-                       baseline_samples=self.config['baseline_samples_nv'],
-=======
                        baseline_samples=self.baseline_samples,
->>>>>>> 864feb71
                        flip=True)
         strax.integrate(lr)
         lrs, lr = compute_lone_records(lr, self.config['channel_map']['nveto'], self.config['n_lone_records_nv'])
@@ -361,7 +345,6 @@
          they will be merged into a single interval.
     """
     if len(records):
-<<<<<<< HEAD
         if nfold > 1:
             start_times = _coincidence(records, nfold, resolving_time)
         else:
@@ -369,10 +352,6 @@
             # the start of a new interval:
             start_times = records['time']
         intervals = _merge_intervals(start_times-pre_trigger, 
-=======
-        start_times = _coincidence(records, nfold, resolving_time)
-        intervals = _merge_intervals(start_times-pre_trigger,
->>>>>>> 864feb71
                                      resolving_time+pre_trigger)
     else:
         intervals = np.zeros((0, 2), np.int64)
