--- conflicted
+++ resolved
@@ -22,12 +22,7 @@
 )
 class nVETOPulseProcessing(strax.Plugin):
     """
-<<<<<<< HEAD
-    nVETO equivalent of pulse processing. Not much more more to say
-    about.
-=======
     nVETO equivalent of pulse processing. Not much more to say about.
->>>>>>> cec7ee4a
     """
     __version__ = '0.0.4'
 
