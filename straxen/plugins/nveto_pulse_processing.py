import numba
import numpy as np

import strax
import straxen
from straxen import get_to_pe
from straxen import get_resource
export, __all__ = strax.exporter()

__all__ = ['nVETOPulseProcessing', 'nVETOPulseEdges', 'nVETOPulseBasics']

pulse_dtype = [(('Start time of the interval (ns since unix epoch)', 'time'), np.int64),
               (('End time of the interval (ns since unix epoch)', 'endtime'), np.int64),
               (('Channel/PMT number', 'channel'), np.int16)]

@export
def nveto_pulses_edges_dtype():
    return pulse_dtype + [(('Split index 0=No Split, 1=1st part of hit 2=2nd ...', 'split_i'), np.int8)]

@export
def nveto_pulses_dtype():
    return pulse_dtype + [
        (('Area of the PMT pulse in pe', 'area'), np.float32),
        (('Maximum of the PMT pulse in pe/sample', 'height'), np.float32),
        (('Position of the maximum in (minus time)', 'amp_time'), np.int16),
        (('FWHM of the PMT pulse in ns', 'width'), np.float32),
        (('Left edge of the FWHM in ns (minus time)', 'left'), np.float32),
        (('FWTM of the PMT pulse in ns', 'low_width'), np.float32),
        (('Left edge of the FWTM in ns (minus time)', 'low_left'), np.float32),
    ]


@export
@strax.takes_config(
    strax.Option(
        'nveto_adc_thresholds',
        default='/dali/lgrandi/wenz/strax_data/HdMtest/find_hits_thresholds.npy',
        help='File containing the channel individual hit_finder thresholds.'),
    strax.Option(
        'nveto_save_outside_hits',
        default=(3, 15),
        help='Save (left, right) samples besides hits; cut the rest'),
)
class nVETOPulseProcessing(strax.Plugin):
    """
    nVETO equivalent of pulse processing.

    Note:
        I shamelessly copied almost the entire code from the TPC pulse processing. So credit to the
        author of pulse_processing.
    """
    __version__ = '0.0.1'

    parallel = 'process'
    rechunk_on_save = False
    compressor = 'lz4'

    depends_on = 'nveto_raw_records'
    provides = 'nveto_records'
    data_kind = 'nveto_records'

    dtype = strax.record_dtype(straxen.NVETO_RECORD_LENGTH)  # Might be the same as records.



    def setup(self):
        self.hit_thresholds = get_resource(self.config['nveto_adc_thresholds'], fmt='npy')

    def compute(self, nveto_raw_records):
        # Do not trust in DAQ + strax.baseline to leave the
        # out-of-bounds samples to zero.
        strax.zero_out_of_bounds(nveto_raw_records)

        hits = strax.find_hits(nveto_raw_records, threshold=self.hit_thresholds)

        le, re = self.config['nveto_save_outside_hits']
        nveto_records = strax.cut_outside_hits(nveto_raw_records, hits, left_extension=le, right_extension=re)

        # Probably overkill, but just to be sure...
        strax.zero_out_of_bounds(nveto_records)

        # Deleting empty data:
        nveto_records = _del_empty(nveto_records, 1)
        return nveto_records


@numba.njit(cache=True, nogil=True)
def _del_empty(records, order=1):
    """
    Function which deletes empty records. Empty means data is completely zero.
    :param records: Records which shall be checked.
    :param order: Fragment order. Cut will only applied to the specified order and
        higher fragments.
    :return: non-empty records
    TODO: Keep track of version in straxen.pulse_processing master
    """
    mask = np.ones(len(records), dtype=np.bool_)
    for ind, r in enumerate(records):
        if r['record_i'] >= order and np.all(r['data'] == 0):
            mask[ind] = False
    return records[mask]


@export
@strax.takes_config(
    strax.Option(
        'nveto_adc_thresholds',
        default='/dali/lgrandi/wenz/strax_data/HdMtest/find_hits_thresholds.npy',
        help='File containing the channel individual hit_finder thresholds.'),
    strax.Option(
        'nveto_save_outside_hits',
        default=(3, 15),
        help='Save (left, right) samples besides hits; cut the rest'),
)
class nVETOPulseEdges(strax.Plugin):
    """
    Plugin which returns the boundaries of the PMT pulses.
    """
    __version__ = '0.0.1'

    parallel = 'process'
    rechunk_on_save = False
    compressor = 'lz4'

    depends_on = 'nveto_records'

    provides = 'nveto_pulse_edges'
    data_kind = 'nveto_pulses'

    dtype = nveto_pulses_edges_dtype()

    def setup(self):
        self.hit_thresholds = get_resource(self.config['nveto_adc_thresholds'], fmt='npy')

    def compute(self, nveto_records):
        # Search again for hits in records:
        hits = strax.find_hits(nveto_records, threshold=self.hit_thresholds)

        # Merge overlapping hit boundaries to pulses and sort by time:
        max_channel = np.max(nveto_records['channel']) + 1
        last_hit_in_channel = np.zeros(max_channel,
                                       dtype=[(('Start time of the interval (ns since unix epoch)', 'time'), np.int64),
                                              (('End time of the interval (ns since unix epoch)', 'endtime'), np.int64),
                                              (('Channel/PMT number', 'channel'), np.int16)])
        nveto_pulses = concat_overlapping_hits(hits, self.config['nveto_save_outside_hits'], last_hit_in_channel)
        nveto_pulses = strax.sort_by_time(nveto_pulses)

        # print('length', len(nveto_pulses), len(nveto_records))
        # Check if hits can be split:
        nveto_pulses = split_pulses(nveto_records, nveto_pulses)
        return nveto_pulses

@export
@strax.growing_result(nveto_pulses_edges_dtype(), chunk_size=int(1e4))
@numba.njit(nogil=True, cache=True)
def concat_overlapping_hits(hits,
                            extensions,
                            last_hit_in_channel,
                            _result_buffer=None):
    """
    Function which concatenates overlapping hits into a single one.

    Args:
        hits (strax.hits): hits which should be concatenates if necessary.
        extensions (tuple): Tuple containing the left an right extension of the
            hit.
        last_hit_in_channel (np.array): Structure array of the channel length.
            The array must be empty and containing the fields "time", "endtime",
            "channel" and "dt".

    Keyword Args:
        _result_buffer (None): please see strax.growing_result.

    TODO: Somehow when making last_hit_in_channel a keyword argument
        numba crashes...
    TODO: Maybe use different datatype here, including temp record_i as in hits.

    Returns:
        np.array: Array of the pre_nveto_pulses data structure containing the start
            and end points of the PMT pulses in unix time.
    """
    buffer = _result_buffer
    offset = 0

    le, re = extensions

    for h in hits:
        st = h['time'] - int(le * h['dt'])
        et = h['time'] + int((h['length'] + re) * h['dt'])
        hc = h['channel']

        lhc = last_hit_in_channel[hc]
        # Have not found any hit in this channel yet:
        if lhc['time'] == 0:
            lhc['time'] = st
            lhc['endtime'] = et
            lhc['channel'] = hc

        # Checking if events overlap:
        else:
            if lhc['endtime'] >= st:
                # Yes, so we have to update only the end_time:
                lhc['endtime'] = et
            else:
                # No, this means we have to save the previous data and update lhc:
                res = buffer[offset]
                res['time'] = lhc['time']
                res['endtime'] = lhc['endtime']
                res['channel'] = lhc['channel']
                offset += 1
                if offset == len(buffer):
                    yield offset
                    offset = 0

                # Updating current last hit:
                lhc['time'] = st
                lhc['endtime'] = et
                lhc['channel'] = hc

    # We went through so now we have to save all remaining hits:
    mask = last_hit_in_channel['time'] != 0
    for lhc in last_hit_in_channel[mask]:
        res = buffer[offset]
        res['time'] = lhc['time']
        res['endtime'] = lhc['endtime']
        res['channel'] = lhc['channel']
        offset += 1
        if offset == len(buffer):
            yield offset
            offset = 0
    yield offset


@export
@numba.njit(cache=True, nogil=True)
def _get_pulse_data(nveto_records, hit, start_index=0, update_hit=True):
    """
    Searches in a given nveto_record data_chunk for the data a
    specified hit. Expects records and hits to be sorted in time.

    Args:
        nveto_records (np.array): Array of the nveto_record_dtype
        hit (np.array): Hit from which the data shall be returned.
            The hit array must contain the fields time, endtime and
            channel.

    Keyword Args:
        start_index (int): Index of the nveto_record from which we should
            start our search.
        update_hit (bool): If true the hit boundaries are updated when they
            span beyond data covered regions.

    Note:
        In case a hit spans, due to the left and right extension, into a region
        which is not covered by any data. The hit gets chopped accordingly.
        If the data of a given hit cannot be found an array of the size of the hit
        containing only zeros is returned.
        
    Returns:
        np.array: Data of the corresponding hit.
        int: Next start index.
        float: Float part of the baseline for the given event.
    """
    # TODO: There are still 6 events which do not work and I do not know why...
    # TODO: Annoying and complicated function.... I have to check whether we can replace it.
    #       I could split the function into two first get the complete record and than the hit data.
    # In the following is an explanation of all posssible event toplogies of hits and records. 
    # For me this was very helpful during debugging, since I did not considere some of the cases 
    # in the begining. 
    # With the folliwng set of topologies we can build all possible kind of events:
    #    
    #    Case 1.: Normal hit:     |---hhh---|
    #    Case 2.: Chopped Edges:  h|hh-----| or |------hh|h
    #    Case 3.: Multi Fragment: |------h|hh-----|
    #    Case 4.: Long Chopped:   h|hhhhhhh|hh----| or |----hhh|hhhhhhh|h
    #    Case 5.: Long Double-Chopped:  h|hhhhhhhhhh|h
    #    
    #    Probelmatic case for start_index update:
    #    
    #    Ch x.: |------hh----|
    #    Ch y.:    |-hh---hhh---|   <-- Would find first this
    #    
    #    Legend: |: Data edges, -: ZLE, h: hitcd  
    update_start = True
    first_fragment = True
    res_start = 0

    hit_start_time = hit['time']
    hit_end_time = hit['endtime']
    nsamples = (hit_end_time - hit_start_time)//nveto_records[0]['dt']  #Prelimnary number of samples
    
    for index, nvr in enumerate(nveto_records[start_index:], start_index):
        dt = nvr['dt']
        nvr_start_time = nvr['time']
        nvr_end_time = int(nvr['pulse_length'] * dt) + nvr_start_time
        nvr_fragment_end_time = int(nvr['length'] * dt) + nvr_start_time        
        if ((nvr_start_time <= hit_start_time < nvr_fragment_end_time)   # Check if start is in current fragment 
            or ((nvr_start_time <= hit_end_time < nvr_end_time) and nvr['record_i'] == 0)):  # Check if end is in record.
            # We have to check if either the start or the end time of a hit is within the current fragment.
            # Due to the left and right extension of the hitfinder it might happen that we extend the hit into
            # a region in which we do not have any data. This covers Cases 1. - 4.        
            
            if update_start:
                start_index = index  # Updating the start_index, No need to loop over all records again...
                update_start = False
            
            if nvr['channel'] != hit['channel']:
                # Now we have to check the channel,
                # cannot do it the other way around.
                continue
                
            
            if first_fragment:
                # Now we have to check if a hit falls out of bounds and act accordingly:
                hit_start_time = max(nvr_start_time, hit_start_time)
                hit_end_time = min(nvr_end_time, hit_end_time)

                nsamples = (hit_end_time - hit_start_time) // dt

                res = np.zeros(nsamples, dtype=np.float32)
                
                if update_hit:
                    hit['time'] = hit_start_time
                    hit['endtime'] = hit_end_time
                first_fragment = False

            # In case a hit is distributed over many fragments:
            end_sample_time = min(hit_end_time, nvr_fragment_end_time)  # Whatever end comes first
            start_sample_time = min(hit_start_time, nvr_fragment_end_time)  # In case this frgament does not contain any of our data.

            end_sample = (end_sample_time - nvr_start_time) // dt
            start_sample = (start_sample_time - nvr_start_time) // dt
            nsamples_in_fragment = end_sample - start_samplef

            res[res_start:res_start+nsamples_in_fragment] = nvr['data'][start_sample:end_sample]

            # Updating the starts in case our record is distributed over more than one fragment:
            res_start += nsamples_in_fragment
            hit_start_time = max(hit_start_time, end_sample_time)
            
        elif (hit_start_time  < nvr_start_time) and (nvr_end_time < hit_end_time):
            # Here we deal with case 5.
            
            if update_start:
                start_index = index  # Updating the start_index, No need to loop over all records again... 
                update_start = False
                
            if nvr['channel'] != hit['channel']:
                # Now we have to check the channel,
                # cannot do it the other way around.
                continue
            
            
            # 1. We have to chop our hit again
            hit_start_time = nvr_start_time
            hit_end_time = nvr_end_time
            nsamples = (hit_end_time - hit_start_time)//dt
            res = np.zeros(nsamples, dtype=np.float32)
           
            if first_fragment:
                if update_hit:
                    hit['time'] = hit_start_time
                    hit['endtime'] = hit_end_time
                first_fragment = False
            
            # 2. We have to prepare if the hit spans over more than one fragment:
            nsamples_in_fragment = (nvr_fragment_end_time - nvr_start_time)//dt 
            res[res_start:res_start+nsamples_in_fragment] = nvr['data'][0:nsamples_in_fragment]  
            
            # If there is a higher order fragment we will add the data via the first if-statement
            hit_start_time = nvr_fragment_end_time
            res_start += nsamples_in_fragment
        
        if res_start == nsamples:
            # We found everything of our event:
            # As a last thing get the baseline associated with the hit, this is necessary to compute the
            # correct area in the end.
            # TODO: Another obstacle which I dislike... 
            nvr_baseline = nvr['baseline']%1
            return res, start_index, nvr_baseline
<<<<<<< HEAD
     
=======

>>>>>>> c4330ff9
    # If we manage to arrive here this means that we have not found the entire event...
    res = np.zeros(nsamples, dtype=np.float32)
    return res, start_index, 0


@export
@strax.growing_result(nveto_pulses_edges_dtype(), chunk_size=int(1e4))
@numba.njit(cache=True, nogil=True)
def split_pulses(records, pulses, _result_buffer=None):
    """
    Function which checks for a given pulse if the pulse should be
    split.

    Note:
        A pulse is split at the local minimum between two maxima if
        one the height difference between one of the maxima and the
        minimum exceeds a certain threshold, or if

    Args:
        records (np.array):
        pulses (np.array):

    Returns:
        np.array

    Notes:
        Function assumes same dt for all channels.
    """
    buffer = _result_buffer
    offset = 0
    record_offset = 0
    dt = records[0]['dt']

    for ind, pulse in enumerate(pulses):
        # Get data and split pulses:
        # print('RO:', record_offset, 'Ch:', pulse['channel'], 'Time:', pulse['time'], 'EndTime:', pulse['endtime'])
        data, record_offset, _ = _get_pulse_data(records, pulse, record_offset) 
        edges = _split_pulse(data, (0, len(data)))
        edges = edges[edges >= 0]

        # Convert edges into times:
        start_time = pulse['time']
        edges_times = edges * dt + start_time
        # Loop over edges and store them:
        nedges = len(edges_times) - 1
        for ind in range(nedges):
            res = buffer[offset]
            res['time'] = edges_times[ind]
            res['endtime'] = edges_times[ind + 1]
            res['channel'] = pulse['channel']
            if nedges - 1:
                res['split_i'] = ind + 1
            else:
                res['split_i'] = ind  # 0 is reserved for events which were not split.
            offset += 1
            if len(buffer) == offset:
                yield offset
                offset = 0
    yield offset


@numba.njit(cache=True, nogil=True)
def _split_pulse(data, edges, min_height=25, min_ratio=0):
    """
    Function which splits the PMT pulses if ncessary.

    Args:
        data (np.array):
        edegs (tuble):

    Keyword Args:
        min_height (int):
        min_ratio (float):

    Returns:
        np.array: Array containing the indicies of the pulses. The
            rest is set to -1. The array has the same length as
            np.diff(edges), since we do not know apprioir the number
            of pulses.
    """
    d = data[edges[0]:edges[1]]
    res = np.ones(len(d), np.int16) * -1  # There cannot be more splot points than sample
    ind = 1
    res[0] = edges[0]
    for split_point in find_split_points(d, min_height=min_height, min_ratio=min_ratio):
        res[ind] = split_point + edges[0]
        ind += 1
    if ind == 1:
        res[ind] = edges[1]
    return res


# -----------------------------------------------
# Taken from split_peaks and adopted to our needs
# Thanks to the author(Jelle?).
# -----------------------------------------------
@numba.jit(nopython=True, nogil=True, cache=True)
def find_split_points(w, min_height=0, min_ratio=0):
    """"Yield indices of prominent local minima in w
    If there was at least one index, yields len(w)-1 at the end
    """
    found_one = False
    last_max = -99999999999999.9
    min_since_max = 99999999999999.9
    min_since_max_i = 0

    for i, x in enumerate(w):
        if x < min_since_max:
            # New minimum since last max
            min_since_max = x
            min_since_max_i = i

        if min(last_max, x) > max(min_since_max + min_height,
                                  min_since_max * min_ratio):
            # Significant local minimum: tell caller,
            # reset both max and min finder
            yield min_since_max_i
            found_one = True
            last_max = x
            min_since_max = 99999999999999.9
            min_since_max_i = i

        if x > last_max:
            # New max, reset minimum finder state
            # Notice this is AFTER the split check,
            # to accomodate very fast rising second peaks
            last_max = x
            min_since_max = 99999999999999.9
            min_since_max_i = i

    if found_one:
        yield len(w)


@export
@strax.takes_config(
    strax.Option(
        'nveto_to_pe_file',
        default='https://raw.githubusercontent.com/XENONnT/strax_auxiliary_files/master/to_pe.npy',    # noqa
        help='URL of the to_pe conversion factors'),
)
class nVETOPulseBasics(strax.Plugin):
    """
    nVETO equivalent of pulse processing.
    """
    __version__ = '0.0.1'

    parallel = True
    rechunk_on_save = True
    compressor = 'lz4'

    depends_on = ('nveto_pulse_edges', 'nveto_records')
    provides = 'nveto_pulse_basics'

    data_kind = 'nveto_pulses'
    dtype = nveto_pulses_dtype()

    def setup(self):
        self.to_pe = np.ones(200, dtype=np.float32)

    def compute(self, nveto_pulses, nveto_records):
        npb = compute_properties(nveto_pulses, nveto_records, self.to_pe)
        return npb

@export
#@numba.njit(cache=True, nogil=True)
def compute_properties(nveto_pulses, nveto_records, to_pe):
    """
    Computes the basic PMT pulse properties.

    Args:
        nveto_pulses (np.array): Array of the nveto_pulses_dtype
        nveto_records (np.array): Array of the nveto_records_dtype
        to_pe (np.array): Array containing the gain values of the different
            pmt channels

    Returns:
        np.array: Array of the nveto_pulses_dtype.
    """
    # TODO: Baseline part is not subtracted yet.
    # TODO: Gain stuff is not validated yet.
    dt = nveto_records['dt'][0]
    rind = 0
    result_buffer = np.zeros(len(nveto_pulses), nveto_pulses_dtype())

    for pind, pulse in enumerate(nveto_pulses):
        ch = pulse['channel']

        # parameters to be store:
        area = 0
        height = 0
        amp_ind = 0

        # Getting data and baseline of the event:
        data, rind, b = _get_pulse_data(nveto_records, pulse, start_index=rind)

        # Computing area and max bin:
        for ind, d in enumerate(data):
            area += d
            if d > height:
                height = d
                amp_ind = ind
        area = area * dt / to_pe[ch]
        amp_time = pulse['time'] + int(amp_ind * dt)

        # Computing FWHM:
        left_edge, right_edge = get_fwxm(data, amp_ind, 0.5)

        left_edge = left_edge * dt + dt / 2
        right_edge = right_edge * dt - dt / 2
        width = right_edge - left_edge

        # Computing FWTM:
        left_edge_low, right_edge = get_fwxm(data, amp_ind, 0.1)
        left_edge_low = left_edge_low * dt + dt / 2
        right_edge = right_edge * dt - dt / 2
        width_low = right_edge - left_edge_low

        nvp = nveto_pulses[pind]
        res = result_buffer[pind]
        res['time'] = nvp['time']
        res['endtime'] = nvp['endtime']
        res['channel'] = nvp['channel']
        res['area'] = area
        res['height'] = height
        res['amp_time'] = amp_time - nvp['time']
        res['width'] = width
        res['left'] = left_edge
        res['low_width'] = width_low
        res['low_left'] = left_edge_low
    return result_buffer

@export
# @numba.njit(cache=True, nogil=True)
def get_fwxm(data, index_maximum, percentage=0.5):
    """
    Estimates the left and right edge of a specific height percentage.

    The function searches for the last sample below and above the specified
    height level on the left and right hand side of the maximum. If the
    samples are found the width is estimated based upon a linear interpolation
    between the samples on the left and right side.
    In case the samples cannot be found for either the right or left hand side
    the corresponding outer bin edges are use: left 0; right last sample + 1.

    Args:
        data (np.array): Data of the pulse.
        index_maximum (ind): Position of the maximum.

    Keyword Args:
        percentage (float): Level for which the witdth shall be computed.

    Returns:
        float: left edge [sample]
        float: right edge [sample]

    """
    #TODO: In case of a single sample hit FWHM is not computed correctly, m becomes zero.
    #TODO: Case for which all values are the same is not covered yet.
    
    max_val = data[index_maximum]
    max_val = max_val * percentage

    pre_max = data[:index_maximum]
    post_max = data[1 + index_maximum:]

    # First the left edge:
    lbi, lbs = _get_fwxm_boundary(pre_max, max_val)  # coming from the left
    if lbi == -42:
        # We have not found any sample below:
        left_edge = 0.
    else:
        # We found a sample below so lets compute
        # the left edge:
        m = data[lbi + 1] - lbs  # divided by 1 sample
        left_edge = lbi + (max_val - lbs) / m

        # Now the right edge:
    rbi, rbs = _get_fwxm_boundary(post_max[::-1], max_val)  # coming from the right
    if rbi == -42:
        right_edge = len(data)
    else:
        rbi = len(data) - rbi
        m = data[rbi - 2] - rbs
        right_edge = rbi - (max_val - data[rbi - 1]) / m

    return left_edge, right_edge

@export
# @numba.njit(cache=True, nogil=True)
def _get_fwxm_boundary(data, max_val):
    """
    Returns sample position and height for the last sample which amplitude is below
    the specified value
    """
    i = -42
    s = -42
    for ind, d in enumerate(data):
        if d < max_val:
            i = ind
            s = d
    return i, s<|MERGE_RESOLUTION|>--- conflicted
+++ resolved
@@ -69,6 +69,7 @@
     def compute(self, nveto_raw_records):
         # Do not trust in DAQ + strax.baseline to leave the
         # out-of-bounds samples to zero.
+        # TODO: Separate switched off channels?
         strax.zero_out_of_bounds(nveto_raw_records)
 
         hits = strax.find_hits(nveto_raw_records, threshold=self.hit_thresholds)
@@ -78,7 +79,7 @@
 
         # Probably overkill, but just to be sure...
         strax.zero_out_of_bounds(nveto_records)
-
+        
         # Deleting empty data:
         nveto_records = _del_empty(nveto_records, 1)
         return nveto_records
@@ -144,10 +145,9 @@
                                               (('Channel/PMT number', 'channel'), np.int16)])
         nveto_pulses = concat_overlapping_hits(hits, self.config['nveto_save_outside_hits'], last_hit_in_channel)
         nveto_pulses = strax.sort_by_time(nveto_pulses)
-
         # print('length', len(nveto_pulses), len(nveto_records))
         # Check if hits can be split:
-        nveto_pulses = split_pulses(nveto_records, nveto_pulses)
+        #nveto_pulses = split_pulses(nveto_records, nveto_pulses)
         return nveto_pulses
 
 @export
@@ -230,51 +230,99 @@
             offset = 0
     yield offset
 
-
 @export
 @numba.njit(cache=True, nogil=True)
-def _get_pulse_data(nveto_records, hit, start_index=0, update_hit=True):
-    """
-    Searches in a given nveto_record data_chunk for the data a
-    specified hit. Expects records and hits to be sorted in time.
-
+def get_pulse_data(records, 
+                   pulse, 
+                   start_index, 
+                   pulse_only=True, 
+                   chop_pulse=False,
+                   pmt_start_channel=0):
+    """
+    Searches for the data of a given hit in records (or raw_records). 
+    
     Args:
-        nveto_records (np.array): Array of the nveto_record_dtype
-        hit (np.array): Hit from which the data shall be returned.
-            The hit array must contain the fields time, endtime and
-            channel.
-
+        records (): Records or raw_records (or anything else of the 
+            interval dtype) in which the pulse should be found.
+        pulse (): Pulse which should be found. Can be any datakind 
+            which has the fields "time" and "endtime".
+        start_index (np.array): Array containing the start index for the 
+            indivudal channels. This can be used to speed up the search,
+            when looping over many pulses. Otherwise specify an array 
+            containing only zeros. 
+            
     Keyword Args:
-        start_index (int): Index of the nveto_record from which we should
-            start our search.
-        update_hit (bool): If true the hit boundaries are updated when they
-            span beyond data covered regions.
-
+        pulse_only (bool): When true only the data of the pulse is 
+            returned. Else the data of the entire recored is returned.
+    
     Note:
-        In case a hit spans, due to the left and right extension, into a region
-        which is not covered by any data. The hit gets chopped accordingly.
-        If the data of a given hit cannot be found an array of the size of the hit
-        containing only zeros is returned.
+        In order to make use of start_index the function expects 
+        records and pulse to be sorted in time and channel.
+    
+    Returns:
+        np.array: Numpy array containing the data.
+        int: Index of the record which contained the data.
+        np.array: Array or start indicies from which we should start 
+            the search for a successive pulse.
+    """
+    # TODO: Cannot be the same as _get_data....
+    # TODO: There is a discripancy between this function and my other funciton...
+    # Since I do not chop here if a hit extends into non-data regions...
+    warning = "Pulse comes from a previous chunk of records."
+    assert pulse['time'] > records[0]['time'], warning
+    lr = records[-1]
+    ret = lr['time'] + lr['pulse_length'] * lr['dt']
+    assert pulse['endtime'] < ret, "Pulse comes from a future chunk of records."
+    
+    if pulse_only:
+        data, si = _get_pulse_data(records, pulse, start_index, pmt_start_channel)
+        pre_len = (pulse['endtime'] - pulse['time']) 
+        if len(data) == pre_len:
+            # if this happend we have not found the event.
+            return data, si 
         
-    Returns:
-        np.array: Data of the corresponding hit.
-        int: Next start index.
-        float: Float part of the baseline for the given event.
-    """
+        r = records[si]
+        rst = r['time']
+        dt = r['dt']
+        ret = rst + r['pulse_length'] * dt  
+        
+        # Sometimes it might happen that pulses extend into regions without any
+        # data so we have to chop the event:
+        pt = max(rst, pulse['time'])
+        pet = min(ret, pulse['endtime'])
+        if chop_pulse:
+            pulse['time'] = pt
+            pulse['endtime'] = pet
+            
+        start_sample = (pt - rst)//dt
+        end_sample = (pet - rst)//dt
+        return data[start_sample:end_sample], si
+    else:
+        return _get_pulse_data(records, pulse, start_index, pmt_start_channel)
+    
+    
+@numba.njit(cache=True, nogil=True)
+def _get_pulse_data(nveto_records, 
+                    hit, 
+                    start_indicies, 
+                    pmt_start_channel=0):
     # TODO: There are still 6 events which do not work and I do not know why...
-    # TODO: Annoying and complicated function.... I have to check whether we can replace it.
-    #       I could split the function into two first get the complete record and than the hit data.
-    # In the following is an explanation of all posssible event toplogies of hits and records. 
-    # For me this was very helpful during debugging, since I did not considere some of the cases 
-    # in the begining. 
-    # With the folliwng set of topologies we can build all possible kind of events:
+    # TODO: re-think this function....
+    # TODO: Think about how to update start index? As return or already in array
+    # In the following is an explanation of all posssible event toplogies of 
+    # hits and records. For me this was very helpful during debugging, since I 
+    # did not considere some of the cases in the begining. 
+    # With the folliwng set of topologies we can build all possible kind of 
+    # events:
     #    
     #    Case 1.: Normal hit:     |---hhh---|
     #    Case 2.: Chopped Edges:  h|hh-----| or |------hh|h
     #    Case 3.: Multi Fragment: |------h|hh-----|
     #    Case 4.: Long Chopped:   h|hhhhhhh|hh----| or |----hhh|hhhhhhh|h
     #    Case 5.: Long Double-Chopped:  h|hhhhhhhhhh|h
-    #    
+    #    Case 6.:  Ch x.: |---hhhhhhh|hhhh-----| 
+    #              Ch x.:                   |----hhh---|  <-- search this hit
+    #              time + pulse_length overlap with next event.
     #    Probelmatic case for start_index update:
     #    
     #    Ch x.: |------hh----|
@@ -282,110 +330,93 @@
     #    
     #    Legend: |: Data edges, -: ZLE, h: hitcd  
     update_start = True
-    first_fragment = True
     res_start = 0
 
+    dt = nveto_records[0]['dt']  # assuming all channels have the same dt
     hit_start_time = hit['time']
     hit_end_time = hit['endtime']
-    nsamples = (hit_end_time - hit_start_time)//nveto_records[0]['dt']  #Prelimnary number of samples
-    
+    
+    # Prelimnary number of samples
+    nsamples = (hit_end_time - hit_start_time)//dt  
+    
+    
+    #TODO: Channel dependent start index:
+    # Getting start index for specified channel:
+    hit_channel = hit['channel']
+    start_index = start_indicies[hit_channel - pmt_start_channel]
     for index, nvr in enumerate(nveto_records[start_index:], start_index):
-        dt = nvr['dt']
+        
+        if nvr['channel'] != hit_channel:
+            # Not the correct channel
+            continue
+        
+        # Nowe we have to search for the start of our waveform,
+        # hence ignore everything except for record_i = 0:
+        if nvr['record_i'] and update_start:
+            continue
+        
+        # Getting start and endtime of the waveform:
         nvr_start_time = nvr['time']
-        nvr_end_time = int(nvr['pulse_length'] * dt) + nvr_start_time
-        nvr_fragment_end_time = int(nvr['length'] * dt) + nvr_start_time        
-        if ((nvr_start_time <= hit_start_time < nvr_fragment_end_time)   # Check if start is in current fragment 
-            or ((nvr_start_time <= hit_end_time < nvr_end_time) and nvr['record_i'] == 0)):  # Check if end is in record.
-            # We have to check if either the start or the end time of a hit is within the current fragment.
-            # Due to the left and right extension of the hitfinder it might happen that we extend the hit into
-            # a region in which we do not have any data. This covers Cases 1. - 4.        
+        nvr_end_time = int(nvr['pulse_length'] * dt) + nvr_start_time      
+        
+        if ((nvr_start_time <= hit_start_time < nvr_end_time)   
+            or (nvr_start_time <= hit_end_time < nvr_end_time)): 
+            # We have to check if either the start or the end time of a hit is
+            # within the current fragment. Due to the left and right extension 
+            # of the hitfinder it might happen that we extend the hit into a 
+            # region in which we do not have any data. This covers Cases 1. - 4.        
             
             if update_start:
-                start_index = index  # Updating the start_index, No need to loop over all records again...
+                # Update channel specific start_index:
+                start_index = index
+                
+                nsamples = (nvr_end_time - nvr_start_time) // dt
+                res = np.zeros(nsamples, dtype=np.float32)
                 update_start = False
-            
-            if nvr['channel'] != hit['channel']:
-                # Now we have to check the channel,
-                # cannot do it the other way around.
-                continue
-                
-            
-            if first_fragment:
-                # Now we have to check if a hit falls out of bounds and act accordingly:
-                hit_start_time = max(nvr_start_time, hit_start_time)
-                hit_end_time = min(nvr_end_time, hit_end_time)
-
-                nsamples = (hit_end_time - hit_start_time) // dt
-
-                res = np.zeros(nsamples, dtype=np.float32)
-                
-                if update_hit:
-                    hit['time'] = hit_start_time
-                    hit['endtime'] = hit_end_time
-                first_fragment = False
 
             # In case a hit is distributed over many fragments:
-            end_sample_time = min(hit_end_time, nvr_fragment_end_time)  # Whatever end comes first
-            start_sample_time = min(hit_start_time, nvr_fragment_end_time)  # In case this frgament does not contain any of our data.
-
-            end_sample = (end_sample_time - nvr_start_time) // dt
-            start_sample = (start_sample_time - nvr_start_time) // dt
-            nsamples_in_fragment = end_sample - start_samplef
-
-            res[res_start:res_start+nsamples_in_fragment] = nvr['data'][start_sample:end_sample]
-
-            # Updating the starts in case our record is distributed over more than one fragment:
+            end_sample = nvr['length']
+            nsamples_in_fragment = end_sample - 0
+
+            res[res_start:res_start+nsamples_in_fragment] = nvr['data'][0:end_sample]
+
+            # Updating the starts in case our record is distributed over more 
+            # than one fragment:
             res_start += nsamples_in_fragment
-            hit_start_time = max(hit_start_time, end_sample_time)
+            nvr_fragment_end_time = int(nvr['length'] * dt) + nvr_start_time  
+            hit_start_time = nvr_fragment_end_time
             
         elif (hit_start_time  < nvr_start_time) and (nvr_end_time < hit_end_time):
             # Here we deal with case 5.
             
             if update_start:
-                start_index = index  # Updating the start_index, No need to loop over all records again... 
+                start_index = index 
                 update_start = False
-                
-            if nvr['channel'] != hit['channel']:
-                # Now we have to check the channel,
-                # cannot do it the other way around.
-                continue
             
+            nsamples = (nvr_end_time - nvr_start_time)//dt
+            res = np.zeros(nsamples, dtype=np.float32)
             
-            # 1. We have to chop our hit again
-            hit_start_time = nvr_start_time
-            hit_end_time = nvr_end_time
-            nsamples = (hit_end_time - hit_start_time)//dt
-            res = np.zeros(nsamples, dtype=np.float32)
-           
-            if first_fragment:
-                if update_hit:
-                    hit['time'] = hit_start_time
-                    hit['endtime'] = hit_end_time
-                first_fragment = False
-            
-            # 2. We have to prepare if the hit spans over more than one fragment:
-            nsamples_in_fragment = (nvr_fragment_end_time - nvr_start_time)//dt 
+            nsamples_in_fragment = nvr['length']
             res[res_start:res_start+nsamples_in_fragment] = nvr['data'][0:nsamples_in_fragment]  
             
-            # If there is a higher order fragment we will add the data via the first if-statement
+            # If there is a higher order fragment we will add the data via the 
+            # first if-part
+            res_start += nsamples_in_fragment
+            nvr_fragment_end_time = int(nvr['length'] * dt) + nvr_start_time
             hit_start_time = nvr_fragment_end_time
-            res_start += nsamples_in_fragment
         
         if res_start == nsamples:
-            # We found everything of our event:
-            # As a last thing get the baseline associated with the hit, this is necessary to compute the
-            # correct area in the end.
-            # TODO: Another obstacle which I dislike... 
-            nvr_baseline = nvr['baseline']%1
-            return res, start_index, nvr_baseline
-<<<<<<< HEAD
-     
-=======
-
->>>>>>> c4330ff9
-    # If we manage to arrive here this means that we have not found the entire event...
+            # We found everything.
+            return res, start_index
+        elif hit_end_time < nvr_start_time:
+            # We have not found all of our data:
+            res[res_start:] = -4200 # <-- #TODO: Change this back to 0 at the moment it is for debugging.
+            return res, start_index
+    
+    # If we manage to arrive here this means that we have not found the entire
+    # event...
     res = np.zeros(nsamples, dtype=np.float32)
-    return res, start_index, 0
+    return res, start_index
 
 
 @export
@@ -419,7 +450,7 @@
     for ind, pulse in enumerate(pulses):
         # Get data and split pulses:
         # print('RO:', record_offset, 'Ch:', pulse['channel'], 'Time:', pulse['time'], 'EndTime:', pulse['endtime'])
-        data, record_offset, _ = _get_pulse_data(records, pulse, record_offset) 
+        data, record_offset = get_pulse_data(records, pulse, record_offset) 
         edges = _split_pulse(data, (0, len(data)))
         edges = edges[edges >= 0]
 
