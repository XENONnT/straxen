"""
Dear nT analyser,
if you want to complain please contact:
    chiara@physik.uzh.ch,
    gvolta@physik.uzh.ch,
    kazama@isee.nagoya-u.ac.jp
    torben.flehmke@fysik.su.se
"""

from immutabledict import immutabledict
import strax
import straxen
import numba
import numpy as np

# This makes sure shorthands for only the necessary functions
# are made available under straxen.[...]
export, __all__ = strax.exporter()

channel_list = [i for i in range(494)]


@export
class LEDCalibration(strax.Plugin):
    """
    Preliminary version, several parameters to set during commissioning.
    LEDCalibration returns: channel, time, dt, length, Area,
    amplitudeLED and amplitudeNOISE.

    The new variables are:
        - Area: Area computed in the given window, averaged over 6
          windows that have the same starting sample and different end
          samples.
        - amplitudeLED: peak amplitude of the LED on run in the given
          window.
        - amplitudeNOISE: amplitude of the LED on run in a window far
          from the signal one.
    """

    __version__ = "0.3.0"

    depends_on = "raw_records"
    data_kind = "led_cal"
    compressor = "zstd"
    parallel = "process"
    rechunk_on_save = False

    record_length = straxen.URLConfig(
        default=160, infer_type=False, help="Length (samples) of one record."
    )

    baseline_window = straxen.URLConfig(
        default=(0, 40),
        infer_type=False,
        help="Window (samples) for baseline calculation.",
    )

    default_led_window = straxen.URLConfig(
        default=(78, 107),
        infer_type=False,
<<<<<<< HEAD
        help=(
            "Default window (samples) to integrate and get he maximum amplitude of if no hit was"
            "found in the record."
        )
=======
        help="Default window (samples) to integrate and get the maximum amplitude \
            if no hit was found in the record.",
>>>>>>> 49c9fb3c
    )

    led_hit_extension = straxen.URLConfig(
        default=(-5, 24),
        infer_type=False,
        help="The extension around the LED hit to integrate.",
    )

    area_averaging_length = straxen.URLConfig(
        default=10,
        infer_type=False,
        help=(
            "The total length of the averaging window for the area calculation."
            "To mitigate a possiple bias from noise, the area is integrated multiple times with"
            "sligntly different window lengths and then averaged. integration_averaging_length" 
            "should be divisible by step."
        )
    )

    area_averaging_step = straxen.URLConfig(
        default=2,
        infer_type=False,
        help=(
            "The step size used for the different windows, averaged for the area calculation."
            "To mitigate a possiple bias from noise, the area is integrated multiple times with"
            "sligntly different window lengths and then averaged. integration_averaging_length" 
            "should be divisible by step."
        )
    )

    noise_window = straxen.URLConfig(
        default=(10, 48), infer_type=False, help="Window (samples) to analyse the noise"
    )

    channel_list = straxen.URLConfig(
        default=(tuple(channel_list)),
        infer_type=False,
        help="List of PMTs. Defalt value: all the PMTs",
    )

    hit_min_amplitude = straxen.URLConfig(
        track=True,
        infer_type=False,
        default="cmt://hit_thresholds_tpc?version=ONLINE&run_id=plugin.run_id",
        help=(
            "Minimum hit amplitude in ADC counts above baseline. "
            "Specify as a tuple of length n_tpc_pmts, or a number,"
            'or a string like "legacy-thresholds://pmt_commissioning_initial" which means calling'
            "hitfinder_thresholds.py"
            'or url string like "cmt://hit_thresholds_tpc?version=ONLINE" which means'
            "calling cmt."
        ),
    )

    hit_min_height_over_noise = straxen.URLConfig(
        default=4,
        infer_type=False,
        help=(
            "Minimum hit amplitude in numbers of baseline_rms above baseline."
            "Actual threshold used is max(hit_min_amplitude, hit_min_"
            "height_over_noise * baseline_rms)."
        ),
    )

    dtype = [
        ("area", np.float32, "Area averaged in integration windows"),
        ("amplitude_led", np.float32, "Amplitude in LED window"),
        ("amplitude_noise", np.float32, "Amplitude in off LED window"),
        ("channel", np.int16, "Channel"),
        ("time", np.int64, "Start time of the interval (ns since unix epoch)"),
        ("dt", np.int16, "Time resolution in ns"),
        ("length", np.int32, "Length of the interval in samples"),
    ]

    def compute(self, raw_records):
        """The data for LED calibration are build for those PMT which belongs to channel list.

        This is used for the different ligh levels. As default value all the PMTs are considered.

        """
        mask = np.where(np.in1d(raw_records["channel"], self.channel_list))[0]
        rr = raw_records[mask]
        r = get_records(rr, baseline_window=self.baseline_window)
        del rr, raw_records

        temp = np.zeros(len(r), dtype=self.dtype)
        strax.copy_to_buffer(r, temp, "_recs_to_temp_led")

        led_windows = get_led_windows(
<<<<<<< HEAD
            r, 
            self.default_led_window, 
            self.led_hit_extension, 
            self.hit_min_amplitude, 
            self.hit_min_height_over_noise,
            self.record_length,
            self.area_averaging_length
=======
            r,
            self.default_led_window,
            self.led_hit_extension,
            self.hit_min_amplitude,
            self.hit_min_height_over_noise,
>>>>>>> 49c9fb3c
        )

        on, off = get_amplitude(r, led_windows, self.noise_window)
        temp["amplitude_led"] = on["amplitude"]
        temp["amplitude_noise"] = off["amplitude"]

        area = get_area(r, led_windows, self.area_averaging_length, self.area_averaging_step)
        temp["area"] = area["area"]
        return temp


def get_records(raw_records, baseline_window):
    """Determine baseline as the average of the first baseline_samples of each pulse.

    Subtract the pulse float(data) from baseline.

    """

    record_length = np.shape(raw_records.dtype["data"])[0]

    _dtype = [
        (("Start time since unix epoch [ns]", "time"), "<i8"),
        (("Length of the interval in samples", "length"), "<i4"),
        (("Width of one sample [ns]", "dt"), "<i2"),
        (("Channel/PMT number", "channel"), "<i2"),
        (
            (
                "Length of pulse to which the record belongs (without zero-padding)",
                "pulse_length",
            ),
            "<i4",
        ),
        (("Fragment number in the pulse", "record_i"), "<i2"),
        (
            ("Baseline in ADC counts. data = int(baseline) - data_orig", "baseline"),
            "f4",
        ),
        (
            ("Baseline RMS in ADC counts. data = baseline - data_orig", "baseline_rms"),
            "f4",
        ),
        (("Waveform data in raw ADC counts", "data"), "f4", (record_length,)),
    ]

    records = np.zeros(len(raw_records), dtype=_dtype)
    strax.copy_to_buffer(raw_records, records, "_rr_to_r_led")

    mask = np.where((records["record_i"] == 0) & (records["length"] == 160))[0]
    records = records[mask]
    bl = records["data"][:, baseline_window[0] : baseline_window[1]].mean(axis=1)
    rms = records["data"][:, baseline_window[0] : baseline_window[1]].std(axis=1)
    records["data"][:, :160] = -1.0 * (records["data"][:, :160].transpose() - bl[:]).transpose()
    records["baseline"] = bl
    records["baseline_rms"] = rms
    return records


def get_led_windows(
<<<<<<< HEAD
    records, 
    default_window, 
    led_hit_extension, 
    hit_min_amplitude, 
    hit_min_height_over_noise,
    record_length,
    area_averaging_length
=======
    records,
    default_window,
    led_hit_extension,
    hit_min_amplitude,
    hit_min_height_over_noise,
>>>>>>> 49c9fb3c
):
    """Search for hits in the records, if a hit is found, return an interval around the hit given by
    led_hit_extension. If no hit is found in the record, return the default window.

    :param records: Array of the records to search for LED hits.
    :param default_window: Default window to use if no LED hit is found given as a tuple (start,
        end)
    :param led_hit_extension: The integration window around the first hit found to use. A tuple of
        form (samples_before, samples_after) the first LED hit.
    :param hit_min_amplitude: Minimum amplitude of the signal to be considered a hit.
    :param hit_min_height_over_noise: Minimum height of the signal over noise to be considered a
        hit. :return (len(records), 2) array: Integration window for each record

<<<<<<< HEAD
    :return (len(records), 2) array: Integration window for each record

    """    
    hits = strax.find_hits(records, hit_min_amplitude, hit_min_height_over_noise)
=======
    """
    hits = strax.find_hits(
        records,
        min_amplitude=hit_min_amplitude,
        min_height_over_noise=hit_min_height_over_noise,
    )
>>>>>>> 49c9fb3c
    default_windows = np.tile(default_window, (len(records), 1))
    return _get_led_windows(
        hits,
        default_windows,
        led_hit_extension,
        record_length,
        area_averaging_length
        )


@numba.jit(nopython=True)
def _get_led_windows(
    hits, 
    default_windows, 
    led_hit_extension, 
    record_length, 
    area_averaging_length
):
    windows = default_windows
    hit_left_min = default_windows[0, 0] - led_hit_extension[0]
    hit_left_max = record_length - area_averaging_length - led_hit_extension[1]
    last = -1

    for hit in hits:
        if hit["record_i"] == last:
            continue  # If there are multiple hits in one record, ignore after the first

        hit_left = hit['left']
        # Limit the position of the window so it stays inside the record.
<<<<<<< HEAD
        if hit_left < hit_left_min: hit_left = hit_left_min
        if hit_left > hit_left_max: hit_left = hit_left_max

        left = hit_left + led_hit_extension[0]
        right = hit_left + led_hit_extension[1]
=======
        if left < default_windows[0, 0]:
            left = default_windows[0, 0]
        elif left > 150 - (led_hit_extension[1] - led_hit_extension[0]):
            left = 150 - (led_hit_extension[1] - led_hit_extension[0])

        right = hit["left"] + led_hit_extension[1]
        if right < default_windows[0, 1]:
            right = default_windows[0, 1]
        elif right > 150:
            right = 150
>>>>>>> 49c9fb3c

        windows[hit["record_i"]] = np.array([left, right])
        last = hit["record_i"]

    return windows


_on_off_dtype = np.dtype([("channel", "int16"), ("amplitude", "float32")])


@numba.jit(nopython=True)
def get_amplitude(records, led_windows, noise_window):
    """Needed for the SPE computation.

    Get the maximum of the signal in two different regions, one where there is no signal, and one
    where there is.

    :param records: Array of records
    :param ndarray led_windows : 2d array of shape (len(records), 2) with the window to use as the
        signal on area for each record. Inclusive left boundary and exclusive right boundary.
    :param tuple noise_window: Tuple with the window, used for the signal off area for all records.
    :return ndarray ons: 1d array of length len(records). The maximum amplitude in the led window
        area for each record.
    :return ndarray offs: 1d array of length len(records). The maximum amplitude in the noise area
        for each record.

    """
    ons = np.zeros(len(records), dtype=_on_off_dtype)
    offs = np.zeros(len(records), dtype=_on_off_dtype)

    for i, record in enumerate(records):
        ons[i]["channel"] = record["channel"]
        offs[i]["channel"] = record["channel"]

        ons[i]["amplitude"] = np.max(record["data"][led_windows[i, 0] : led_windows[i, 1]])
        offs[i]["amplitude"] = np.max(record["data"][noise_window[0] : noise_window[1]])

    return ons, offs


_area_dtype = np.dtype([("channel", "int16"), ("area", "float32")])


@numba.jit(nopython=True)
def get_area(records, led_windows):
    """Needed for the gain computation.

    Integrate the record in the defined window area. To reduce the effects of the noise, this is
    done with 6 different window lengths, which are then averaged.

    :param records: Array of records
    :param ndarray led_windows : 2d array of shape (len(records), 2) with the window to use as the
        integration boundaries.
    :return ndarray area: 1d array of length len(records) with the averaged integrated areas for
        each record.

    """
    area = np.zeros(len(records), dtype=_area_dtype)
    end_pos = [2 * i for i in range(6)]

    for i, record in enumerate(records):
        area[i]["channel"] = record["channel"]
        for right in end_pos:
            area[i]["area"] += np.sum(record["data"][led_windows[i, 0] : led_windows[i, 1] + right])

        area[i]["area"] /= float(len(end_pos))

    return area


@export
class nVetoExtTimings(strax.Plugin):
    """Plugin which computes the time difference `delta_time` from pulse timing of `hitlets_nv` to
    start time of `raw_records` which belong the `hitlets_nv`.

    They are used as the external trigger timings.

    """

    __version__ = "0.0.1"

    depends_on = ("raw_records_nv", "hitlets_nv")
    provides = "ext_timings_nv"
    data_kind = "hitlets_nv"

    compressor = "zstd"

    channel_map = straxen.URLConfig(
        track=False,
        type=immutabledict,
        help="immutabledict mapping subdetector to (min, max) channel number.",
    )

    def infer_dtype(self):
        dtype = []
        dtype += strax.time_dt_fields
        dtype += [
            (("Delta time from trigger timing [ns]", "delta_time"), np.int16),
            (
                ("Index to which pulse (not record) the hitlet belongs to.", "pulse_i"),
                np.int32,
            ),
        ]
        return dtype

    def setup(self):
        self.nv_pmt_start = self.channel_map["nveto"][0]
        self.nv_pmt_stop = self.channel_map["nveto"][1] + 1

    def compute(self, hitlets_nv, raw_records_nv):
        rr_nv = raw_records_nv[raw_records_nv["record_i"] == 0]
        pulses = np.zeros(len(rr_nv), dtype=self.pulse_dtype())
        pulses["time"] = rr_nv["time"]
        pulses["endtime"] = rr_nv["time"] + rr_nv["pulse_length"] * rr_nv["dt"]
        pulses["channel"] = rr_nv["channel"]

        ext_timings_nv = np.zeros_like(hitlets_nv, dtype=self.dtype)
        ext_timings_nv["time"] = hitlets_nv["time"]
        ext_timings_nv["length"] = hitlets_nv["length"]
        ext_timings_nv["dt"] = hitlets_nv["dt"]
        self.calc_delta_time(
            ext_timings_nv, pulses, hitlets_nv, self.nv_pmt_start, self.nv_pmt_stop
        )

        return ext_timings_nv

    @staticmethod
    def pulse_dtype():
        pulse_dtype = []
        pulse_dtype += strax.time_fields
        pulse_dtype += [(("PMT channel", "channel"), np.int16)]
        return pulse_dtype

    @staticmethod
    def calc_delta_time(ext_timings_nv_delta_time, pulses, hitlets_nv, nv_pmt_start, nv_pmt_stop):
        """Numpy access with fancy index returns copy, not view This for-loop is required to
        substitute in one by one."""
        hitlet_index = np.arange(len(hitlets_nv))
        pulse_index = np.arange(len(pulses))
        for ch in range(nv_pmt_start, nv_pmt_stop):
            mask_hitlets_in_channel = hitlets_nv["channel"] == ch
            hitlet_in_channel_index = hitlet_index[mask_hitlets_in_channel]

            mask_pulse_in_channel = pulses["channel"] == ch
            pulse_in_channel_index = pulse_index[mask_pulse_in_channel]

            hitlets_in_channel = hitlets_nv[hitlet_in_channel_index]
            pulses_in_channel = pulses[pulse_in_channel_index]
            hit_in_pulse_index = strax.fully_contained_in(hitlets_in_channel, pulses_in_channel)
            for h_i, p_i in zip(hitlet_in_channel_index, hit_in_pulse_index):
                if p_i == -1:
                    continue
                res = ext_timings_nv_delta_time[h_i]

                res["delta_time"] = (
                    hitlets_nv[h_i]["time"]
                    + hitlets_nv[h_i]["time_amplitude"]
                    - pulses_in_channel[p_i]["time"]
                )
                res["pulse_i"] = pulse_in_channel_index[p_i]<|MERGE_RESOLUTION|>--- conflicted
+++ resolved
@@ -58,15 +58,8 @@
     default_led_window = straxen.URLConfig(
         default=(78, 107),
         infer_type=False,
-<<<<<<< HEAD
-        help=(
-            "Default window (samples) to integrate and get he maximum amplitude of if no hit was"
-            "found in the record."
-        )
-=======
         help="Default window (samples) to integrate and get the maximum amplitude \
             if no hit was found in the record.",
->>>>>>> 49c9fb3c
     )
 
     led_hit_extension = straxen.URLConfig(
@@ -156,7 +149,6 @@
         strax.copy_to_buffer(r, temp, "_recs_to_temp_led")
 
         led_windows = get_led_windows(
-<<<<<<< HEAD
             r, 
             self.default_led_window, 
             self.led_hit_extension, 
@@ -164,13 +156,6 @@
             self.hit_min_height_over_noise,
             self.record_length,
             self.area_averaging_length
-=======
-            r,
-            self.default_led_window,
-            self.led_hit_extension,
-            self.hit_min_amplitude,
-            self.hit_min_height_over_noise,
->>>>>>> 49c9fb3c
         )
 
         on, off = get_amplitude(r, led_windows, self.noise_window)
@@ -229,7 +214,6 @@
 
 
 def get_led_windows(
-<<<<<<< HEAD
     records, 
     default_window, 
     led_hit_extension, 
@@ -237,13 +221,6 @@
     hit_min_height_over_noise,
     record_length,
     area_averaging_length
-=======
-    records,
-    default_window,
-    led_hit_extension,
-    hit_min_amplitude,
-    hit_min_height_over_noise,
->>>>>>> 49c9fb3c
 ):
     """Search for hits in the records, if a hit is found, return an interval around the hit given by
     led_hit_extension. If no hit is found in the record, return the default window.
@@ -257,19 +234,12 @@
     :param hit_min_height_over_noise: Minimum height of the signal over noise to be considered a
         hit. :return (len(records), 2) array: Integration window for each record
 
-<<<<<<< HEAD
-    :return (len(records), 2) array: Integration window for each record
-
-    """    
-    hits = strax.find_hits(records, hit_min_amplitude, hit_min_height_over_noise)
-=======
     """
     hits = strax.find_hits(
         records,
         min_amplitude=hit_min_amplitude,
         min_height_over_noise=hit_min_height_over_noise,
     )
->>>>>>> 49c9fb3c
     default_windows = np.tile(default_window, (len(records), 1))
     return _get_led_windows(
         hits,
@@ -299,24 +269,11 @@
 
         hit_left = hit['left']
         # Limit the position of the window so it stays inside the record.
-<<<<<<< HEAD
         if hit_left < hit_left_min: hit_left = hit_left_min
         if hit_left > hit_left_max: hit_left = hit_left_max
 
         left = hit_left + led_hit_extension[0]
         right = hit_left + led_hit_extension[1]
-=======
-        if left < default_windows[0, 0]:
-            left = default_windows[0, 0]
-        elif left > 150 - (led_hit_extension[1] - led_hit_extension[0]):
-            left = 150 - (led_hit_extension[1] - led_hit_extension[0])
-
-        right = hit["left"] + led_hit_extension[1]
-        if right < default_windows[0, 1]:
-            right = default_windows[0, 1]
-        elif right > 150:
-            right = 150
->>>>>>> 49c9fb3c
 
         windows[hit["record_i"]] = np.array([left, right])
         last = hit["record_i"]
