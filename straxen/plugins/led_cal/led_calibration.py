--- conflicted
+++ resolved
@@ -10,6 +10,7 @@
 from immutabledict import immutabledict
 import strax
 import straxen
+
 import numba
 import numpy as np
 import scipy.stats as sps
@@ -46,11 +47,7 @@
     parallel = "process"
     rechunk_on_save = False
 
-<<<<<<< HEAD
     LED_cal_record_length = straxen.URLConfig(
-=======
-    led_cal_record_length = straxen.URLConfig(
->>>>>>> 896675f9
         default=160, infer_type=False, help="Length (samples) of one record without 0 padding."
     )
 
@@ -60,34 +57,21 @@
         help="Window (samples) for baseline calculation.",
     )
 
-<<<<<<< HEAD
-    default_led_window = straxen.URLConfig(
-        default=(78, 107),
-=======
     minimum_led_position = straxen.URLConfig(
         default=60,
->>>>>>> 896675f9
         infer_type=False,
         help="Default window (samples) to integrate and get the maximum amplitude \
             if no hit was found in the record.",
     )
 
     led_hit_extension = straxen.URLConfig(
-<<<<<<< HEAD
-        default=(-5, 24),
-=======
         default=(-8, 32),
->>>>>>> 896675f9
         infer_type=False,
         help="The extension around the LED hit to integrate.",
     )
 
     area_averaging_length = straxen.URLConfig(
-<<<<<<< HEAD
-        default=10,
-=======
         default=8,
->>>>>>> 896675f9
         infer_type=False,
         help=(
             "The total length of the averaging window for the area calculation."
@@ -109,11 +93,7 @@
     )
 
     noise_window = straxen.URLConfig(
-<<<<<<< HEAD
-        default=(10, 48), infer_type=False, help="Window (samples) to analyse the noise"
-=======
         default=(10, 50), infer_type=False, help="Window (samples) to analyse the noise"
->>>>>>> 896675f9
     )
 
     channel_list = straxen.URLConfig(
@@ -122,13 +102,8 @@
         help="List of PMTs. Defalt value: all the PMTs",
     )
 
-<<<<<<< HEAD
-    hit_min_height_over_noise = straxen.URLConfig(
-        default=4,
-=======
     led_cal_hit_min_height_over_noise = straxen.URLConfig(
         default=6,
->>>>>>> 896675f9
         infer_type=False,
         help=(
             "Minimum hit amplitude in numbers of baseline_rms above baseline."
@@ -159,32 +134,19 @@
         mask = np.where(np.in1d(raw_records["channel"], self.channel_list))[0]
         raw_records_active_channels = raw_records[mask]
         records = get_records(
-<<<<<<< HEAD
             raw_records_active_channels, self.baseline_window, self.LED_cal_record_length
-=======
-            raw_records_active_channels, self.baseline_window, self.led_cal_record_length
->>>>>>> 896675f9
         )
         del raw_records_active_channels, raw_records
 
         temp = np.zeros(len(records), dtype=self.dtype)
         strax.copy_to_buffer(records, temp, "_recs_to_temp_led")
 
-<<<<<<< HEAD
-        led_windows = get_led_windows(
-            records,
-            self.default_led_window,
-            self.led_hit_extension,
-            self.hit_min_height_over_noise,
-            self.LED_cal_record_length,
-=======
         led_windows, triggered = get_led_windows(
             records,
             self.minimum_led_position,
             self.led_hit_extension,
             self.led_cal_hit_min_height_over_noise,
             self.led_cal_record_length,
->>>>>>> 896675f9
             self.area_averaging_length,
         )
 
@@ -201,11 +163,7 @@
         return temp
 
 
-<<<<<<< HEAD
 def get_records(raw_records, baseline_window, LED_cal_record_length):
-=======
-def get_records(raw_records, baseline_window, led_cal_record_length):
->>>>>>> 896675f9
     """Determine baseline as the average of the first baseline_samples of each pulse.
 
     Subtract the pulse float(data) from baseline.
@@ -241,21 +199,12 @@
     records = np.zeros(len(raw_records), dtype=_dtype)
     strax.copy_to_buffer(raw_records, records, "_rr_to_r_led")
 
-<<<<<<< HEAD
     mask = np.where((records["record_i"] == 0) & (records["length"] == LED_cal_record_length))[0]
     records = records[mask]
     bl = records["data"][:, baseline_window[0] : baseline_window[1]].mean(axis=1)
     rms = records["data"][:, baseline_window[0] : baseline_window[1]].std(axis=1)
     records["data"][:, :LED_cal_record_length] = (
         -1.0 * (records["data"][:, :LED_cal_record_length].transpose() - bl[:]).transpose()
-=======
-    mask = np.where((records["record_i"] == 0) & (records["length"] == led_cal_record_length))[0]
-    records = records[mask]
-    bl = records["data"][:, baseline_window[0] : baseline_window[1]].mean(axis=1)
-    rms = records["data"][:, baseline_window[0] : baseline_window[1]].std(axis=1)
-    records["data"][:, :led_cal_record_length] = (
-        -1.0 * (records["data"][:, :led_cal_record_length].transpose() - bl[:]).transpose()
->>>>>>> 896675f9
     )
     records["baseline"] = bl
     records["baseline_rms"] = rms
@@ -264,31 +213,18 @@
 
 def get_led_windows(
     records,
-<<<<<<< HEAD
-    default_window,
-    led_hit_extension,
-    hit_min_height_over_noise,
-    record_length,
-    area_averaging_length,
-=======
     minimum_led_position,
     led_hit_extension,
     hit_min_height_over_noise,
     record_length,
     area_averaging_length
->>>>>>> 896675f9
 ):
     """Search for hits in the records, if a hit is found, return an interval around the hit given by
     led_hit_extension. If no hit is found in the record, return the default window.
 
     :param records: Array of the records to search for LED hits.
-<<<<<<< HEAD
-    :param default_window: Default window to use if no LED hit is found given as a tuple (start,
-        end)
-=======
     :param minimum_led_position: The minimum position of the LED hits. Hits before this sample are
         ignored.
->>>>>>> 896675f9
     :param led_hit_extension: The integration window around the first hit found to use. A tuple of
         form (samples_before, samples_after) the first LED hit.
     :param hit_min_amplitude: Minimum amplitude of the signal to be considered a hit.
@@ -306,15 +242,10 @@
         min_amplitude=0,  # Always use the height over noise threshold.
         min_height_over_noise=hit_min_height_over_noise,
     )
-<<<<<<< HEAD
-    # Check if the records are sorted properly by 'record_i' first and 'time' second and if them if
-    # they are not
-=======
 
     hits = hits[hits['left'] >= minimum_led_position]
     # Check if the records are sorted properly by 'record_i' first and 'time' second and sort them
     # if they are not
->>>>>>> 896675f9
     record_i = hits["record_i"]
     time = hits["time"]
     if not (
@@ -325,11 +256,6 @@
     ):
         hits.sort(order=["record_i", "time"])
 
-<<<<<<< HEAD
-    default_windows = np.tile(default_window, (len(records), 1))
-    return _get_led_windows(
-        hits, default_windows, led_hit_extension, record_length, area_averaging_length
-=======
     if len(hits) == 0: # This really should not be the case. But in case it is:
         default_hit_position = minimum_led_position
     else:
@@ -340,41 +266,25 @@
     default_windows = np.tile(default_hit_position + np.array(led_hit_extension), (len(records), 1))
     return _get_led_windows(
         hits, default_windows, led_hit_extension, record_length, area_averaging_length, triggered
->>>>>>> 896675f9
     )
 
 
 @numba.jit(nopython=True)
 def _get_led_windows(
-<<<<<<< HEAD
-    hits, default_windows, led_hit_extension, record_length, area_averaging_length
-):
-    windows = default_windows
-    hit_left_min = default_windows[0, 0] - led_hit_extension[0]
-=======
     hits, default_windows, led_hit_extension, record_length, area_averaging_length, triggered
 ):
     windows = default_windows
->>>>>>> 896675f9
     hit_left_max = record_length - area_averaging_length - led_hit_extension[1]
     last = -1
 
     for hit in hits:
         if hit["record_i"] == last:
             continue  # If there are multiple hits in one record, ignore after the first
-<<<<<<< HEAD
+        
+        triggered[hit['record_i']] = True
 
         hit_left = hit["left"]
         # Limit the position of the window so it stays inside the record.
-        if hit_left < hit_left_min:
-            hit_left = hit_left_min
-=======
-        
-        triggered[hit['record_i']] = True
-
-        hit_left = hit["left"]
-        # Limit the position of the window so it stays inside the record.
->>>>>>> 896675f9
         if hit_left > hit_left_max:
             hit_left = hit_left_max
 
@@ -384,11 +294,7 @@
         windows[hit["record_i"]] = np.array([left, right])
         last = hit["record_i"]
 
-<<<<<<< HEAD
-    return windows
-=======
     return windows, triggered
->>>>>>> 896675f9
 
 
 _on_off_dtype = np.dtype([("channel", "int16"), ("amplitude", "float32")])
