"""Position reconstruction for Xenon-nT"""

import os
import tempfile
import tarfile
import numpy as np
import numba
import strax
import straxen
from warnings import warn
export, __all__ = strax.exporter()

DEFAULT_POSREC_ALGO_OPTION = tuple([strax.Option("default_reconstruction_algorithm",
                 help="default reconstruction algorithm that provides (x,y)",
                 default="mlp",
                 )])

@export
@strax.takes_config(
    strax.Option('min_reconstruction_area',
                 help='Skip reconstruction if area (PE) is less than this',
                 default=10),
    strax.Option('n_top_pmts', default=straxen.n_top_pmts,
                 help="Number of top PMTs")
)

class PeakPositionsBaseNT(strax.Plugin):
    """
    Base class for reconstructions.
    This class should only be used when subclassed for the different
    algorithms. Provides x_algorithm, y_algorithm for all peaks > than
    min-reconstruction area based on the top array.
    """
    depends_on = ('peaks',)
    algorithm = None
    compressor = 'zstd'
    # Using parallel = 'process' is not allowed as we cannot Pickle
    # self.model during multiprocessing (to fix?)
    parallel = True
    __version__ = '0.0.0'

    def infer_dtype(self):
        if self.algorithm is None:
            raise NotImplementedError(f'Base class should not be used without '
                                      f'algorithm as done in {__class__.__name__}')
        dtype = [('x_' + self.algorithm, np.float32,
                  f'Reconstructed {self.algorithm} S2 X position (cm), uncorrected'),
                 ('y_' + self.algorithm, np.float32,
                  f'Reconstructed {self.algorithm} S2 Y position (cm), uncorrected')]
        dtype += strax.time_fields
        return dtype

    def setup(self):
        self.model_file = self._get_model_file_name()
        if self.model_file is None:
            warn(f'No file provided for {self.algorithm}. Setting all values '
                 f'for {self.provides} to None.')
            # No further setup required
            return

        # Load the tensorflow model
        import tensorflow as tf
        if os.path.exists(self.model_file):
            print(f"Path is local. Loading {self.algorithm} TF model locally "
                  f"from disk.")
        else:
            downloader = straxen.MongoDownloader()
            try:
                self.model_file = downloader.download_single(self.model_file)
            except straxen.mongo_storage.CouldNotLoadError as e:
                raise RuntimeError(f'Model files {self.model_file} is not found') from e
        with tempfile.TemporaryDirectory() as tmpdirname:
            tar = tarfile.open(self.model_file, mode="r:gz")
            tar.extractall(path=tmpdirname)
            self.model = tf.keras.models.load_model(tmpdirname)

    def compute(self, peaks):
        result = np.ones(len(peaks), dtype=self.dtype)
        result['time'], result['endtime'] = peaks['time'], strax.endtime(peaks)

        result['x_' + self.algorithm] *= float('nan')
        result['y_' + self.algorithm] *= float('nan')

        if self.model_file is None:
            # This plugin is disabled since no model is provided
            return result

        # Keep large peaks only
        peak_mask = peaks['area'] > self.config['min_reconstruction_area']
        if not np.sum(peak_mask):
            # Nothing to do, and .predict crashes on empty arrays
            return result

        # Getting actual position reconstruction
        _in = peaks['area_per_channel'][peak_mask, 0:self.config['n_top_pmts']]
        with np.errstate(divide='ignore', invalid='ignore'):
            _in = _in / np.max(_in, axis=1).reshape(-1, 1)
        _in = _in.reshape(-1, self.config['n_top_pmts'])
        _out = self.model.predict(_in)

        # writing output to the result
        result['x_' + self.algorithm][peak_mask] = _out[:, 0]
        result['y_' + self.algorithm][peak_mask] = _out[:, 1]
        return result

    def _get_model_file_name(self):

        config_file = f'{self.algorithm}_model'
        model_from_config = self.config.get(config_file, 'No file')
        if model_from_config == 'No file':
            raise ValueError(f'{__class__.__name__} should have {config_file} '
                             f'provided as an option.')
        if isinstance(model_from_config, str) and os.path.exists(model_from_config):
            # Allow direct path specification
            return model_from_config
        if model_from_config is None:
            # Allow None to be specified (disables processing for given posrec)
            return model_from_config

        # Use CMT
        model_file = straxen.get_correction_from_cmt(self.run_id, model_from_config)
        return model_file

@export
@strax.takes_config(
    strax.Option('mlp_model',
                 help='Neural network model.' 
                      'If CMT, specify as (mlp_model, ONLINE, True)'
                      'Set to None to skip the computation of this plugin.',
                 default=('mlp_model', "ONLINE", True)
                )
)
class PeakPositionsMLP(PeakPositionsBaseNT):
    """Multilayer Perceptron (MLP) neural net for position reconstruction"""
    provides = "peak_positions_mlp"
    algorithm = "mlp"


@export
@strax.takes_config(
    strax.Option('gcn_model',
                 help='Neural network model.' 
                      'If CMT, specify as  (gcn_model, ONLINE, True)'
                      'Set to None to skip the computation of this plugin.',
                 default=('gcn_model', "ONLINE", True)
                )
)
class PeakPositionsGCN(PeakPositionsBaseNT):
    """Graph Convolutional Network (GCN) neural net for position reconstruction"""
    provides = "peak_positions_gcn"
    algorithm = "gcn"
    __version__ = '0.0.1'


@export
@strax.takes_config(
    strax.Option('cnn_model',
                 help='Neural network model.' 
                      'If CMT, specify as (cnn_model, ONLINE, True)'
                      'Set to None to skip the computation of this plugin.',
                 default=('cnn_model', "ONLINE", True)
                )
)
class PeakPositionsCNN(PeakPositionsBaseNT):
    """Convolutional Neural Network (CNN) neural net for position reconstruction"""
    provides = "peak_positions_cnn"
    algorithm = "cnn"
    __version__ = '0.0.1'


@export
@strax.takes_config(
    *DEFAULT_POSREC_ALGO_OPTION
)
class PeakPositionsNT(strax.MergeOnlyPlugin):
    """
    Merge the reconstructed algorithms of the different algorithms 
    into a single one that can be used in Event Basics.
    
    Select one of the plugins to provide the 'x' and 'y' to be used 
    further down the chain. Since we already have the information
    needed here, there is no need to wait until events to make the
    decision.
    
    Since the computation is trivial as it only combined the three 
    input plugins, don't save this plugins output.
    """
    provides = "peak_positions"
    depends_on = ("peak_positions_cnn", "peak_positions_mlp", "peak_positions_gcn")
    save_when = strax.SaveWhen.NEVER
    __version__ = '0.0.0'

    def infer_dtype(self):
        dtype = strax.merged_dtype([self.deps[d].dtype_for(d) for d in self.depends_on])
        dtype += [('x', np.float32, 'Reconstructed S2 X position (cm), uncorrected'),
                  ('y', np.float32, 'Reconstructed S2 Y position (cm), uncorrected')]
        return dtype

    def compute(self, peaks):
        result = {dtype: peaks[dtype] for dtype in peaks.dtype.names}
        algorithm = self.config['default_reconstruction_algorithm']
        if not 'x_' + algorithm in peaks.dtype.names:
            raise ValueError
        for xy in ('x', 'y'):
            result[xy] = peaks[f'{xy}_{algorithm}']
        return result

    
    
@export
@strax.takes_config(
    strax.Option('recon_alg_included', help='The list of all reconstruction algorithm considered.',
                 default=('_mlp','_gcn','_cnn'),
                )
)
class S2ReconPosDiff(strax.Plugin):
    '''
    Plugin that provides position reconstruction difference for S2s in events, see note: 
    https://xe1t-wiki.lngs.infn.it/doku.php?id=xenon:shengchao:sr0:reconstruction_quality
    '''
    
    __version__ = '0.0.2'
    parallel = True
    depends_on = 'event_basics'
    provides = 's2_recon_pos_diff'
    
    def infer_dtype(self):
        dtype =[
        ('s2_recon_avg_x' ,np.float32,
         'Mean value of x for main S2'),
        ('alt_s2_recon_avg_x' ,np.float32,
         'Mean value of x for alternatice S2'),
        ('s2_recon_avg_y' ,np.float32,
         'Mean value of y for main S2'),
        ('alt_s2_recon_avg_y' ,np.float32,
         'Mean value of y for alternatice S2'),
        ('s2_recon_pos_diff' ,np.float32,
         'Reconstructed position difference for main S2'),
        ('alt_s2_recon_pos_diff' ,np.float32,
         'Reconstructed position difference for alternative S2'),

    ]
        dtype += strax.time_fields
        return dtype
    
    def compute(self,events):
        
        result = np.zeros(len(events), dtype=self.dtype)
        result['time'] = events['time']
        result['endtime'] = strax.endtime(events)
        # Computing position difference
        self.compute_pos_diff(events, result)
        return result  

    def cal_avg_and_std(self, values, axis=1):
        average = np.average(values,axis=axis)
        variance = np.var(values, axis=axis)
        return (average, np.sqrt(variance))

    def eval_recon(self, data, name,cur_s2_bool):
        alg_list=self.config['recon_alg_included']
        name_x_list=[]
        name_y_list=[]
        for alg in alg_list:
            name_x_list.append(name+'_x'+alg)
            name_y_list.append(name+'_y'+alg)
        x_avg,x_std= self.cal_avg_and_std(np.array(data[name_x_list][cur_s2_bool].tolist())) #lazy fix for data types 
        y_avg,y_std= self.cal_avg_and_std(np.array(data[name_y_list][cur_s2_bool].tolist()))
        r_std=np.sqrt(x_std**2+y_std**2)
        res = x_avg, y_avg, r_std
        return res

    def compute_pos_diff(self, events, result):
        
        for t_ in ['s2', 'alt_s2']:
            # Selecting S2s for pos diff
            # - must exist (index != -1)
            # - must have positive AFT
            # - must contain all alg info
            cur_s2_bool = (events[t_+'_index']!=-1)
            cur_s2_bool &= (events[t_+'_area_fraction_top']>0)
            for name in self.config['recon_alg_included']:
                cur_s2_bool &= ~np.isnan(events[t_+'_x'+name])
                cur_s2_bool &= ~np.isnan(events[t_+'_y'+name])
            
            # default value is nan, it will be ovewrite if the event satisfy the requirments
            result[t_+'_recon_pos_diff'][:] = np.nan
            result[t_+'_recon_avg_x'][:] = np.nan
            result[t_+'_recon_avg_y'][:] = np.nan
            
            if np.sum(cur_s2_bool):               
                # Calculating average x,y, and position difference
                x_avg, y_avg, r_std = self.eval_recon(events, t_,cur_s2_bool)
                result[t_+'_recon_pos_diff'][cur_s2_bool] = r_std
                result[t_+'_recon_avg_x'][cur_s2_bool] = x_avg
                result[t_+'_recon_avg_y'][cur_s2_bool] = y_avg
<<<<<<< HEAD
                
                
=======
                

>>>>>>> 76697be3
<|MERGE_RESOLUTION|>--- conflicted
+++ resolved
@@ -1,303 +1,298 @@
-"""Position reconstruction for Xenon-nT"""
-
-import os
-import tempfile
-import tarfile
-import numpy as np
-import numba
-import strax
-import straxen
-from warnings import warn
-export, __all__ = strax.exporter()
-
-DEFAULT_POSREC_ALGO_OPTION = tuple([strax.Option("default_reconstruction_algorithm",
-                 help="default reconstruction algorithm that provides (x,y)",
-                 default="mlp",
-                 )])
-
-@export
-@strax.takes_config(
-    strax.Option('min_reconstruction_area',
-                 help='Skip reconstruction if area (PE) is less than this',
-                 default=10),
-    strax.Option('n_top_pmts', default=straxen.n_top_pmts,
-                 help="Number of top PMTs")
-)
-
-class PeakPositionsBaseNT(strax.Plugin):
-    """
-    Base class for reconstructions.
-    This class should only be used when subclassed for the different
-    algorithms. Provides x_algorithm, y_algorithm for all peaks > than
-    min-reconstruction area based on the top array.
-    """
-    depends_on = ('peaks',)
-    algorithm = None
-    compressor = 'zstd'
-    # Using parallel = 'process' is not allowed as we cannot Pickle
-    # self.model during multiprocessing (to fix?)
-    parallel = True
-    __version__ = '0.0.0'
-
-    def infer_dtype(self):
-        if self.algorithm is None:
-            raise NotImplementedError(f'Base class should not be used without '
-                                      f'algorithm as done in {__class__.__name__}')
-        dtype = [('x_' + self.algorithm, np.float32,
-                  f'Reconstructed {self.algorithm} S2 X position (cm), uncorrected'),
-                 ('y_' + self.algorithm, np.float32,
-                  f'Reconstructed {self.algorithm} S2 Y position (cm), uncorrected')]
-        dtype += strax.time_fields
-        return dtype
-
-    def setup(self):
-        self.model_file = self._get_model_file_name()
-        if self.model_file is None:
-            warn(f'No file provided for {self.algorithm}. Setting all values '
-                 f'for {self.provides} to None.')
-            # No further setup required
-            return
-
-        # Load the tensorflow model
-        import tensorflow as tf
-        if os.path.exists(self.model_file):
-            print(f"Path is local. Loading {self.algorithm} TF model locally "
-                  f"from disk.")
-        else:
-            downloader = straxen.MongoDownloader()
-            try:
-                self.model_file = downloader.download_single(self.model_file)
-            except straxen.mongo_storage.CouldNotLoadError as e:
-                raise RuntimeError(f'Model files {self.model_file} is not found') from e
-        with tempfile.TemporaryDirectory() as tmpdirname:
-            tar = tarfile.open(self.model_file, mode="r:gz")
-            tar.extractall(path=tmpdirname)
-            self.model = tf.keras.models.load_model(tmpdirname)
-
-    def compute(self, peaks):
-        result = np.ones(len(peaks), dtype=self.dtype)
-        result['time'], result['endtime'] = peaks['time'], strax.endtime(peaks)
-
-        result['x_' + self.algorithm] *= float('nan')
-        result['y_' + self.algorithm] *= float('nan')
-
-        if self.model_file is None:
-            # This plugin is disabled since no model is provided
-            return result
-
-        # Keep large peaks only
-        peak_mask = peaks['area'] > self.config['min_reconstruction_area']
-        if not np.sum(peak_mask):
-            # Nothing to do, and .predict crashes on empty arrays
-            return result
-
-        # Getting actual position reconstruction
-        _in = peaks['area_per_channel'][peak_mask, 0:self.config['n_top_pmts']]
-        with np.errstate(divide='ignore', invalid='ignore'):
-            _in = _in / np.max(_in, axis=1).reshape(-1, 1)
-        _in = _in.reshape(-1, self.config['n_top_pmts'])
-        _out = self.model.predict(_in)
-
-        # writing output to the result
-        result['x_' + self.algorithm][peak_mask] = _out[:, 0]
-        result['y_' + self.algorithm][peak_mask] = _out[:, 1]
-        return result
-
-    def _get_model_file_name(self):
-
-        config_file = f'{self.algorithm}_model'
-        model_from_config = self.config.get(config_file, 'No file')
-        if model_from_config == 'No file':
-            raise ValueError(f'{__class__.__name__} should have {config_file} '
-                             f'provided as an option.')
-        if isinstance(model_from_config, str) and os.path.exists(model_from_config):
-            # Allow direct path specification
-            return model_from_config
-        if model_from_config is None:
-            # Allow None to be specified (disables processing for given posrec)
-            return model_from_config
-
-        # Use CMT
-        model_file = straxen.get_correction_from_cmt(self.run_id, model_from_config)
-        return model_file
-
-@export
-@strax.takes_config(
-    strax.Option('mlp_model',
-                 help='Neural network model.' 
-                      'If CMT, specify as (mlp_model, ONLINE, True)'
-                      'Set to None to skip the computation of this plugin.',
-                 default=('mlp_model', "ONLINE", True)
-                )
-)
-class PeakPositionsMLP(PeakPositionsBaseNT):
-    """Multilayer Perceptron (MLP) neural net for position reconstruction"""
-    provides = "peak_positions_mlp"
-    algorithm = "mlp"
-
-
-@export
-@strax.takes_config(
-    strax.Option('gcn_model',
-                 help='Neural network model.' 
-                      'If CMT, specify as  (gcn_model, ONLINE, True)'
-                      'Set to None to skip the computation of this plugin.',
-                 default=('gcn_model', "ONLINE", True)
-                )
-)
-class PeakPositionsGCN(PeakPositionsBaseNT):
-    """Graph Convolutional Network (GCN) neural net for position reconstruction"""
-    provides = "peak_positions_gcn"
-    algorithm = "gcn"
-    __version__ = '0.0.1'
-
-
-@export
-@strax.takes_config(
-    strax.Option('cnn_model',
-                 help='Neural network model.' 
-                      'If CMT, specify as (cnn_model, ONLINE, True)'
-                      'Set to None to skip the computation of this plugin.',
-                 default=('cnn_model', "ONLINE", True)
-                )
-)
-class PeakPositionsCNN(PeakPositionsBaseNT):
-    """Convolutional Neural Network (CNN) neural net for position reconstruction"""
-    provides = "peak_positions_cnn"
-    algorithm = "cnn"
-    __version__ = '0.0.1'
-
-
-@export
-@strax.takes_config(
-    *DEFAULT_POSREC_ALGO_OPTION
-)
-class PeakPositionsNT(strax.MergeOnlyPlugin):
-    """
-    Merge the reconstructed algorithms of the different algorithms 
-    into a single one that can be used in Event Basics.
-    
-    Select one of the plugins to provide the 'x' and 'y' to be used 
-    further down the chain. Since we already have the information
-    needed here, there is no need to wait until events to make the
-    decision.
-    
-    Since the computation is trivial as it only combined the three 
-    input plugins, don't save this plugins output.
-    """
-    provides = "peak_positions"
-    depends_on = ("peak_positions_cnn", "peak_positions_mlp", "peak_positions_gcn")
-    save_when = strax.SaveWhen.NEVER
-    __version__ = '0.0.0'
-
-    def infer_dtype(self):
-        dtype = strax.merged_dtype([self.deps[d].dtype_for(d) for d in self.depends_on])
-        dtype += [('x', np.float32, 'Reconstructed S2 X position (cm), uncorrected'),
-                  ('y', np.float32, 'Reconstructed S2 Y position (cm), uncorrected')]
-        return dtype
-
-    def compute(self, peaks):
-        result = {dtype: peaks[dtype] for dtype in peaks.dtype.names}
-        algorithm = self.config['default_reconstruction_algorithm']
-        if not 'x_' + algorithm in peaks.dtype.names:
-            raise ValueError
-        for xy in ('x', 'y'):
-            result[xy] = peaks[f'{xy}_{algorithm}']
-        return result
-
-    
-    
-@export
-@strax.takes_config(
-    strax.Option('recon_alg_included', help='The list of all reconstruction algorithm considered.',
-                 default=('_mlp','_gcn','_cnn'),
-                )
-)
-class S2ReconPosDiff(strax.Plugin):
-    '''
-    Plugin that provides position reconstruction difference for S2s in events, see note: 
-    https://xe1t-wiki.lngs.infn.it/doku.php?id=xenon:shengchao:sr0:reconstruction_quality
-    '''
-    
-    __version__ = '0.0.2'
-    parallel = True
-    depends_on = 'event_basics'
-    provides = 's2_recon_pos_diff'
-    
-    def infer_dtype(self):
-        dtype =[
-        ('s2_recon_avg_x' ,np.float32,
-         'Mean value of x for main S2'),
-        ('alt_s2_recon_avg_x' ,np.float32,
-         'Mean value of x for alternatice S2'),
-        ('s2_recon_avg_y' ,np.float32,
-         'Mean value of y for main S2'),
-        ('alt_s2_recon_avg_y' ,np.float32,
-         'Mean value of y for alternatice S2'),
-        ('s2_recon_pos_diff' ,np.float32,
-         'Reconstructed position difference for main S2'),
-        ('alt_s2_recon_pos_diff' ,np.float32,
-         'Reconstructed position difference for alternative S2'),
-
-    ]
-        dtype += strax.time_fields
-        return dtype
-    
-    def compute(self,events):
-        
-        result = np.zeros(len(events), dtype=self.dtype)
-        result['time'] = events['time']
-        result['endtime'] = strax.endtime(events)
-        # Computing position difference
-        self.compute_pos_diff(events, result)
-        return result  
-
-    def cal_avg_and_std(self, values, axis=1):
-        average = np.average(values,axis=axis)
-        variance = np.var(values, axis=axis)
-        return (average, np.sqrt(variance))
-
-    def eval_recon(self, data, name,cur_s2_bool):
-        alg_list=self.config['recon_alg_included']
-        name_x_list=[]
-        name_y_list=[]
-        for alg in alg_list:
-            name_x_list.append(name+'_x'+alg)
-            name_y_list.append(name+'_y'+alg)
-        x_avg,x_std= self.cal_avg_and_std(np.array(data[name_x_list][cur_s2_bool].tolist())) #lazy fix for data types 
-        y_avg,y_std= self.cal_avg_and_std(np.array(data[name_y_list][cur_s2_bool].tolist()))
-        r_std=np.sqrt(x_std**2+y_std**2)
-        res = x_avg, y_avg, r_std
-        return res
-
-    def compute_pos_diff(self, events, result):
-        
-        for t_ in ['s2', 'alt_s2']:
-            # Selecting S2s for pos diff
-            # - must exist (index != -1)
-            # - must have positive AFT
-            # - must contain all alg info
-            cur_s2_bool = (events[t_+'_index']!=-1)
-            cur_s2_bool &= (events[t_+'_area_fraction_top']>0)
-            for name in self.config['recon_alg_included']:
-                cur_s2_bool &= ~np.isnan(events[t_+'_x'+name])
-                cur_s2_bool &= ~np.isnan(events[t_+'_y'+name])
-            
-            # default value is nan, it will be ovewrite if the event satisfy the requirments
-            result[t_+'_recon_pos_diff'][:] = np.nan
-            result[t_+'_recon_avg_x'][:] = np.nan
-            result[t_+'_recon_avg_y'][:] = np.nan
-            
-            if np.sum(cur_s2_bool):               
-                # Calculating average x,y, and position difference
-                x_avg, y_avg, r_std = self.eval_recon(events, t_,cur_s2_bool)
-                result[t_+'_recon_pos_diff'][cur_s2_bool] = r_std
-                result[t_+'_recon_avg_x'][cur_s2_bool] = x_avg
-                result[t_+'_recon_avg_y'][cur_s2_bool] = y_avg
-<<<<<<< HEAD
-                
-                
-=======
-                
-
->>>>>>> 76697be3
+"""Position reconstruction for Xenon-nT"""
+
+import os
+import tempfile
+import tarfile
+import numpy as np
+import numba
+import strax
+import straxen
+from warnings import warn
+export, __all__ = strax.exporter()
+
+DEFAULT_POSREC_ALGO_OPTION = tuple([strax.Option("default_reconstruction_algorithm",
+                 help="default reconstruction algorithm that provides (x,y)",
+                 default="mlp",
+                 )])
+
+@export
+@strax.takes_config(
+    strax.Option('min_reconstruction_area',
+                 help='Skip reconstruction if area (PE) is less than this',
+                 default=10),
+    strax.Option('n_top_pmts', default=straxen.n_top_pmts,
+                 help="Number of top PMTs")
+)
+
+class PeakPositionsBaseNT(strax.Plugin):
+    """
+    Base class for reconstructions.
+    This class should only be used when subclassed for the different
+    algorithms. Provides x_algorithm, y_algorithm for all peaks > than
+    min-reconstruction area based on the top array.
+    """
+    depends_on = ('peaks',)
+    algorithm = None
+    compressor = 'zstd'
+    # Using parallel = 'process' is not allowed as we cannot Pickle
+    # self.model during multiprocessing (to fix?)
+    parallel = True
+    __version__ = '0.0.0'
+
+    def infer_dtype(self):
+        if self.algorithm is None:
+            raise NotImplementedError(f'Base class should not be used without '
+                                      f'algorithm as done in {__class__.__name__}')
+        dtype = [('x_' + self.algorithm, np.float32,
+                  f'Reconstructed {self.algorithm} S2 X position (cm), uncorrected'),
+                 ('y_' + self.algorithm, np.float32,
+                  f'Reconstructed {self.algorithm} S2 Y position (cm), uncorrected')]
+        dtype += strax.time_fields
+        return dtype
+
+    def setup(self):
+        self.model_file = self._get_model_file_name()
+        if self.model_file is None:
+            warn(f'No file provided for {self.algorithm}. Setting all values '
+                 f'for {self.provides} to None.')
+            # No further setup required
+            return
+
+        # Load the tensorflow model
+        import tensorflow as tf
+        if os.path.exists(self.model_file):
+            print(f"Path is local. Loading {self.algorithm} TF model locally "
+                  f"from disk.")
+        else:
+            downloader = straxen.MongoDownloader()
+            try:
+                self.model_file = downloader.download_single(self.model_file)
+            except straxen.mongo_storage.CouldNotLoadError as e:
+                raise RuntimeError(f'Model files {self.model_file} is not found') from e
+        with tempfile.TemporaryDirectory() as tmpdirname:
+            tar = tarfile.open(self.model_file, mode="r:gz")
+            tar.extractall(path=tmpdirname)
+            self.model = tf.keras.models.load_model(tmpdirname)
+
+    def compute(self, peaks):
+        result = np.ones(len(peaks), dtype=self.dtype)
+        result['time'], result['endtime'] = peaks['time'], strax.endtime(peaks)
+
+        result['x_' + self.algorithm] *= float('nan')
+        result['y_' + self.algorithm] *= float('nan')
+
+        if self.model_file is None:
+            # This plugin is disabled since no model is provided
+            return result
+
+        # Keep large peaks only
+        peak_mask = peaks['area'] > self.config['min_reconstruction_area']
+        if not np.sum(peak_mask):
+            # Nothing to do, and .predict crashes on empty arrays
+            return result
+
+        # Getting actual position reconstruction
+        _in = peaks['area_per_channel'][peak_mask, 0:self.config['n_top_pmts']]
+        with np.errstate(divide='ignore', invalid='ignore'):
+            _in = _in / np.max(_in, axis=1).reshape(-1, 1)
+        _in = _in.reshape(-1, self.config['n_top_pmts'])
+        _out = self.model.predict(_in)
+
+        # writing output to the result
+        result['x_' + self.algorithm][peak_mask] = _out[:, 0]
+        result['y_' + self.algorithm][peak_mask] = _out[:, 1]
+        return result
+
+    def _get_model_file_name(self):
+
+        config_file = f'{self.algorithm}_model'
+        model_from_config = self.config.get(config_file, 'No file')
+        if model_from_config == 'No file':
+            raise ValueError(f'{__class__.__name__} should have {config_file} '
+                             f'provided as an option.')
+        if isinstance(model_from_config, str) and os.path.exists(model_from_config):
+            # Allow direct path specification
+            return model_from_config
+        if model_from_config is None:
+            # Allow None to be specified (disables processing for given posrec)
+            return model_from_config
+
+        # Use CMT
+        model_file = straxen.get_correction_from_cmt(self.run_id, model_from_config)
+        return model_file
+
+@export
+@strax.takes_config(
+    strax.Option('mlp_model',
+                 help='Neural network model.' 
+                      'If CMT, specify as (mlp_model, ONLINE, True)'
+                      'Set to None to skip the computation of this plugin.',
+                 default=('mlp_model', "ONLINE", True)
+                )
+)
+class PeakPositionsMLP(PeakPositionsBaseNT):
+    """Multilayer Perceptron (MLP) neural net for position reconstruction"""
+    provides = "peak_positions_mlp"
+    algorithm = "mlp"
+
+
+@export
+@strax.takes_config(
+    strax.Option('gcn_model',
+                 help='Neural network model.' 
+                      'If CMT, specify as  (gcn_model, ONLINE, True)'
+                      'Set to None to skip the computation of this plugin.',
+                 default=('gcn_model', "ONLINE", True)
+                )
+)
+class PeakPositionsGCN(PeakPositionsBaseNT):
+    """Graph Convolutional Network (GCN) neural net for position reconstruction"""
+    provides = "peak_positions_gcn"
+    algorithm = "gcn"
+    __version__ = '0.0.1'
+
+
+@export
+@strax.takes_config(
+    strax.Option('cnn_model',
+                 help='Neural network model.' 
+                      'If CMT, specify as (cnn_model, ONLINE, True)'
+                      'Set to None to skip the computation of this plugin.',
+                 default=('cnn_model', "ONLINE", True)
+                )
+)
+class PeakPositionsCNN(PeakPositionsBaseNT):
+    """Convolutional Neural Network (CNN) neural net for position reconstruction"""
+    provides = "peak_positions_cnn"
+    algorithm = "cnn"
+    __version__ = '0.0.1'
+
+
+@export
+@strax.takes_config(
+    *DEFAULT_POSREC_ALGO_OPTION
+)
+class PeakPositionsNT(strax.MergeOnlyPlugin):
+    """
+    Merge the reconstructed algorithms of the different algorithms 
+    into a single one that can be used in Event Basics.
+    
+    Select one of the plugins to provide the 'x' and 'y' to be used 
+    further down the chain. Since we already have the information
+    needed here, there is no need to wait until events to make the
+    decision.
+    
+    Since the computation is trivial as it only combined the three 
+    input plugins, don't save this plugins output.
+    """
+    provides = "peak_positions"
+    depends_on = ("peak_positions_cnn", "peak_positions_mlp", "peak_positions_gcn")
+    save_when = strax.SaveWhen.NEVER
+    __version__ = '0.0.0'
+
+    def infer_dtype(self):
+        dtype = strax.merged_dtype([self.deps[d].dtype_for(d) for d in self.depends_on])
+        dtype += [('x', np.float32, 'Reconstructed S2 X position (cm), uncorrected'),
+                  ('y', np.float32, 'Reconstructed S2 Y position (cm), uncorrected')]
+        return dtype
+
+    def compute(self, peaks):
+        result = {dtype: peaks[dtype] for dtype in peaks.dtype.names}
+        algorithm = self.config['default_reconstruction_algorithm']
+        if not 'x_' + algorithm in peaks.dtype.names:
+            raise ValueError
+        for xy in ('x', 'y'):
+            result[xy] = peaks[f'{xy}_{algorithm}']
+        return result
+
+    
+    
+@export
+@strax.takes_config(
+    strax.Option('recon_alg_included', help='The list of all reconstruction algorithm considered.',
+                 default=('_mlp','_gcn','_cnn'),
+                )
+)
+class S2ReconPosDiff(strax.Plugin):
+    '''
+    Plugin that provides position reconstruction difference for S2s in events, see note: 
+    https://xe1t-wiki.lngs.infn.it/doku.php?id=xenon:shengchao:sr0:reconstruction_quality
+    '''
+    
+    __version__ = '0.0.2'
+    parallel = True
+    depends_on = 'event_basics'
+    provides = 's2_recon_pos_diff'
+    
+    def infer_dtype(self):
+        dtype =[
+        ('s2_recon_avg_x' ,np.float32,
+         'Mean value of x for main S2'),
+        ('alt_s2_recon_avg_x' ,np.float32,
+         'Mean value of x for alternatice S2'),
+        ('s2_recon_avg_y' ,np.float32,
+         'Mean value of y for main S2'),
+        ('alt_s2_recon_avg_y' ,np.float32,
+         'Mean value of y for alternatice S2'),
+        ('s2_recon_pos_diff' ,np.float32,
+         'Reconstructed position difference for main S2'),
+        ('alt_s2_recon_pos_diff' ,np.float32,
+         'Reconstructed position difference for alternative S2'),
+
+    ]
+        dtype += strax.time_fields
+        return dtype
+    
+    def compute(self,events):
+        
+        result = np.zeros(len(events), dtype=self.dtype)
+        result['time'] = events['time']
+        result['endtime'] = strax.endtime(events)
+        # Computing position difference
+        self.compute_pos_diff(events, result)
+        return result  
+
+    def cal_avg_and_std(self, values, axis=1):
+        average = np.average(values,axis=axis)
+        variance = np.var(values, axis=axis)
+        return (average, np.sqrt(variance))
+
+    def eval_recon(self, data, name,cur_s2_bool):
+        alg_list=self.config['recon_alg_included']
+        name_x_list=[]
+        name_y_list=[]
+        for alg in alg_list:
+            name_x_list.append(name+'_x'+alg)
+            name_y_list.append(name+'_y'+alg)
+        x_avg,x_std= self.cal_avg_and_std(np.array(data[name_x_list][cur_s2_bool].tolist())) #lazy fix for data types 
+        y_avg,y_std= self.cal_avg_and_std(np.array(data[name_y_list][cur_s2_bool].tolist()))
+        r_std=np.sqrt(x_std**2+y_std**2)
+        res = x_avg, y_avg, r_std
+        return res
+
+    def compute_pos_diff(self, events, result):
+        
+        for t_ in ['s2', 'alt_s2']:
+            # Selecting S2s for pos diff
+            # - must exist (index != -1)
+            # - must have positive AFT
+            # - must contain all alg info
+            cur_s2_bool = (events[t_+'_index']!=-1)
+            cur_s2_bool &= (events[t_+'_area_fraction_top']>0)
+            for name in self.config['recon_alg_included']:
+                cur_s2_bool &= ~np.isnan(events[t_+'_x'+name])
+                cur_s2_bool &= ~np.isnan(events[t_+'_y'+name])
+            
+            # default value is nan, it will be ovewrite if the event satisfy the requirments
+            result[t_+'_recon_pos_diff'][:] = np.nan
+            result[t_+'_recon_avg_x'][:] = np.nan
+            result[t_+'_recon_avg_y'][:] = np.nan
+            
+            if np.sum(cur_s2_bool):               
+                # Calculating average x,y, and position difference
+                x_avg, y_avg, r_std = self.eval_recon(events, t_,cur_s2_bool)
+                result[t_+'_recon_pos_diff'][cur_s2_bool] = r_std
+                result[t_+'_recon_avg_x'][cur_s2_bool] = x_avg
+                result[t_+'_recon_avg_y'][cur_s2_bool] = y_avg
+                
+