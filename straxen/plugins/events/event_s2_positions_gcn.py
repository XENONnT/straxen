import strax
import straxen
from straxen.plugins.events._event_s2_positions_base import EventS2PositionBase


export, __all__ = strax.exporter()


@export
class EventS2PositionGCN(EventS2PositionBase):
    """GCN net for position S2 reconstruction at event level."""

    algorithm = "gcn"
    provides = "event_s2_positions_gcn"

    tf_event_model_gcn = straxen.URLConfig(
<<<<<<< HEAD
        default='tf://resource://xedocs://posrec_models?attr=value&fmt=abs_path&kind=cnn&run_id=plugin.run_id&version=ONLINE',
        help='MLP model. Should be opened using the "tf" descriptor. '
             'Set to "None" to skip computation',
=======
        default=(
            "tf://"
            "resource://"
            f"cmt://{algorithm}_model"
            "?version=ONLINE"
            "&run_id=plugin.run_id"
            "&fmt=abs_path"
        ),
        help=(
            'MLP model. Should be opened using the "tf" descriptor. '
            'Set to "None" to skip computation'
        ),
>>>>>>> fb1ae768
        cache=3,
    )<|MERGE_RESOLUTION|>--- conflicted
+++ resolved
@@ -14,23 +14,16 @@
     provides = "event_s2_positions_gcn"
 
     tf_event_model_gcn = straxen.URLConfig(
-<<<<<<< HEAD
-        default='tf://resource://xedocs://posrec_models?attr=value&fmt=abs_path&kind=cnn&run_id=plugin.run_id&version=ONLINE',
+        default=(
+            'tf://'
+            'resource://'
+            'xedocs://posrec_models'
+            '?attr=value'
+            '&fmt=abs_path'
+            '&kind=cnn'
+            '&run_id=plugin.run_id'
+            '&version=ONLINE'),
         help='MLP model. Should be opened using the "tf" descriptor. '
              'Set to "None" to skip computation',
-=======
-        default=(
-            "tf://"
-            "resource://"
-            f"cmt://{algorithm}_model"
-            "?version=ONLINE"
-            "&run_id=plugin.run_id"
-            "&fmt=abs_path"
-        ),
-        help=(
-            'MLP model. Should be opened using the "tf" descriptor. '
-            'Set to "None" to skip computation'
-        ),
->>>>>>> fb1ae768
         cache=3,
     )