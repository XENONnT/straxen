--- conflicted
+++ resolved
@@ -26,26 +26,15 @@
     )
 
     electron_drift_velocity = straxen.URLConfig(
-<<<<<<< HEAD
         default='xedocs://electron_drift_velocities?attr=value&run_id=plugin.run_id&version=ONLINE',
-=======
-        default="cmt://electron_drift_velocity?version=ONLINE&run_id=plugin.run_id",
->>>>>>> fb1ae768
         cache=True,
         help="Vertical electron drift velocity in cm/ns (1e4 m/ms)",
     )
 
     electron_drift_time_gate = straxen.URLConfig(
-<<<<<<< HEAD
         default='xedocs://electron_drift_time_gates?attr=value&run_id=plugin.run_id&version=ONLINE',
         help='Electron drift time from the gate in ns',
         cache=True)
-=======
-        default="cmt://electron_drift_time_gate?version=ONLINE&run_id=plugin.run_id",
-        help="Electron drift time from the gate in ns",
-        cache=True,
-    )
->>>>>>> fb1ae768
 
     fdc_map = straxen.URLConfig(
         infer_type=False,
