--- conflicted
+++ resolved
@@ -17,11 +17,7 @@
 
     """
 
-<<<<<<< HEAD
-    depends_on = ('event_basics','event_nans')
-=======
-    depends_on = "event_basics"
->>>>>>> c3795c36
+    depends_on = ("event_basics", "event_nans")
 
     __version__ = "0.3.0"
 
@@ -125,16 +121,6 @@
                 ]
         dtype += naive_pos + fdc_pos
         for s_i in [1, 2]:
-<<<<<<< HEAD
-            dtype += [(f'alt_s{s_i}_theta',
-                       np.float32,
-                       f'Alternative S{s_i} (rel. main S{3 - s_i}) interaction angular position (radians)')]
-
-        dtype += [('theta', np.float32, f'Main interaction angular position (radians)')]
-        
-        #Add that random nan field just for testing, but don't do anything with it
-        dtype += [('nans', np.float64, f'The nans from event_nans')]
-=======
             dtype += [
                 (
                     f"alt_s{s_i}_theta",
@@ -147,7 +133,9 @@
             ]
 
         dtype += [("theta", np.float32, f"Main interaction angular position (radians)")]
->>>>>>> c3795c36
+
+        # Add that random nan field just for testing, but don't do anything with it
+        dtype += [("nans", np.float64, f"The nans from event_nans")]
         return dtype + strax.time_fields
 
     def setup(self):
