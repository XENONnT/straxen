--- conflicted
+++ resolved
@@ -6,19 +6,12 @@
 @export
 class EventInfoMS(strax.Plugin):
     """
-<<<<<<< HEAD
-    Get the sum of s2 and s1,
-    Get the sum of cs2 inside the drift length.
-=======
     Plugin to collect MS event observables
->>>>>>> ee32718f
     """
     __version__ = '0.0.1'
     depends_on = ('event_info', 'peak_basics','peaks_per_event','peaks_corrections', 'peak_positions')
     provides = 'event_MS_naive'
 
-<<<<<<< HEAD
-=======
     def infer_dtype(self):
         dtype = []
         dtype += [
@@ -40,7 +33,6 @@
         dtype += strax.time_fields
         return dtype
 
->>>>>>> ee32718f
     save_when = strax.SaveWhen.TARGET
 
     # config options don't double cache things from the resource cache!
@@ -96,29 +88,11 @@
     def compute(self, events, peaks):
         split_peaks = strax.split_by_containment(peaks, events)
         result = np.zeros(len(events), self.infer_dtype())
-<<<<<<< HEAD
-        # result['s2_sum'] = np.zeros(len(events))
-
-        # Assign peaks features to main S1 and main S2 in the event
+   
+         #1. Assign peaks features to main S1 and main S2 in the event
         for event_i, (event, sp) in enumerate(zip(events, split_peaks)):
             cond = (sp["type"] == 2) & (sp["drift_time"] > 0)
             cond &= (sp["drift_time"] < 1.01 * self.drift_time_max) & (sp["cs2"] > 0)
-            result[f's2_sum'][event_i] = np.nansum(sp[cond]['area'])
-            result[f'cs2_sum'][event_i] = np.nansum(sp[cond]['cs2'])
-            result[f'cs2_wo_timecorr_sum'][event_i] = np.nansum(sp[cond]['cs2_wo_timecorr'])
-            result[f'cs2_wo_elifecorr_sum'][event_i] = np.nansum(sp[cond]['cs2_wo_elifecorr'])
-            result[f'cs2_area_fraction_sum'][event_i] = np.nansum(sp[cond]['cs2_area_fraction_top'])
-            result[f's1_sum'][event_i] = np.nansum(sp[sp["type"] == 1]['area'])
-            if np.sum(sp[cond]['cs2']) > 0:
-                result[f'cs1_multi_wo_timecorr'][event_i] = event["s1_area"] * np.average(
-                    sp[cond]['s1_xyz_correction_factor'], weights=sp[cond]['cs2'])
-                result[f'cs1_multi'][event_i] = result[f'cs1_multi_wo_timecorr'][event_i] * np.average(
-                    sp[cond]['s1_rel_light_yield_correction_factor'], weights=sp[cond]['cs2'])
-=======
-   
-         #1. Assign peaks features to main S1 and main S2 in the event
-        for event_i, (event, sp) in enumerate(zip(events, split_peaks)):
-            cond = (sp["type"]==2)&(sp["drift_time"]>0)&(sp["drift_time"]< 1.01 * self.drift_time_max)&(sp["cs2"]>0)
             result[f's2_sum'][event_i] = np.nansum(sp[cond]['area'])
             result[f'cs2_sum'][event_i] = np.nansum(sp[cond]['cs2'])
             result[f'cs2_wo_timecorr_sum'][event_i] = np.nansum(sp[cond]['cs2_wo_timecorr'])
@@ -126,15 +100,17 @@
             result[f's1_sum'][event_i] = np.nansum(sp[sp["type"]==1]['area'])
 
             if np.sum(sp[cond]['cs2']) > 0: 
-                result[f'cs1_multi_wo_timecorr'][event_i] = event["s1_area"] * np.average(sp[cond]['s1_xyz_correction_factor'], weights = sp[cond]['cs2'])
-                result[f'cs1_multi'][event_i] = result[f'cs1_multi_wo_timecorr'][event_i] * np.average(sp[cond]['s1_rel_light_yield_correction_factor'], weights = sp[cond]['cs2'])
+                result[f'cs1_multi_wo_timecorr'][event_i] = event["s1_area"] * np.average(
+                    sp[cond]['s1_xyz_correction_factor'], weights = sp[cond]['cs2'])
+                result[f'cs1_multi'][event_i] = result[f'cs1_multi_wo_timecorr'][event_i] * np.average(
+                    sp[cond]['s1_rel_light_yield_correction_factor'], weights = sp[cond]['cs2'])
                 result[f'x_avg'][event_i] = np.average(sp[cond]['x'], weights = sp[cond]['cs2'])
                 result[f'y_avg'][event_i] = np.average(sp[cond]['y'], weights = sp[cond]['cs2'])
                 result[f'z_obs_avg'][event_i] = np.average(sp[cond]['z_obs_ms'], weights = sp[cond]['cs2'])
-                result[f'cs2_area_fraction_top_avg'][event_i] = np.average(sp[cond]['cs2_area_fraction_top'], weights = sp[cond]['cs2'])   
+                result[f'cs2_area_fraction_top_avg'][event_i] = np.average(
+                    sp[cond]['cs2_area_fraction_top'], weights = sp[cond]['cs2'])   
                 result[f"multiplicity"][event_i] = len(sp[cond]['area'])
                 
->>>>>>> ee32718f
         el = self.cs1_to_e(result[f'cs1_multi'])
         ec = self.cs2_to_e(result[f'cs2_sum'])
         result[f'ces_sum'] = el + ec
