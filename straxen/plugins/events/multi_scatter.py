--- conflicted
+++ resolved
@@ -75,21 +75,12 @@
          #1. Assign peaks features to main S1 and main S2 in the event
         for event_i, (event, sp) in enumerate(zip(events, split_peaks)):
             cond = (sp["type"]==2)&(sp["drift_time"]>0)&(sp["drift_time"]< 1.01 * self.drift_time_max)&(sp["cs2"]>0)
-<<<<<<< HEAD
-            result[f's2_sum'][event_i] = np.sum(sp[cond]['area'])
-            result[f'cs2_sum'][event_i] = np.sum(sp[cond]['cs2'])
-            result[f'cs2_wo_timecorr_sum'][event_i] = np.sum(sp[cond]['cs2_wo_timecorr'])
-            result[f'cs2_wo_elifecorr_sum'][event_i] = np.sum(sp[cond]['cs2_wo_elifecorr'])         
-            result[f's1_sum'][event_i] = np.sum(sp[sp["type"]==1]['area'])
-            
-=======
             result[f's2_sum'][event_i] = np.nansum(sp[cond]['area'])
             result[f'cs2_sum'][event_i] = np.nansum(sp[cond]['cs2'])
             result[f'cs2_wo_timecorr_sum'][event_i] = np.nansum(sp[cond]['cs2_wo_timecorr'])
-            result[f'cs2_wo_elifecorr_sum'][event_i] = np.nansum(sp[cond]['cs2_wo_elifecorr'])
-            result[f'cs2_area_fraction_sum'][event_i] = np.nansum(sp[cond]['cs2_area_fraction_top'])            
+            result[f'cs2_wo_elifecorr_sum'][event_i] = np.nansum(sp[cond]['cs2_wo_elifecorr'])         
             result[f's1_sum'][event_i] = np.nansum(sp[sp["type"]==1]['area'])
->>>>>>> 96ea26ae
+            
             if np.sum(sp[cond]['cs2']) > 0: 
                 result[f'cs1_multi_wo_timecorr'][event_i] = event["s1_area"] * np.average(sp[cond]['s1_xyz_correction_factor'], weights = sp[cond]['cs2'])
                 result[f'cs1_multi'][event_i] = result[f'cs1_multi_wo_timecorr'][event_i] * np.average(sp[cond]['s1_rel_light_yield_correction_factor'], weights = sp[cond]['cs2'])
