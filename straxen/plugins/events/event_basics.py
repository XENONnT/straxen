--- conflicted
+++ resolved
@@ -17,14 +17,6 @@
 
     """
 
-<<<<<<< HEAD
-    __version__ = "1.3.3"
-
-    depends_on = ("events", "peak_basics", "peak_positions", "peak_proximity")
-    provides = "event_basics"
-    data_kind = "events"
-    loop_over = "events"
-=======
     #Depends on event_nans, but doesn't actually affect anything
     depends_on = ('events',
                   'event_nans',
@@ -34,7 +26,6 @@
     provides = 'event_basics'
     data_kind = 'events'
     loop_over = 'events'
->>>>>>> 29c07177
 
     electron_drift_velocity = straxen.URLConfig(
         default="cmt://electron_drift_velocity?version=ONLINE&run_id=plugin.run_id",
