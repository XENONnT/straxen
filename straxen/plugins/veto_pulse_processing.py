--- conflicted
+++ resolved
@@ -93,27 +93,12 @@
     """
     # Count number of pulses
     npulses = np.sum(records['record_i'] == 0)
-<<<<<<< HEAD
-=======
     fail_counter = 0
->>>>>>> 90762b6a
     
     if npulses == 1:
         # This case is simple
         records = _correct_baseline(records)
     else:
-<<<<<<< HEAD
-        # Now the more complicated case in which we have multiple pulses:
-        _, nextr = strax.record_links(records)
-
-        pulse_i = []
-        for i in np.where(records['record_i'] == 0)[0]:
-            inds = [i]
-            ind = nextr[i]
-            while ind != -1:
-                inds += [ind]
-                ind = nextr[ind]
-=======
         # Now the more complicated case in which we have multiple pulses
         # First we have to group our record fragments into their
         # pulses. Hence get record links and group indicies:
@@ -130,7 +115,6 @@
                 fail_counter += 1
                 assert fail_counter < 5000, 'Stuck in while-loop pulse is longer than 5000 fragments?!?'
 
->>>>>>> 90762b6a
             pulse_i.append(inds)
 
         for pi in pulse_i:
