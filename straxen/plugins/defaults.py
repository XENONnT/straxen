"""Some shared defaults."""

DEFAULT_POSREC_ALGO = "mlp"

HE_PREAMBLE = """High energy channels: attenuated signals of the top PMT-array\n"""

MV_PREAMBLE = "Muno-Veto Plugin: Same as the corresponding nVETO-PLugin.\n"

NV_HIT_DEFAULTS = {
<<<<<<< HEAD
    'save_outside_hits_nv': (3, 15),
    'hit_min_amplitude_nv': 'xedocs://hit_thresholds?version=ONLINE&run_id=plugin.run_id&detector=neutron_veto',
}

MV_HIT_DEFAULTS = {
    'save_outside_hits_mv': (2, 5),
    'hit_min_amplitude_mv': 'xedocs://hit_thresholds_mv?version=ONLINE&run_id=plugin.run_id&detector=muon_veto',
=======
    "save_outside_hits_nv": (3, 15),
    "hit_min_amplitude_nv": "cmt://hit_thresholds_nv?version=ONLINE&run_id=plugin.run_id",
}

MV_HIT_DEFAULTS = {
    "save_outside_hits_mv": (2, 5),
    "hit_min_amplitude_mv": "cmt://hit_thresholds_mv?version=ONLINE&run_id=plugin.run_id",
>>>>>>> fb1ae768
}

FAKE_MERGED_S2_TYPE = -42<|MERGE_RESOLUTION|>--- conflicted
+++ resolved
@@ -7,7 +7,6 @@
 MV_PREAMBLE = "Muno-Veto Plugin: Same as the corresponding nVETO-PLugin.\n"
 
 NV_HIT_DEFAULTS = {
-<<<<<<< HEAD
     'save_outside_hits_nv': (3, 15),
     'hit_min_amplitude_nv': 'xedocs://hit_thresholds?version=ONLINE&run_id=plugin.run_id&detector=neutron_veto',
 }
@@ -15,15 +14,6 @@
 MV_HIT_DEFAULTS = {
     'save_outside_hits_mv': (2, 5),
     'hit_min_amplitude_mv': 'xedocs://hit_thresholds_mv?version=ONLINE&run_id=plugin.run_id&detector=muon_veto',
-=======
-    "save_outside_hits_nv": (3, 15),
-    "hit_min_amplitude_nv": "cmt://hit_thresholds_nv?version=ONLINE&run_id=plugin.run_id",
-}
-
-MV_HIT_DEFAULTS = {
-    "save_outside_hits_mv": (2, 5),
-    "hit_min_amplitude_mv": "cmt://hit_thresholds_mv?version=ONLINE&run_id=plugin.run_id",
->>>>>>> fb1ae768
 }
 
 FAKE_MERGED_S2_TYPE = -42