--- conflicted
+++ resolved
@@ -123,28 +123,22 @@
     )
 
     hit_min_amplitude = straxen.URLConfig(
-<<<<<<< HEAD
         track=True, infer_type=False,
-        default='list-to-array://xedocs://hit_thresholds?as_list=True&sort=pmt&attr=value&detector=tpc&run_id=plugin.run_id&version=ONLINE',
+        default=(
+            'list-to-array://'
+            'xedocs://hit_thresholds'
+            '?as_list=True'
+            '&sort=pmt'
+            '&attr=value'
+            '&detector=tpc'
+            '&run_id=plugin.run_id'
+            '&version=ONLINE'),
         help='Minimum hit amplitude in ADC counts above baseline. '
              'Specify as a tuple of length n_tpc_pmts, or a number,'
              'or a string like "pmt_commissioning_initial" which means calling'
              'hitfinder_thresholds.py'
              'or a tuple like (correction=str, version=str, nT=boolean),'
              'which means we are using cmt.'
-=======
-        track=True,
-        infer_type=False,
-        default="cmt://hit_thresholds_tpc?version=ONLINE&run_id=plugin.run_id",
-        help=(
-            "Minimum hit amplitude in ADC counts above baseline. "
-            "Specify as a tuple of length n_tpc_pmts, or a number,"
-            'or a string like "pmt_commissioning_initial" which means calling'
-            "hitfinder_thresholds.py"
-            "or a tuple like (correction=str, version=str, nT=boolean),"
-            "which means we are using cmt."
-        ),
->>>>>>> fb1ae768
     )
 
     def infer_dtype(self):
