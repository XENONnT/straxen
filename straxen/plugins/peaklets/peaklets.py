--- conflicted
+++ resolved
@@ -168,16 +168,6 @@
         "which means we are using cmt.",
         track=True,
         infer_type=False,
-<<<<<<< HEAD
-=======
-        default="cmt://hit_thresholds_tpc?version=ONLINE&run_id=plugin.run_id",
-        help=(
-            "Minimum hit amplitude in ADC counts above baseline. "
-            "Specify as a tuple of length n_tpc_pmts, or a number, "
-            "or a tuple like (correction=str, version=str, nT=boolean),"
-            "which means we are using cmt."
-        ),
->>>>>>> 9813b300
     )
 
     def infer_dtype(self):
