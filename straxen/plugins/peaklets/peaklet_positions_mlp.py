--- conflicted
+++ resolved
@@ -27,14 +27,9 @@
             "&run_id=plugin.run_id"
             "&version=ONLINE"
         ),
-<<<<<<< HEAD
         help=(
             'MLP model. Should be opened using the "keras3" descriptor. '
             'Set to "None" to skip computation'
         ),
-=======
-        help='MLP model. Should be opened using the "tf" descriptor. '
-        'Set to "None" to skip computation',
->>>>>>> 242c8b27
         cache=3,
     )