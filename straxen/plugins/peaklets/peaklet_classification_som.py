--- conflicted
+++ resolved
@@ -91,15 +91,11 @@
         _peaklets["type"] = peaklets_classifcation["type"][_is_s1_or_s2]
 
         som_sub_type, x_som, y_som = recall_populations(
-<<<<<<< HEAD
-            peaklets_w_type,
+            _peaklets,
             self.som_weight_cube,
             self.som_img,
             self.som_norm_factors,
             self.som_data,
-=======
-            _peaklets, self.som_weight_cube, self.som_img, self.som_norm_factors
->>>>>>> 0c448899
         )
         peaklets_classifcation["som_type"][_is_s1_or_s2] = som_type_to_type(
             som_sub_type, self.som_s1_array, self.som_s2_array, self.som_s3_array, self.som_s0_array
