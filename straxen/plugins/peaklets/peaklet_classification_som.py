--- conflicted
+++ resolved
@@ -269,23 +269,4 @@
         cumsum_steps[-1] = sample_number_div_dt[-1] * dt
         quantiles[i] = cumsum_steps[1:] - cumsum_steps[:-1]
 
-<<<<<<< HEAD
-    return quantiles
-
-
-@export
-class PeakletSOMClass(PeakletClassificationSOM):
-    """Plugin which allows in addition to the straxen classification the SOM classification if
-    straxen.PeakClassification is still used."""
-
-    child_plugin = True
-    __version__ = "0.0.1"
-
-    provides = "peaklet_classification_som"
-
-    def compute(self, peaklets):
-        peaklet_classifcation_som = super().compute(peaklets)
-        return peaklet_classifcation_som
-=======
-    return quantiles
->>>>>>> 6a166b97
+    return quantiles