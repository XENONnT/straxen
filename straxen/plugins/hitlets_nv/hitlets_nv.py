import numpy as np
from immutabledict import immutabledict

import strax
import straxen

from straxen.plugins.defaults import NV_HIT_DEFAULTS

export, __all__ = strax.exporter()


@export
class nVETOHitlets(strax.Plugin):
    """Plugin which computes the nveto hitlets and their parameters.

    Hitlets are an extension of regular hits. They include the left
    and right extension. The plugin does the following:
        1. Generate hitlets which includes these sub-steps:
            * Apply left and right hit extension and concatenate
            overlapping hits.
            * Generate temp. hitelts and look for their waveforms in
            their corresponding records.
            * Split hitlets if they satisfy the set criteria.
        2. Compute the properties of the hitlets.

    Note:
        Hitlets are getting chopped if extended in not recorded regions.

    """

    __version__ = "0.1.1"

    parallel = "process"
    rechunk_on_save = True
    compressor = "zstd"

    depends_on = "records_nv"

    provides = "hitlets_nv"
    data_kind = "hitlets_nv"

    dtype = strax.hitlet_dtype()

    save_outside_hits_nv = straxen.URLConfig(
        default=NV_HIT_DEFAULTS["save_outside_hits_nv"],
        track=True,
        infer_type=False,
        help="Save (left, right) samples besides hits; cut the rest",
    )

    hit_min_amplitude_nv = straxen.URLConfig(
        infer_type=False,
        default=NV_HIT_DEFAULTS["hit_min_amplitude_nv"],
        track=True,
        help=(
            "Minimum hit amplitude in ADC counts above baseline. "
            "Specify as a tuple of length n_nveto_pmts, or a number, "
            'or a string like "pmt_commissioning_initial" which means calling '
            "hitfinder_thresholds.py, "
            "or a tuple like (correction=str, version=str, nT=boolean), "
            "which means we are using cmt."
        ),
    )

    min_split_nv = straxen.URLConfig(
        default=0.063,
        track=True,
        infer_type=False,
        help=(
            "Minimum height difference pe/sample between local minimum and maximum, "
            "that a pulse get split."
        ),
    )

    min_split_ratio_nv = straxen.URLConfig(
        default=0.75,
        track=True,
        infer_type=False,
        help=(
            "Min ratio between local maximum and minimum to split pulse (zero to switch this off)."
        ),
    )

<<<<<<< HEAD
    channel_map = straxen.URLConfig(track=False, type=immutabledict,
                                    help="immutabledict mapping subdetector to (min, max) "
                                         "channel number.")
=======
    entropy_template_nv = straxen.URLConfig(
        default="flat",
        track=True,
        infer_type=False,
        help=(
            'Template data is compared with in conditional entropy. Can be either "flat" or an '
            "template array."
        ),
    )

    entropy_square_data_nv = straxen.URLConfig(
        default=False,
        track=True,
        infer_type=False,
        help=(
            "Parameter which decides if data is first squared before normalized and compared to "
            "the template."
        ),
    )

    channel_map = straxen.URLConfig(
        track=False,
        type=immutabledict,
        help="immutabledict mapping subdetector to (min, max) channel number.",
    )
>>>>>>> c69803b0

    gain_model_nv = straxen.URLConfig(
        default="cmt://to_pe_model_nv?version=ONLINE&run_id=plugin.run_id",
        infer_type=False,
        help="PMT gain model. Specify as (model_type, model_config, nT = True)",
    )

    def setup(self):
        self.channel_range = self.channel_map["nveto"]
        self.n_channel = (self.channel_range[1] - self.channel_range[0]) + 1

        to_pe = self.gain_model_nv

        # Create to_pe array of size max channel:
        self.to_pe = np.zeros(self.channel_range[1] + 1, dtype=np.float32)
        self.to_pe[self.channel_range[0] :] = to_pe[:]

        # Check config of `hit_min_amplitude_nv` and define hit thresholds
        # if cmt config
        self.hit_thresholds = self.hit_min_amplitude_nv

    def compute(self, records_nv, start, end):
        records_nv = remove_switched_off_channels(records_nv, self.to_pe)
        hits = strax.find_hits(records_nv, min_amplitude=self.hit_thresholds)

        temp_hitlets = strax.create_hitlets_from_hits(
            hits, self.save_outside_hits_nv, self.channel_range, chunk_start=start, chunk_end=end
        )
        del hits

        # Get hitlet data and split hitlets:
        temp_hitlets = strax.get_hitlets_data(
            temp_hitlets, records_nv, to_pe=self.to_pe, min_hitlet_sample=600
        )

        temp_hitlets = strax.split_peaks(
            temp_hitlets,
            None,  # Only needed for peak splitting
            records_nv,
            None,  # Only needed for peak splitting
            self.to_pe,
            data_type="hitlets",
            algorithm="local_minimum",
            min_height=self.min_split_nv,
            min_ratio=self.min_split_ratio_nv,
        )

        # Compute other hitlet properties:
        # We have to loop here 3 times over all hitlets...
        strax.hitlet_properties(temp_hitlets)
<<<<<<< HEAD
=======
        entropy = strax.conditional_entropy(temp_hitlets, template="flat", square_data=False)
        temp_hitlets["entropy"][:] = entropy
>>>>>>> c69803b0

        # Remove data field:
        hitlets = np.zeros(len(temp_hitlets), dtype=strax.hitlet_dtype())
        strax.copy_to_buffer(temp_hitlets, hitlets, "_copy_hitlets")
        return strax.sort_by_time(hitlets)


<<<<<<< HEAD
def remove_switched_off_channels(records, to_pe):
    """Removes records of channels which gain was set to zero.
    :param records Hits found in records.
    :param to_pe: conversion factor from ADC per sample.
    :return: records
    """
    channel_off = np.argwhere(to_pe == 0).flatten()
    mask_off = np.isin(records['channel'], channel_off)
    records = records[~mask_off]
    return records
=======
def remove_switched_off_channels(hits, to_pe):
    """Removes hits which were found in a channel without any gain.

    :param hits: Hits found in records.
    :param to_pe: conversion factor from ADC per sample.
    :return: Hits

    """
    channel_off = np.argwhere(to_pe == 0).flatten()
    mask_off = np.isin(hits["channel"], channel_off)
    hits = hits[~mask_off]
    return hits
>>>>>>> c69803b0
<|MERGE_RESOLUTION|>--- conflicted
+++ resolved
@@ -81,37 +81,11 @@
         ),
     )
 
-<<<<<<< HEAD
-    channel_map = straxen.URLConfig(track=False, type=immutabledict,
-                                    help="immutabledict mapping subdetector to (min, max) "
-                                         "channel number.")
-=======
-    entropy_template_nv = straxen.URLConfig(
-        default="flat",
-        track=True,
-        infer_type=False,
-        help=(
-            'Template data is compared with in conditional entropy. Can be either "flat" or an '
-            "template array."
-        ),
-    )
-
-    entropy_square_data_nv = straxen.URLConfig(
-        default=False,
-        track=True,
-        infer_type=False,
-        help=(
-            "Parameter which decides if data is first squared before normalized and compared to "
-            "the template."
-        ),
-    )
-
     channel_map = straxen.URLConfig(
         track=False,
         type=immutabledict,
-        help="immutabledict mapping subdetector to (min, max) channel number.",
+        help="immutabledict mapping subdetector to (min, max) " "channel number.",
     )
->>>>>>> c69803b0
 
     gain_model_nv = straxen.URLConfig(
         default="cmt://to_pe_model_nv?version=ONLINE&run_id=plugin.run_id",
@@ -162,11 +136,6 @@
         # Compute other hitlet properties:
         # We have to loop here 3 times over all hitlets...
         strax.hitlet_properties(temp_hitlets)
-<<<<<<< HEAD
-=======
-        entropy = strax.conditional_entropy(temp_hitlets, template="flat", square_data=False)
-        temp_hitlets["entropy"][:] = entropy
->>>>>>> c69803b0
 
         # Remove data field:
         hitlets = np.zeros(len(temp_hitlets), dtype=strax.hitlet_dtype())
@@ -174,28 +143,15 @@
         return strax.sort_by_time(hitlets)
 
 
-<<<<<<< HEAD
 def remove_switched_off_channels(records, to_pe):
     """Removes records of channels which gain was set to zero.
+
     :param records Hits found in records.
     :param to_pe: conversion factor from ADC per sample.
     :return: records
-    """
-    channel_off = np.argwhere(to_pe == 0).flatten()
-    mask_off = np.isin(records['channel'], channel_off)
-    records = records[~mask_off]
-    return records
-=======
-def remove_switched_off_channels(hits, to_pe):
-    """Removes hits which were found in a channel without any gain.
-
-    :param hits: Hits found in records.
-    :param to_pe: conversion factor from ADC per sample.
-    :return: Hits
 
     """
     channel_off = np.argwhere(to_pe == 0).flatten()
-    mask_off = np.isin(hits["channel"], channel_off)
-    hits = hits[~mask_off]
-    return hits
->>>>>>> c69803b0
+    mask_off = np.isin(records["channel"], channel_off)
+    records = records[~mask_off]
+    return records