import numpy as np
from immutabledict import immutabledict

import strax
import straxen

from straxen.plugins.defaults import NV_HIT_DEFAULTS

export, __all__ = strax.exporter()


@export
class nVETOHitlets(strax.Plugin):
    """Plugin which computes the nveto hitlets and their parameters.

    Hitlets are an extension of regular hits. They include the left
    and right extension. The plugin does the following:
        1. Generate hitlets which includes these sub-steps:
            * Apply left and right hit extension and concatenate
            overlapping hits.
            * Generate temp. hitelts and look for their waveforms in
            their corresponding records.
            * Split hitlets if they satisfy the set criteria.
        2. Compute the properties of the hitlets.

    Note:
        Hitlets are getting chopped if extended in not recorded regions.

    """

    __version__ = "0.1.1"

    parallel = "process"
    rechunk_on_save = True
    compressor = "zstd"

    depends_on = "records_nv"

    provides = "hitlets_nv"
    data_kind = "hitlets_nv"

    dtype = strax.hitlet_dtype()

    save_outside_hits_nv = straxen.URLConfig(
        default=NV_HIT_DEFAULTS["save_outside_hits_nv"],
        track=True,
        infer_type=False,
        help="Save (left, right) samples besides hits; cut the rest",
    )

    hit_min_amplitude_nv = straxen.URLConfig(
        infer_type=False,
        default=NV_HIT_DEFAULTS["hit_min_amplitude_nv"],
        track=True,
        help=(
            "Minimum hit amplitude in ADC counts above baseline. "
            "Specify as a tuple of length n_nveto_pmts, or a number, "
            'or a string like "pmt_commissioning_initial" which means calling '
            "hitfinder_thresholds.py, "
            "or a tuple like (correction=str, version=str, nT=boolean), "
            "which means we are using cmt."
        ),
    )

    min_split_nv = straxen.URLConfig(
        default=0.063,
        track=True,
        infer_type=False,
        help=(
            "Minimum height difference pe/sample between local minimum and maximum, "
            "that a pulse get split."
        ),
    )

    min_split_ratio_nv = straxen.URLConfig(
        default=0.75,
        track=True,
        infer_type=False,
        help=(
            "Min ratio between local maximum and minimum to split pulse (zero to switch this off)."
        ),
    )

    entropy_template_nv = straxen.URLConfig(
        default="flat",
        track=True,
        infer_type=False,
        help=(
            'Template data is compared with in conditional entropy. Can be either "flat" or an '
            "template array."
        ),
    )

    entropy_square_data_nv = straxen.URLConfig(
        default=False,
        track=True,
        infer_type=False,
        help=(
            "Parameter which decides if data is first squared before normalized and compared to "
            "the template."
        ),
    )

    channel_map = straxen.URLConfig(
        track=False,
        type=immutabledict,
        help="immutabledict mapping subdetector to (min, max) channel number.",
    )

    gain_model_nv = straxen.URLConfig(
<<<<<<< HEAD
        default="list-to-array://xedocs://pmt_area_to_pes?as_list=True&sort=pmt&detector=neutron_veto&run_id=plugin.run_id&version=ONLINE&attr=value", infer_type=False,
        help='PMT gain model. Specify as (model_type, model_config, nT = True)')
=======
        default="cmt://to_pe_model_nv?version=ONLINE&run_id=plugin.run_id",
        infer_type=False,
        help="PMT gain model. Specify as (model_type, model_config, nT = True)",
    )
>>>>>>> fb1ae768

    def setup(self):
        self.channel_range = self.channel_map["nveto"]
        self.n_channel = (self.channel_range[1] - self.channel_range[0]) + 1

        to_pe = self.gain_model_nv

        # Create to_pe array of size max channel:
        self.to_pe = np.zeros(self.channel_range[1] + 1, dtype=np.float32)
        self.to_pe[self.channel_range[0] :] = to_pe[:]

        # Check config of `hit_min_amplitude_nv` and define hit thresholds
        # if cmt config
        self.hit_thresholds = self.hit_min_amplitude_nv

    def compute(self, records_nv, start, end):
        records_nv = remove_switched_off_channels(records_nv, self.to_pe)
        hits = strax.find_hits(records_nv, min_amplitude=self.hit_thresholds)

        temp_hitlets = strax.create_hitlets_from_hits(
            hits, self.save_outside_hits_nv, self.channel_range, chunk_start=start, chunk_end=end
        )
        del hits

        # Get hitlet data and split hitlets:
        temp_hitlets = strax.get_hitlets_data(
            temp_hitlets, records_nv, to_pe=self.to_pe, min_hitlet_sample=600
        )

        temp_hitlets = strax.split_peaks(
            temp_hitlets,
            None,  # Only needed for peak splitting
            records_nv,
            None,  # Only needed for peak splitting
            self.to_pe,
            data_type="hitlets",
            algorithm="local_minimum",
            min_height=self.min_split_nv,
            min_ratio=self.min_split_ratio_nv,
        )

        # Compute other hitlet properties:
        # We have to loop here 3 times over all hitlets...
        strax.hitlet_properties(temp_hitlets)
        entropy = strax.conditional_entropy(temp_hitlets, template="flat", square_data=False)
        temp_hitlets["entropy"][:] = entropy

        # Remove data field:
        hitlets = np.zeros(len(temp_hitlets), dtype=strax.hitlet_dtype())
        strax.copy_to_buffer(temp_hitlets, hitlets, "_copy_hitlets")
        return strax.sort_by_time(hitlets)


def remove_switched_off_channels(hits, to_pe):
    """Removes hits which were found in a channel without any gain.

    :param hits: Hits found in records.
    :param to_pe: conversion factor from ADC per sample.
    :return: Hits

    """
    channel_off = np.argwhere(to_pe == 0).flatten()
    mask_off = np.isin(hits["channel"], channel_off)
    hits = hits[~mask_off]
    return hits<|MERGE_RESOLUTION|>--- conflicted
+++ resolved
@@ -108,15 +108,17 @@
     )
 
     gain_model_nv = straxen.URLConfig(
-<<<<<<< HEAD
-        default="list-to-array://xedocs://pmt_area_to_pes?as_list=True&sort=pmt&detector=neutron_veto&run_id=plugin.run_id&version=ONLINE&attr=value", infer_type=False,
+        default=(
+            "list-to-array://"
+            "xedocs://pmt_area_to_pes"
+            "?as_list=True"
+            "&sort=pmt"
+            "&detector=neutron_veto"
+            "&run_id=plugin.run_id"
+            "&version=ONLINE"
+            "&attr=value"),
+        infer_type=False,
         help='PMT gain model. Specify as (model_type, model_config, nT = True)')
-=======
-        default="cmt://to_pe_model_nv?version=ONLINE&run_id=plugin.run_id",
-        infer_type=False,
-        help="PMT gain model. Specify as (model_type, model_config, nT = True)",
-    )
->>>>>>> fb1ae768
 
     def setup(self):
         self.channel_range = self.channel_map["nveto"]
