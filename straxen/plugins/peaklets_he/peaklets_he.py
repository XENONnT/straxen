import numpy as np
import strax
import straxen
from straxen.plugins.peaklets.peaklets import Peaklets
from straxen.plugins.defaults import HE_PREAMBLE

export, __all__ = strax.exporter()


@export
class PeakletsHighEnergy(Peaklets):
    __doc__ = HE_PREAMBLE + (Peaklets.__doc__ or "")
    depends_on = "records_he"
    provides = "peaklets_he"
    data_kind = "peaklets_he"
    __version__ = "0.1.0"
    child_plugin = True
    save_when = strax.SaveWhen.TARGET

    n_he_pmts = straxen.URLConfig(
        track=False, default=752, infer_type=False, help="Maximum channel of the he channels"
    )

    he_channel_offset = straxen.URLConfig(
        track=False, default=500, infer_type=False, help="Minimum channel number of the he channels"
    )

    le_to_he_amplification = straxen.URLConfig(
        default=20,
        track=True,
        infer_type=False,
        help="Difference in amplification between low energy and high energy channels",
    )

    peak_min_pmts_he = straxen.URLConfig(
        default=2,
        infer_type=False,
        child_option=True,
        parent_option_name="peak_min_pmts",
        track=True,
        help="Minimum number of contributing PMTs needed to define a peak",
    )

    saturation_correction_on_he = straxen.URLConfig(
        default=False,
        infer_type=False,
        child_option=True,
        parent_option_name="saturation_correction_on",
        track=True,
        help="On off switch for saturation correction for High Energy channels",
    )

    hit_min_amplitude_he = straxen.URLConfig(
        default=(
            "list-to-array:"
            "//xedocs://hit_thresholds"
            "?as_list=True"
            "&sort=pmt"
            "&attr=value"
            "&detector=tpc_he"
            "&run_id=plugin.run_id"
            "&version=ONLINE"
        ),
        help="Minimum hit amplitude in ADC counts above baseline. "
        "Specify as a tuple of length n_tpc_pmts, or a number,"
        'or a string like "pmt_commissioning_initial" which means calling'
        "hitfinder_thresholds.py"
        "or a tuple like (correction=str, version=str, nT=boolean),"
        "which means we are using cmt.",
        track=True,
        infer_type=False,
<<<<<<< HEAD
=======
        help=(
            "Minimum hit amplitude in ADC counts above baseline. "
            "Specify as a tuple of length n_tpc_pmts, or a number, "
            "or a tuple like (correction=str, version=str, nT=boolean),"
            "which means we are using cmt."
        ),
>>>>>>> 9813b300
    )

    # We cannot, we only have the top array, so should not.
    store_data_top = False

    @property
    def n_tpc_pmts(self):
        # Have to hack the url config to avoid nasty numba errors for the main Peaklets plugin
        return self.n_he_pmts

    def infer_dtype(self):
        return strax.peak_dtype(n_channels=self.n_he_pmts, store_data_top=self.store_data_top)

    def setup(self):
        self.to_pe = self.gain_model
        buffer_pmts = np.zeros(self.he_channel_offset)
        self.to_pe = np.concatenate((buffer_pmts, self.to_pe))
        self.to_pe *= self.le_to_he_amplification
        self.hit_thresholds = self.hit_min_amplitude_he
        self.channel_range = self.channel_map["he"]

    def compute(self, records_he, start, end):
        result = super().compute(records_he, start, end)
        return result["peaklets"]<|MERGE_RESOLUTION|>--- conflicted
+++ resolved
@@ -69,15 +69,6 @@
         "which means we are using cmt.",
         track=True,
         infer_type=False,
-<<<<<<< HEAD
-=======
-        help=(
-            "Minimum hit amplitude in ADC counts above baseline. "
-            "Specify as a tuple of length n_tpc_pmts, or a number, "
-            "or a tuple like (correction=str, version=str, nT=boolean),"
-            "which means we are using cmt."
-        ),
->>>>>>> 9813b300
     )
 
     # We cannot, we only have the top array, so should not.
