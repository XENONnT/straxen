import os
import glob
import warnings
from typing import Tuple
from collections import Counter
from immutabledict import immutabledict

import numpy as np
import numba
import strax

export, __all__ = strax.exporter()
__all__.extend(["ARTIFICIAL_DEADTIME_CHANNEL"])

# Just below the TPC acquisition monitor, see
# https://xe1t-wiki.lngs.infn.it/doku.php?id=xenon:xenonnt:dsg:daq:channel_groups
ARTIFICIAL_DEADTIME_CHANNEL = 799


class ArtificialDeadtimeInserted(UserWarning):
    pass


@export
@strax.takes_config(
    # All these must have track=False, so the raw_records hash never changes!
    # DAQ settings -- should match settings given to redax
    strax.Option(
        "record_length", default=110, track=False, type=int, help="Number of samples per raw_record"
    ),
    strax.Option(
        "max_digitizer_sampling_time",
        default=10,
        track=False,
        type=int,
        help="Highest interval time of the digitizer sampling times(s) used.",
    ),
    strax.Option(
        "run_start_time",
        type=float,
        track=False,
        default=0,
        help="time of start run (s since unix epoch)",
    ),
    strax.Option(
        "daq_chunk_duration",
        track=False,
        default=int(5e9),
        type=int,
        help="Duration of regular chunks in ns",
    ),
    strax.Option(
        "daq_overlap_chunk_duration",
        track=False,
        default=int(5e8),
        type=int,
        help="Duration of intermediate/overlap chunks in ns",
    ),
    strax.Option(
        "daq_compressor",
        default="lz4",
        track=False,
        help="Algorithm used for (de)compressing the live data",
    ),
    strax.Option(
        "readout_threads",
        type=dict,
        track=False,
        help=(
            "Dictionary of the readout threads where the keys "
            "specify the reader and value the number of threads"
        ),
    ),
    strax.Option("daq_input_dir", type=str, track=False, help="Directory where readers put data"),
    # DAQReader settings
    strax.Option(
        "safe_break_in_pulses",
        default=1000,
        track=False,
        infer_type=False,
        help=(
            "Time (ns) between pulses indicating a safe break "
            "in the datastream -- gaps of this size cannot be "
            "interior to peaklets."
        ),
    ),
    strax.Option(
        "channel_map",
        track=False,
        type=immutabledict,
        infer_type=False,
        help="immutabledict mapping subdetector to (min, max) channel number.",
    ),
)
class DAQReader(strax.Plugin):
    """Read the XENONnT DAQ-live_data from redax and split it to the appropriate raw_record data-
    types based on the channel-map.

    Does nothing whatsoever to the live_data; not even baselining.

    Provides:
     - raw_records: (tpc)raw_records.
     - raw_records_he: raw_records for the high energy boards
       digitizing the top PMT-array at lower amplification.
     - raw_records_nv: neutron veto raw_records; only stored temporary
       as the software coincidence trigger not applied yet.
     - raw_records_mv: muon veto raw_records.
     - raw_records_aqmon: raw_records for the acquisition monitor (_nv
       for neutron veto).

    """

    provides: Tuple[str, ...] = (
        "raw_records",
        "raw_records_he",  # high energy
        "raw_records_aqmon",
        "raw_records_nv",  # nveto raw_records (will not be stored long term)
        "raw_records_aqmon_nv",
        "raw_records_aux_mv",
        "raw_records_mv",  # mveto has to be last due to lineage
    )

    data_kind = immutabledict(zip(provides, provides))
    depends_on: Tuple = tuple()
    parallel = "process"
    chunk_target_size_mb = 50
    rechunk_on_save = immutabledict(
        raw_records=False,
        raw_records_he=False,
        raw_records_aqmon=True,
        raw_records_nv=False,
        raw_records_aqmon_nv=True,
        raw_records_aux_mv=True,
        raw_records_mv=False,
    )
    compressor = "lz4"
    __version__ = "0.0.0"
    input_timeout = 300

    def infer_dtype(self):
        return {
            d: strax.raw_record_dtype(samples_per_record=self.config["record_length"])
            for d in self.provides
        }

    def setup(self):
        self.t0 = int(self.config["run_start_time"]) * int(1e9)
        self.dt_max = self.config["max_digitizer_sampling_time"]
        self.n_readout_threads = sum(self.config["readout_threads"].values())
        if self.config["safe_break_in_pulses"] > min(
            self.config["daq_chunk_duration"], self.config["daq_overlap_chunk_duration"]
        ):
            raise ValueError(
                "Chunk durations must be larger than the minimum safe break"
                " duration (preferably a lot larger!)"
            )

    def _path(self, chunk_i):
        return self.config["daq_input_dir"] + f"/{chunk_i:06d}"

    def _chunk_paths(self, chunk_i):
        """Return paths to previous, current and next chunk If any of them does not exist, or they
        are not yet populated with data from all readers, their path is replaced by False."""
        p = self._path(chunk_i)
        result = []
        for q in [p + "_pre", p, p + "_post"]:
            if os.path.exists(q):
                n_files = self._count_files_per_chunk(q)
                if n_files >= self.n_readout_threads:
                    result.append(q)
                else:
                    print(
                        f"Found incomplete folder {q}: "
                        f"contains {n_files} files but expected "
                        f"{self.n_readout_threads}. "
                        "Waiting for more data."
                    )
                    if self.source_finished():
                        # For low rates, different threads might end in a
                        # different chunck at the end of a run,
                        # still keep the results in this case.
                        print(f"Run finished correctly nonetheless: saving the results")
                        result.append(q)
                    else:
                        result.append(False)
            else:
                result.append(False)
        return tuple(result)

    @staticmethod
    def _partial_chunk_to_thread_name(partial_chunk):
        """Convert name of part of the chunk to the thread_name that wrote it."""
        return "_".join(partial_chunk.split("_")[:-1])

    def _count_files_per_chunk(self, path_chunk_i):
        """Check that the files in the chunks have names consistent with the readout threads."""
        counted_files = Counter([
            self._partial_chunk_to_thread_name(p) for p in os.listdir(path_chunk_i)
        ])
        for thread, n_counts in counted_files.items():
            if thread not in self.config["readout_threads"]:
                raise ValueError(f"Bad data for {path_chunk_i}. Got {thread}")
            if n_counts > self.config["readout_threads"][thread]:
                raise ValueError(
                    f"{thread} wrote {n_counts}, expected{self.config['readout_threads'][thread]}"
                )
        return sum(counted_files.values())

    def source_finished(self):
        end_dir = self.config["daq_input_dir"] + "/THE_END"
        if not os.path.exists(end_dir):
            return False
        else:
            return self._count_files_per_chunk(end_dir) >= self.n_readout_threads

    def is_ready(self, chunk_i):
        ended = self.source_finished()
        pre, current, post = self._chunk_paths(chunk_i)
        next_ahead = os.path.exists(self._path(chunk_i + 1))
        if current and (
            (pre and post or chunk_i == 0 and post or ended and (pre and not next_ahead))
        ):
            return True
        return False

    def _load_chunk(self, path, start, end, kind="central"):
        records = [
            strax.load_file(
                fn, compressor=self.config["daq_compressor"], dtype=self.dtype_for("raw_records")
            )
            for fn in sorted(glob.glob(f"{path}/*"))
        ]
        records = np.concatenate(records)
        records = strax.sort_by_time(records)

        first_start, last_start, last_end = None, None, None
        if len(records):
            first_start, last_start = records[0]["time"], records[-1]["time"]
            # Records are sorted by (start)time and are of variable length.
            # Their end-times can differ. In the most pessimistic case we have
            # to look back one record length for each channel.
            tot_channels = np.sum([np.diff(x) + 1 for x in self.config["channel_map"].values()])
            look_n_samples = self.config["record_length"] * tot_channels
            last_end = strax.endtime(records[-look_n_samples:]).max()
            if first_start < start or last_start >= end:
                raise ValueError(
                    f"Bad data from DAQ: chunk {path} should contain data "
                    f"that starts in [{start}, {end}), but we see start times "
                    f"ranging from {first_start} to {last_start}."
                )

        if kind == "central":
            result = records
            break_time = None
        else:
            # Find a time at which we can safely partition the data.
            min_gap = self.config["safe_break_in_pulses"]
            if not len(records) or last_end + min_gap < end:
                # There is enough room at the end of the data
                break_time = end - min_gap
                result = records if kind == "post" else records[:0]
            else:
                # Let's hope there is some quiet time in the middle
                try:
                    result, break_time = strax.from_break(
                        records,
                        safe_break=min_gap,
                        # Records from the last chunk can extend as far as:
                        not_before=(start + self.config["record_length"] * self.dt_max),
                        left=kind == "post",
                        tolerant=False,
                    )
                except strax.NoBreakFound:
                    # We still have to break somewhere, but this can involve
                    # throwing away data.
                    # Let's do it at the end of the chunk
                    # Maybe find a better time, e.g. a longish-but-not-quite
                    # satisfactory gap
                    break_time = end - min_gap

                    # Mark the region where data /might/ be removed with
                    # artificial deadtime.
                    dead_time_start = break_time - self.config["record_length"] * self.dt_max
                    warnings.warn(
                        f"Data in {path} is so dense that no {min_gap} "
                        "ns break exists: data loss inevitable. "
                        "Inserting artificial deadtime between "
                        f"{dead_time_start} and {end}.",
                        ArtificialDeadtimeInserted,
                    )

                    if kind == "pre":
                        # Give the artificial deadtime past the break
                        result = self._artificial_dead_time(
                            start=break_time, end=end, dt=self.dt_max
                        )
                    else:
                        # Remove data that would stick out
                        result = records[strax.endtime(records) <= break_time]
                        # Add the artificial deadtime until the break
                        result = strax.sort_by_time(
                            np.concatenate([
                                result,
                                self._artificial_dead_time(
                                    start=dead_time_start, end=break_time, dt=self.dt_max
                                ),
                            ])
                        )
        return result, break_time

    def _artificial_dead_time(self, start, end, dt):
        return strax.dict_to_rec(
            dict(
                time=[start],
                length=[(end - start) // dt],
                dt=[dt],
                channel=[ARTIFICIAL_DEADTIME_CHANNEL],
            ),
            self.dtype_for("raw_records"),
        )

    def compute(self, chunk_i):
        dt_central = self.config["daq_chunk_duration"]
        dt_overlap = self.config["daq_overlap_chunk_duration"]

        t_start = chunk_i * (dt_central + dt_overlap)
        t_end = t_start + dt_central

        pre, current, post = self._chunk_paths(chunk_i)
        r_pre, r_post = None, None
        break_pre, break_post = t_start, t_end

        if pre:
            if chunk_i == 0:
                warnings.warn(
                    f"DAQ is being sloppy: there should be no pre dir {pre} "
                    "for chunk 0. We're ignoring it.",
                    UserWarning,
                )
            else:
                r_pre, break_pre = self._load_chunk(
                    path=pre, start=t_start - dt_overlap, end=t_start, kind="pre"
                )

        r_main, _ = self._load_chunk(path=current, start=t_start, end=t_end, kind="central")

        if post:
            r_post, break_post = self._load_chunk(
                path=post, start=t_end, end=t_end + dt_overlap, kind="post"
            )

        # Concatenate the result.
        records = np.concatenate([x for x in (r_pre, r_main, r_post) if x is not None])

        # Split records by channel
        result_arrays = split_channel_ranges(
            records, np.asarray(list(self.config["channel_map"].values()))
        )
        del records

        # Convert to strax chunks
        result = dict()
        for i, subd in enumerate(self.config["channel_map"]):
            if len(result_arrays[i]):
                # dt may differ per subdetector
                dt = result_arrays[i]["dt"][0]
                # Convert time to time in ns since unix epoch.
                # Ensure the offset is a whole digitizer sample
                result_arrays[i]["time"] += dt * (self.t0 // dt)

            # Ignore data from the 'blank' channels, corresponding to
            # channels that have nothing connected
            if subd.endswith("blank"):
                continue

            result_name = "raw_records"
            if subd.startswith("nveto"):
                result_name += "_nv"
            elif subd != "tpc":
                result_name += "_" + subd
            result[result_name] = self.chunk(
                start=self.t0 + break_pre,
                end=self.t0 + break_post,
                data=result_arrays[i],
                data_type=result_name,
            )

        print(f"Read chunk {chunk_i:06d} from DAQ")
        for r in result.values():
            # Print data rate / data type if any
            if r._mbs() > 0:
                print(f"\t{r}")
        return result


@export
<<<<<<< HEAD
=======
class Fake1TDAQReader(DAQReader):
    provides = ("raw_records", "raw_records_diagnostic", "raw_records_aqmon")

    data_kind = immutabledict(zip(provides, provides))


@export
>>>>>>> abb1645c
@numba.njit(nogil=True, cache=True)
def split_channel_ranges(records, channel_ranges):
    """Return numba.List of record arrays in channel_ranges.

    ~2.5x as fast as a naive implementation with np.in1d

    """
    n_subdetectors = len(channel_ranges)
    which_detector = np.zeros(len(records), dtype=np.int8)
    n_in_detector = np.zeros(n_subdetectors, dtype=np.int64)

    # First loop to count number of records per detector
    for r_i, r in enumerate(records):
        for d_i in range(n_subdetectors):
            left, right = channel_ranges[d_i]
            if r["channel"] > right:
                continue
            elif r["channel"] >= left:
                which_detector[r_i] = d_i
                n_in_detector[d_i] += 1
                break
            else:
                # channel_ranges should be sorted ascending.
                print(r["time"], r["channel"], channel_ranges)
                raise ValueError("Bad data from DAQ: data in unknown channel!")

    # Allocate memory
    results = numba.typed.List()
    for d_i in range(n_subdetectors):
        results.append(np.empty(n_in_detector[d_i], dtype=records.dtype))

    # Second loop to fill results
    # This is slightly faster than using which_detector == d_i masks,
    # since it only needs one loop over the data.
    n_placed = np.zeros(n_subdetectors, dtype=np.int64)
    for r_i, r in enumerate(records):
        d_i = which_detector[r_i]
        results[d_i][n_placed[d_i]] = r
        n_placed[d_i] += 1

    return results<|MERGE_RESOLUTION|>--- conflicted
+++ resolved
@@ -394,16 +394,6 @@
 
 
 @export
-<<<<<<< HEAD
-=======
-class Fake1TDAQReader(DAQReader):
-    provides = ("raw_records", "raw_records_diagnostic", "raw_records_aqmon")
-
-    data_kind = immutabledict(zip(provides, provides))
-
-
-@export
->>>>>>> abb1645c
 @numba.njit(nogil=True, cache=True)
 def split_channel_ranges(records, channel_ranges):
     """Return numba.List of record arrays in channel_ranges.
