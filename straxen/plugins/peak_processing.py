--- conflicted
+++ resolved
@@ -336,23 +336,6 @@
         return n_left, n_tot
 
 @export
-<<<<<<< HEAD
-=======
-@strax.takes_config(
-    strax.Option(name='pre_s2_area_threshold', default=1000,
-                 help='Only take S2s larger than this into account '
-                      'when calculating PeakShadow [PE]'),
-    strax.Option(name='deltatime_exponent', default=-1.0,
-                 help='The exponent of delta t when calculating shadow'),
-    strax.Option('time_window_backward', default=int(3e9),
-                 help='Search for S2s causing shadow in this time window [ns]'),
-    strax.Option(name='max_drift_length', default=straxen.tpc_z,
-                 help='Total length of the TPC from the bottom of gate to the '
-                      'top of cathode wires [cm]'),
-    strax.Option(name='exclude_drift_time', default=False,
-                 help='Subtract max drift time to avoid peak interference in '
-                      'a single event [ns]'))
->>>>>>> f76b5ed3
 class PeakShadow(strax.OverlapWindowPlugin):
     """
     This plugin can find and calculate the time & position shadow
@@ -367,7 +350,6 @@
     provides = 'peak_shadow'
     save_when = strax.SaveWhen.EXPLICIT
 
-<<<<<<< HEAD
     shadow_time_window_backward = straxen.URLConfig(
         default=int(1e9),
         type=int,
@@ -397,25 +379,6 @@
         track=True,
         help='Fitted position correlation sigma[cm*PE^0.5] and baseline[cm] using in position shadow'
     )
-=======
-    electron_drift_velocity = straxen.URLConfig(
-        default='cmt://'
-                'electron_drift_velocity'
-                '?version=ONLINE&run_id=plugin.run_id',
-        cache=True,
-        help='Vertical electron drift velocity in cm/ns (1e4 m/ms)'
-    )
-
-    def setup(self):
-        self.time_window_backward = self.config['time_window_backward']
-        if self.config['exclude_drift_time']:
-            drift_time_max = int(self.config['max_drift_length'] / self.electron_drift_velocity)
-            self.n_drift_time = drift_time_max
-        else:
-            self.n_drift_time = 0
-        self.s2_threshold = self.config['pre_s2_area_threshold']
-        self.exponent = self.config['deltatime_exponent']
->>>>>>> f76b5ed3
 
     def get_window_size(self):
         return 10 * self.config['shadow_time_window_backward']
@@ -479,7 +442,8 @@
 
         # 2. Calculate S2 position shadow, S2 time shadow, and S1 time shadow
         result = np.zeros(len(current_peak), self.dtype)
-        for key, is_position in zip(['s2_position_shadow', 's2_time_shadow', 's1_time_shadow'], [True, False, False]):
+        for key in ['s2_position_shadow', 's2_time_shadow', 's1_time_shadow']:
+            is_position = 'position' in key
             type_str = key.split('_')[0]
             stype = 2 if 's2' in key else 1
             mask_pre = (peaks['type'] == stype) & (peaks['area'] > self.config['shadow_threshold'][key])
@@ -490,7 +454,7 @@
             array['x'] = np.nan
             array['y'] = np.nan
             array['dt'] = self.config['shadow_time_window_backward']
-            # Shadow is set to be the lowest possible value
+            # The default value for shadow is set to be the lowest possible value
             if 'time' in key:
                 array['shadow'] = self.config['shadow_threshold'][key] * array['dt'] ** self.config['shadow_deltatime_exponent']
             else:
@@ -556,8 +520,7 @@
                 if dt <= 0:
                     continue
                 # First we record the time difference to the nearest previous peak
-                if dt < result['nearest_dt'][p_i]:
-                    result['nearest_dt'][p_i] = dt
+                result['nearest_dt'][p_i] = min(result['nearest_dt'][p_i], dt)
                 # Calculate time shadow
                 new_shadow = casting_peak['area'] * dt ** exponent
                 if pos_corr:
@@ -599,14 +562,14 @@
         default=False,
         type=bool,
         track=True,
-        help='Whether to divide area by time'
+        help='Whether to divide area by time difference of ambience creating peak to current peak'
     )
 
     ambience_divide_r = straxen.URLConfig(
         default=False,
         type=bool,
         track=True,
-        help='Whether to divide area by radius'
+        help='Whether to divide area by radial distance of ambience creating peak to current peak'
     )
 
     ambient_radius = straxen.URLConfig(
@@ -660,11 +623,9 @@
         self.lonehits_ambience(current_peak, 
                                lone_hits, 
                                touching_windows, 
-                               num_array, 
-                               sum_array, 
+                               result['n_lh_before'],
+                               result['s_lh_before'],
                                self.config['ambience_divide_t'])
-        result['n_lh_before'] = num_array
-        result['s_lh_before'] = sum_array
 
         # 4. Calculate number and area sum of small S0, S1, S2 before a peak
         radius = -1
@@ -679,12 +640,10 @@
                                 peaks[mask_pre], 
                                 touching_windows, 
                                 radius, 
-                                num_array, 
-                                sum_array, 
+                                result[f'n_s{stype}_before'],
+                                result[f's_s{stype}_before'],
                                 self.config['ambience_divide_t'], 
                                 self.config['ambience_divide_r'])
-            result[f'n_s{stype}_before'] = num_array
-            result[f's_s{stype}_before'] = sum_array
 
         # 5. Calculate number and area sum of small S2 near(in (x,y) space) a S2 peak
         num_array = np.zeros(len(current_peak), dtype=np.int16)
