--- conflicted
+++ resolved
@@ -13,17 +13,10 @@
         default='https://raw.githubusercontent.com/XENONnT/strax_auxiliary_files/master/to_pe.npy',    # noqa
         help='URL of the to_pe conversion factors'),
     strax.Option(
-<<<<<<< HEAD
-        'adc_thresholds',
-        default='',
-        help='File containing the channel individual hit_finder thresholds.'),
-=======
         'baseline_samples',
         default=40,
         help='Number of samples to use at the start of the pulse to determine '
              'the baseline'),
-
->>>>>>> 69f2c21f
     # Tail veto options
     strax.Option(
         'tail_veto_threshold',
@@ -60,9 +53,6 @@
         'save_outside_hits',
         default=(3, 3),
         help='Save (left, right) samples besides hits; cut the rest'),
-<<<<<<< HEAD
-=======
-
     strax.Option(
         'hit_min_amplitude',
         default=straxen.adc_thresholds(),
@@ -77,8 +67,6 @@
         'n_diagnostic_pmts',
         default=254 - 248,
         help='Number of diagnostic PMTs'),
-
->>>>>>> 69f2c21f
 )
 class PulseProcessing(strax.Plugin):
     """
@@ -92,11 +80,7 @@
     2. Apply software HE veto after high-energy peaks.
     3. Find hits, apply linear filter, and zero outside hits.
     """
-<<<<<<< HEAD
-    __version__ = '0.0.4'
-=======
     __version__ = '0.1.0'
->>>>>>> 69f2c21f
 
     parallel = 'process'
     rechunk_on_save = False
@@ -124,12 +108,7 @@
         return dtype
 
     def setup(self):
-<<<<<<< HEAD
-        self.to_pe = get_to_pe(self.run_id, self.config['to_pe_file'])
-        self.hit_thresholds = strax.get_resource(self.config['adc_thresholds'], fmt='npy')
-=======
         self.to_pe = straxen.get_to_pe(self.run_id, self.config['to_pe_file'])
->>>>>>> 69f2c21f
 
     def compute(self, raw_records):
         # Split off non-TPC records
@@ -174,13 +153,9 @@
         if len(r):
             # Find hits
             # -- before filtering,since this messes with the with the S/N
-<<<<<<< HEAD
-            hits = strax.find_hits(r, threshold=self.hit_thresholds)
-=======
             hits = strax.find_hits(
                 r,
                 min_amplitude=self.config['hit_min_amplitude'])
->>>>>>> 69f2c21f
 
             if self.config['pmt_pulse_filter']:
                 # Filter to concentrate the PMT pulses
@@ -289,12 +264,7 @@
     rough_sum(regions, records, to_pe, veto_n, veto_res)
     regions['data'] /= np.max(regions['data'], axis=1)[:, np.newaxis]
 
-<<<<<<< HEAD
-    thresholds['absolute_adc_counts_threshold'] = pass_veto_fraction
-    pass_veto = strax.find_hits(regions, threshold=thresholds)
-=======
     pass_veto = strax.find_hits(regions, min_amplitude=pass_veto_fraction)
->>>>>>> 69f2c21f
 
     # 4. Extend these by a few samples and inverse to find veto regions
     regions['data'] = 1
@@ -304,13 +274,9 @@
         left_extension=pass_veto_extend,
         right_extension=pass_veto_extend)
     regions['data'] = 1 - regions['data']
-<<<<<<< HEAD
-
-    thresholds['absolute_adc_counts_threshold'] = 0.5
-    veto = strax.find_hits(regions, threshold=thresholds)
-=======
+
     veto = strax.find_hits(regions, min_amplitude=1)
->>>>>>> 69f2c21f
+
     # Do not remove very tiny regions
     veto = veto[veto['length'] > 2 * pass_veto_extend]
 
