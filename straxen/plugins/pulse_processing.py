--- conflicted
+++ resolved
@@ -145,18 +145,11 @@
                 (self.config['hev_gain_model'][0] != 'disabled')
                 and self.config['tail_veto_threshold'])
         if self.hev_enabled:
-<<<<<<< HEAD
             self.to_pe = straxen.get_to_pe(
                 self.run_id,
                 self.config['hev_gain_model'],
-                n_tpc_pmts=self.config['n_tpc_pmts'])
-
-=======
-            self.to_pe = straxen.get_to_pe(self.run_id,
-                                           self.config['hev_gain_model'],
-                                           self.config['n_tpc_pmts'])
-        
->>>>>>> 66aa110d
+                self.config['n_tpc_pmts'])
+
     def compute(self, raw_records, start, end):
         if self.config['check_raw_record_overlaps']:
             check_overlaps(raw_records, n_channels=3000)
