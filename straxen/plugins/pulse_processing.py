import numba
import numpy as np

import strax
from straxen import get_to_pe
export, __all__ = strax.exporter()

# Number of TPC PMTs. Hardcoded for now...
n_tpc = 248


@export
@strax.takes_config(
    strax.Option(
        'to_pe_file',
        default='https://raw.githubusercontent.com/XENONnT/strax_auxiliary_files/master/to_pe.npy',    # noqa
        help='URL of the to_pe conversion factors'),
    strax.Option(
        'adc_thresholds',
        default='',
        help='File containing the channel individual hit_finder thresholds.'),
    # Tail veto options
    strax.Option(
        'tail_veto_threshold',
        default=int(1e5),
        help=("Minimum peakarea in PE to trigger tail veto."
              "Set to None, 0 or False to disable veto.")),
    strax.Option(
        'tail_veto_duration',
        default=int(3e6),
        help="Time in ns to veto after large peaks"),
    strax.Option(
        'tail_veto_resolution',
        default=int(1e3),
        help="Time resolution in ns for pass-veto waveform summation"),
    strax.Option(
        'tail_veto_pass_fraction',
        default=0.05,
        help="Pass veto if maximum amplitude above max * fraction"),
    strax.Option(
        'tail_veto_pass_extend',
        default=3,
        help="Extend pass veto by this many samples (tail_veto_resolution!)"),

    # PMT pulse processing options
    strax.Option(
        'pmt_pulse_filter',
        default=(0.012, -0.119,
                 2.435, -1.271, 0.357, -0.174, -0., -0.036,
                 -0.028, -0.019, -0.025, -0.013, -0.03, -0.039,
                 -0.005, -0.019, -0.012, -0.015, -0.029, 0.024,
                 -0.007, 0.007, -0.001, 0.005, -0.002, 0.004, -0.002),
        help='Linear filter to apply to pulses, will be normalized.'),
    strax.Option(
        'save_outside_hits',
        default=(3, 3),
        help='Save (left, right) samples besides hits; cut the rest'),
)
class PulseProcessing(strax.Plugin):
    """
    1. Split raw_records into:
     - tpc_records
     - diagnostic_records
     - aqmon_records
    Perhaps this should be done by DAQreader in the future

    For TPC records, apply basic processing:

    2. Apply software HE veto after high-energy peaks.
    3. Find hits, apply linear filter, and zero outside hits.
    """
    __version__ = '0.0.4'

    parallel = 'process'
    rechunk_on_save = False
    compressor = 'lz4'

    depends_on = 'raw_records'

    provides = ('records', 'diagnostic_records', 'aqmon_records',
                'veto_regions', 'pulse_counts')
    data_kind = {k: k for k in provides}

    def infer_dtype(self):
        # Get record_length from the plugin making raw_records
        rr_dtype = self.deps['raw_records'].dtype_for('raw_records')
        record_length = len(np.zeros(1, rr_dtype)[0]['data'])

        dtype = dict()
        for p in self.provides:
            if p.endswith('records'):
                dtype[p] = strax.record_dtype(record_length)

        dtype['veto_regions'] = strax.hit_dtype
        dtype['pulse_counts'] = pulse_count_dtype(n_tpc)

        return dtype

    def setup(self):
        self.to_pe = get_to_pe(self.run_id, self.config['to_pe_file'])
        self.hit_thresholds = strax.get_resource(self.config['adc_thresholds'], fmt='npy')

    def compute(self, raw_records):
        # Do not trust in DAQ + strax.baseline to leave the
        # out-of-bounds samples to zero.
        strax.zero_out_of_bounds(raw_records)

        ##
        # Split off non-TPC records and count TPC pulses
        # (perhaps we should migrate this to DAQRreader in the future)
        ##
        r, other = channel_split(raw_records, n_tpc)
        pulse_counts = count_pulses(r, n_tpc)
        diagnostic_records, aqmon_records = channel_split(other, 254)

        ##
        # Process the TPC records
        ##
        if self.config['tail_veto_threshold'] and len(r):
            r, r_vetoed, veto_regions = software_he_veto(
<<<<<<< HEAD
                r, self.to_pe, self.hit_thresholds,
=======
                r, self.to_pe,
                self.hit_thresholds,
>>>>>>> e24abec9
                area_threshold=self.config['tail_veto_threshold'],
                veto_length=self.config['tail_veto_duration'],
                veto_res=self.config['tail_veto_resolution'],
                pass_veto_fraction=self.config['tail_veto_pass_fraction'],
                pass_veto_extend=self.config['tail_veto_pass_extend'])

            # In the future, we'll probably want to sum the waveforms
            # inside the vetoed regions, so we can still save the "peaks".
            del r_vetoed

        else:
            veto_regions = np.zeros(0, dtype=strax.hit_dtype)

        if len(r):
            # Find hits
            # -- before filtering,since this messes with the with the S/N
            hits = strax.find_hits(r, threshold=self.hit_thresholds)

            if self.config['pmt_pulse_filter']:
                # Filter to concentrate the PMT pulses
                strax.filter_records(
                    r, np.array(self.config['pmt_pulse_filter']))

            le, re = self.config['save_outside_hits']
            r = strax.cut_outside_hits(r, hits,
                                       left_extension=le,
                                       right_extension=re)

            # Probably overkill, but just to be sure...
            strax.zero_out_of_bounds(r)

        return dict(records=r,
                    diagnostic_records=diagnostic_records,
                    aqmon_records=aqmon_records,
                    pulse_counts=pulse_counts,
                    veto_regions=veto_regions)


##
# Software HE Veto
##

@export
def software_he_veto(records, to_pe, thresholds,
                     area_threshold=int(1e5),
                     veto_length=int(3e6),
                     veto_res=int(1e3), pass_veto_fraction=0.01,
                     pass_veto_extend=3):
    """Veto veto_length (time in ns) after peaks larger than
    area_threshold (in PE).

    Further large peaks inside the veto regions are still passed:
    We sum the waveform inside the veto region (with time resolution
    veto_res in ns) and pass regions within pass_veto_extend samples
    of samples with amplitude above pass_veto_fraction times the maximum.

    :returns: (preserved records, vetoed records, veto intervals).

    :param records: PMT records
    :param to_pe: ADC to PE conversion factors for the channels in records.
    :param thresholds: Thresholds used in find_hits.
    :param area_threshold: Minimum peak area to trigger the veto.
    Note we use a much rougher clustering than in later processing.
    :param veto_length: Time in ns to veto after the peak
    :param veto_res: Resolution of the sum waveform inside the veto region.
    Do not make too large without increasing integer type in some strax
    dtypes...
    :param pass_veto_fraction: fraction of maximum sum waveform amplitude to
    trigger veto passing of further peaks
    :param pass_veto_extend: samples to extend (left and right) the pass veto
    regions.
    """
    veto_res = int(veto_res)
    if veto_res > np.iinfo(np.int16).max:
        raise ValueError("Veto resolution does not fit 16-bit int")
    veto_length = np.ceil(veto_length / veto_res).astype(np.int) * veto_res
    veto_n = int(veto_length / veto_res) + 1

    # 1. Find large peaks in the data.
    # This will actually return big agglomerations of peaks and their tails
    peaks = strax.find_peaks(
        records, to_pe,
        gap_threshold=1,
        left_extension=0,
        right_extension=0,
        min_channels=100,
        min_area=area_threshold,
        result_dtype=strax.peak_dtype(n_channels=len(to_pe),
                                      n_sum_wv_samples=veto_n))

    # 2. Find initial veto regions around these peaks
    # (with a generous right extension)
    veto_start, veto_end = strax.find_peak_groups(
        peaks,
        gap_threshold=veto_length + 2 * veto_res,
        right_extension=veto_length,
        left_extension=veto_res)
    veto_end = veto_end.clip(0, strax.endtime(records[-1]))
    veto_length = veto_end - veto_start
    # dtype is like record (since we want to use hitfiding etc)
    # but with float32 waveform
    regions = np.zeros(
        len(veto_start),
        dtype=strax.interval_dtype + [
            ("data", (np.float32, veto_n)),
            ("baseline", np.float32),
            ("reduction_level", np.int64),
            ("record_i", np.int64),
            ("pulse_length", np.int64),
        ])
    regions['time'] = veto_start
    regions['length'] = veto_length
    regions['pulse_length'] = veto_length
    regions['dt'] = veto_res

    if not len(regions):
        # No veto anywhere in this data
        return records, records[:0], np.zeros(0, strax.hit_dtype)

    # 3. Find pass_veto regios with big peaks inside the veto regions.
    # For this we compute a rough sum waveform (at low resolution,
    # without looping over the pulse data)
    rough_sum(regions, records, to_pe, veto_n, veto_res)
    regions['data'] /= np.max(regions['data'], axis=1)[:, np.newaxis]

    thresholds['absolute_adc_counts_threshold'] = pass_veto_fraction
    pass_veto = strax.find_hits(regions, threshold=thresholds)

    # 4. Extend these by a few samples and inverse to find veto regions
    regions['data'] = 1
    regions = strax.cut_outside_hits(
        regions,
        pass_veto,
        left_extension=pass_veto_extend,
        right_extension=pass_veto_extend)
    regions['data'] = 1 - regions['data']

    thresholds['absolute_adc_counts_threshold'] = 0.5
    veto = strax.find_hits(regions, threshold=thresholds)
    # Do not remove very tiny regions
    veto = veto[veto['length'] > 2 * pass_veto_extend]

    # 5. Apply the veto and return results
    veto_mask = strax.fully_contained_in(records, veto) == -1
    return tuple(list(_mask_and_not(records, veto_mask)) + [veto])


@numba.njit
def rough_sum(regions, records, to_pe, n, dt):
    """Compute ultra-rough sum waveforms for regions, assuming:
     - every record is a single peak at its first sample
     - all regions have the same length and dt
    and probably not carying too much about boundaries
    """
    if not len(regions) or not len(records):
        return

    # dt and n are passed explicitly to avoid overflows/wraparounds
    # related to the small dt integer type

    peak_i = 0
    r_i = 0
    while (peak_i <= len(regions) - 1) and (r_i <= len(records) - 1):

        p = regions[peak_i]
        l = p['time']
        r = l + n * dt

        while True:
            if r_i > len(records) - 1:
                # Scan ahead until records contribute
                break
            t = records[r_i]['time']
            if t >= r:
                break
            if t >= l:
                index = int((t - l) // dt)
                regions[peak_i]['data'][index] += (
                        records[r_i]['area'] * to_pe[records[r_i]['channel']])
            r_i += 1
        peak_i += 1


##
# Pulse counting
##

@export
def pulse_count_dtype(n_channels):
    # NB: don't use the dt/length interval dtype, integer types are too small
    # to contain these huge chunk-wide intervals
    return [
        (('Lowest start time observed in the chunk', 'time'), np.int64),
        (('Highest endt ime observed in the chunk', 'endtime'), np.int64),
        (('Number of pulses', 'pulse_count'),
         (np.int64, n_channels)),
        (('Number of lone pulses', 'lone_pulse_count'),
         (np.int64, n_channels)),
        (('Integral of all pulses in ADC_count x samples', 'pulse_area'),
         (np.int64, n_channels)),
        (('Integral of lone pulses in ADC_count x samples', 'lone_pulse_area'),
         (np.int64, n_channels)),
    ]


def count_pulses(records, n_channels):
    """Return array with one element, with pulse count info from records"""
    result = np.zeros(1, dtype=pulse_count_dtype(n_channels))
    if len(records):
        _count_pulses(records, n_channels, result)
    return result


@numba.njit
def _count_pulses(records, n_channels, result):
    count = np.zeros(n_channels, dtype=np.int64)
    lone_count = np.zeros(n_channels, dtype=np.int64)
    area = np.zeros(n_channels, dtype=np.int64)
    lone_area = np.zeros(n_channels, dtype=np.int64)

    last_end_seen = 0
    next_start = 0

    # Array of booleans to track whether we are currently in a lone pulse
    # in each channel
    in_lone_pulse = np.zeros(n_channels, dtype=np.bool_)

    for r_i, r in enumerate(records):
        if r_i != len(records) - 1:
            next_start = records[r_i + 1]['time']

        ch = r['channel']
        if ch >= n_channels:
            print(ch)
            raise RuntimeError("Out of bounds channel in get_counts!")

        area[ch] += r['area']  # <-- Summing total area in channel

        if r['record_i'] == 0:
            count[ch] += 1

            if (r['time'] > last_end_seen
                    and r['time'] + r['pulse_length'] * r['dt'] < next_start):
                # This is a lone pulse
                lone_count[ch] += 1
                in_lone_pulse[ch] = True
                lone_area[ch] += r['area']
            else:
                in_lone_pulse[ch] = False

            last_end_seen = max(last_end_seen,
                                r['time'] + r['pulse_length'] * r['dt'])

        elif in_lone_pulse[ch]:
            # This is a subsequent fragment of a lone pulse
            lone_area[ch] += r['area']

    res = result[0]
    res['pulse_count'][:] = count[:]
    res['lone_pulse_count'][:] = lone_count[:]
    res['pulse_area'][:] = area[:]
    res['lone_pulse_area'][:] = lone_area[:]
    res['time'] = records[0]['time']
    res['endtime'] = last_end_seen


##
# Misc
##

@numba.njit
def _mask_and_not(x, mask):
    return x[mask], x[~mask]


@export
@numba.njit
def channel_split(rr, first_other_ch):
    """Return """
    return _mask_and_not(rr, rr['channel'] < first_other_ch)<|MERGE_RESOLUTION|>--- conflicted
+++ resolved
@@ -118,12 +118,8 @@
         ##
         if self.config['tail_veto_threshold'] and len(r):
             r, r_vetoed, veto_regions = software_he_veto(
-<<<<<<< HEAD
-                r, self.to_pe, self.hit_thresholds,
-=======
                 r, self.to_pe,
                 self.hit_thresholds,
->>>>>>> e24abec9
                 area_threshold=self.config['tail_veto_threshold'],
                 veto_length=self.config['tail_veto_duration'],
                 veto_res=self.config['tail_veto_resolution'],
