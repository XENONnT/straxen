--- conflicted
+++ resolved
@@ -219,13 +219,9 @@
     def _weighted_nearest_neighbors(csys, map_data, array_valued, **kwargs):
         if array_valued:
             map_data = map_data.reshape((-1, map_data.shape[-1]))
-<<<<<<< HEAD
+        else:
+            map_data = map_data.flatten()
         kwargs = straxen.filter_kwargs(InterpolateAndExtrapolate, kwargs)
-=======
-        else:
-            map_data = map_data.flatten()
-
->>>>>>> 730a9330
         return InterpolateAndExtrapolate(csys, map_data, array_valued=array_valued, **kwargs)
 
     def scale_coordinates(self, scaling_factor, map_name='map'):
