--- conflicted
+++ resolved
@@ -696,7 +696,6 @@
     return np.array(objects)
 
 
-<<<<<<< HEAD
 @URLConfig.preprocessor
 def alphabetize_url_kwargs(url: str):
     """
@@ -709,8 +708,7 @@
         return URLConfig.format_url_kwargs(url)
     return url
 
-=======
->>>>>>> 2a742ae6
+
 @URLConfig.register('run_doc')
 def read_rundoc(path, run_id=None, default=None):
     """Read a path from the rundoc.
