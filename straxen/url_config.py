--- conflicted
+++ resolved
@@ -54,12 +54,8 @@
         # type of the config value can be different from the fetched value.
         if self.type is not OMITTED:
             self.final_type = self.type
-<<<<<<< HEAD
-            self.type = OMITTED  # do not enforce type on the URL
-=======
             # do not enforce type on the URL
             self.type = OMITTED
->>>>>>> 475f577d
         if cache:
             maxsize = cache if isinstance(cache, int) else None
             self.dispatch = lru_cache(maxsize)(self.dispatch)
@@ -232,7 +228,6 @@
             return kwargs
         return {k: v for k, v in kwargs.items() if k in params}
 
-<<<<<<< HEAD
     def fetch_attribute(self, plugin, value):
         if isinstance(value, str) and value.startswith(self.PLUGIN_ATTR_PREFIX):
             # kwarg is referring to a plugin attribute, lets fetch it
@@ -243,13 +238,11 @@
 
         # kwarg is a literal, add its value to the kwargs dict
         return value
-=======
     def format_url_kwargs(self, url, kwargs):
         url, extra_kwargs = self.split_url_kwargs(url)
         kwargs.update(extra_kwargs)
         arg_str = "&".join([f"{k}={v}" for k, v in kwargs.items()])
         return url+self.QUERY_SEP+arg_str
->>>>>>> 475f577d
 
     def fetch(self, plugin):
         '''override the Config.fetch method
@@ -343,12 +336,7 @@
 
 
 @URLConfig.register('cmt')
-<<<<<<< HEAD
-def get_correction(name: str, run_id: str=None, version: str='ONLINE',
-                   detector: str='nt', **kwargs):
-=======
 def get_correction(name: str, run_id: str = None, version: str = 'ONLINE', detector: str = 'nt'):
->>>>>>> 475f577d
     '''Get value for name from CMT
     '''
     if run_id is None:
@@ -385,19 +373,13 @@
     '''
     if take is None:
         return container
+        
     if not isinstance(take, list):
         take = [take]
-<<<<<<< HEAD
-
-    # support for multiple keys for
-    # nested objects
+
     for t in take:
         container = container[t]
 
-=======
-    for t in take:
-        container = container[t]
->>>>>>> 475f577d
     return container
 
 
