--- conflicted
+++ resolved
@@ -161,27 +161,18 @@
         return wrapper(func) if func is not None else wrapper
 
     @classmethod
-<<<<<<< HEAD
     def eval(cls, protocol: str,
-                        arg: Union[str,tuple] = None,
-                        kwargs: dict = None):
+                  arg: Union[str,tuple] = None,
+                  kwargs: dict = None):
         '''Recusively dispatch protocols by name with argument arg and keyword arguments kwargs
            and return the value. If protocol does not exist, returnes arg
-=======
-    def dispatch_protocol(cls,
-                          protocol: str,
-                          arg: Union[str, tuple] = None,
-                          kwargs: dict = None):
-        """dispatch protocol with argument and kwargs
-        
->>>>>>> a7b52cc2
         :param protocol: name of the protocol or a URL
         :param arg: argument to pass to protocol, can be another (sub-protocol,
             arg, kwargs) tuple, in which case sub-protocol will be evaluated
             and passed to protocol
         :param kwargs: keyword arguments to be passed to the protocol
         :return: (Any) The return value of the protocol on these arguments
-        """
+        '''
 
         if arg is None:
             protocol, arg, kwargs = cls.url_to_ast(protocol)
@@ -203,24 +194,15 @@
         return meth(arg, **kwargs)
 
     @classmethod
-<<<<<<< HEAD
     def eval_preprocessors(cls, protocol: str,
                             arg: Union[str,tuple] = None,
                             kwargs: dict = None):
 
-        '''Evaluate protocl, argument and kwarg overrides from any registered preprocessors.
+        '''Evaluate protocol, argument and kwarg overrides from any registered preprocessors.
         Preprocessors are called on the ast at plugin initialization,
         prior to config hashing. The results of this evaluation are used 
         to override the config URL given in the context config.
 
-=======
-    def dispatch_preprocessor(cls,
-                              protocol: str,
-                              arg: Union[str, tuple] = None,
-                              kwargs: dict = None):
-        """dispatch protocol preprocessors
-
->>>>>>> a7b52cc2
         :param protocol: name of the protocol or a URL
         :param arg: argument to pass to protocol, can be another (sub-protocol,
             arg, kwargs) tuple, in which case any sub-preprocessors will be
@@ -228,7 +210,7 @@
              to the preprocessor of `protocol` if it exists
         :param kwargs: keyword arguments to be passed to the protocol
         :return: The modified abstract syntax tree
-        """
+        '''
         if arg is None:
             # Support passing a URL, is converted to an AST
             protocol, arg, kwargs = cls.url_to_ast(protocol)
@@ -295,7 +277,6 @@
         path, kwargs = cls.split_url_kwargs(url)
         return kwargs.get(key, None)
         
-<<<<<<< HEAD
     @classmethod
     def lookup_value(cls, value, **namespace):
         '''Optionally fetch an attribute from namespace
@@ -306,12 +287,6 @@
         If the value is not a string or the target object is
         not in the namesapce, the value is returned as is.
         '''
-=======
-    @staticmethod
-    def evaluate(value, **namespace):
-        """Fetch an attribute from namespace
-        """
->>>>>>> a7b52cc2
 
         if isinstance(value, list):
             return [cls.lookup_value(v, **namespace) for v in value]
