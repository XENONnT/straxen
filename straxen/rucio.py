--- conflicted
+++ resolved
@@ -252,10 +252,7 @@
     # datatypes we don't want to download since they're too heavy
     heavy_types = ['raw_records', 'raw_records_nv', 'raw_records_he']
 
-<<<<<<< HEAD
-=======
     # for caching RSE locations
->>>>>>> e8414092
     dset_cache = {}
 
     def __init__(self, staging_dir, download_heavy=False, **kwargs):
@@ -280,10 +277,6 @@
         self.download_heavy = download_heavy
 
     def get_metadata(self, dset_did, **kwargs):
-<<<<<<< HEAD
-
-=======
->>>>>>> e8414092
         if dset_did in self.dset_cache:
             rse = self.dset_cache[dset_did]
         else:
@@ -292,18 +285,8 @@
             self.dset_cache[dset_did] = rse
 
         metadata_did = f'{dset_did}-metadata.json'
-<<<<<<< HEAD
         downloaded = admix.download(metadata_did, rse=rse, location=self.staging_dir)
-=======
-        paths = admix.download(metadata_did, rse=rse, location=self.staging_dir)
-        if len(paths) != 1:
-            raise DownloadError(f"Downloading {metadata_did} should give one file!. We found {len(paths)}.")
-        # admix.download returns a list
-        metadata_path = paths[0]
->>>>>>> e8414092
-
         assert len(downloaded) == 1, f"{metadata_did} should be a single file. We found {len(downloaded)}."
-
         metadata_path = downloaded[0]
         # check again
         if not os.path.exists(metadata_path):
@@ -334,13 +317,9 @@
                 rse = admix.downloader.determine_rse(rses)
                 self.dset_cache[dset_did] = rse
 
-<<<<<<< HEAD
             downloaded = admix.download(chunk_did, rse=rse, location=self.staging_dir)
             assert len(downloaded) == 1, f"{chunk_did} should be a single file. We found {len(downloaded)}."
             assert chunk_path == downloaded[0]
-=======
-            admix.download(chunk_did, rse=rse, location=self.staging_dir)
->>>>>>> e8414092
 
         # check again
         if not os.path.exists(chunk_path):
