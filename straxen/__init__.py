__version__ = '0.11.0'

# load configuration file using utilix
try:
    from utilix.config import Config
    uconfig = Config()
<<<<<<< HEAD
except:
=======
except FileNotFoundError:
>>>>>>> 44fbed99
    uconfig = None
    print("Warning: no xenon configuration file found")

from .common import *
from .itp_map import *
from .rundb import *
from .online_monitor import *
from .matplotlib_utils import *
from .mini_analysis import *
from .misc import *

from .get_corrections import *
from .hitfinder_thresholds import *
from .corrections_services import *

from . import plugins
from .plugins import *

from . import analyses

# Do not make all contexts directly available under straxen.
# Otherwise we have straxen.demo() etc.
from . import contexts


<|MERGE_RESOLUTION|>--- conflicted
+++ resolved
@@ -4,11 +4,7 @@
 try:
     from utilix.config import Config
     uconfig = Config()
-<<<<<<< HEAD
-except:
-=======
-except FileNotFoundError:
->>>>>>> 44fbed99
+except RuntimeError:
     uconfig = None
     print("Warning: no xenon configuration file found")
 
