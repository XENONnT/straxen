import urllib
import requests
import pandas as pd
import numba
import numpy as np
import warnings
import json
import ast
import strax

import sys
if any('jupyter' in arg for arg in sys.argv):
    # In some cases we are not using any notebooks,
    # Taken from 44952863 on stack overflow thanks!
    from tqdm import tqdm_notebook as tqdm
else:
    from tqdm import tqdm

from straxen import uconfig
export, __all__ = strax.exporter()


@export
class SCADAInterface:

    def __init__(self, context=None):
        """
        Interface to excess the XENONnT slow control data via python.

        :param context: Context you are using e.g. st. This is needed
            if you would like to query data via run_ids.
        """
        try:
            self.SCData_URL = uconfig.get('scada', 'scdata_url')
            self.SCLastValue_URL = uconfig.get('scada', 'sclastvalue_url')
            self.SCADA_SECRETS = dict(QueryType=uconfig.get('scada', 'querytype'),
                                      username=uconfig.get('scada', 'username'),
                                      api_key=uconfig.get('scada', 'api_key')
                                      )
        except ValueError:
            raise ValueError(f'Cannot load SCADA information, from your xenon'
                             ' config. SCADAInterface cannot be used.')
            
        try:
            # Better to cache the file since is not large:
            with open(uconfig.get('scada', 'pmt_parameter_names')) as f:
                self.pmt_file = json.load(f)
        except (FileNotFoundError, ValueError):
            warnings.warn(('Cannot load PMT parameter names from parameter file.' 
                          ' "find_pmt_names" is disabled for this session.'))
            self.pmt_file = None
<<<<<<< HEAD
        
        try: 
            with open(uconfig.get('scada', 'parameter_readout_rate')) as f:
                self.read_out_rates = json.load(f)
        except (FileNotFoundError, ValueError):
            raise FileNotFoundError(('Cannot load file containing parameter sampling rates.'))
=======


>>>>>>> f85bc29f

        self.context = context

    def get_scada_values(self,
                         parameters,
                         start=None,
                         end=None,
                         run_id=None,
                         time_selection_kwargs={'full_range': True},
                         interpolation=False,
                         filling_kwargs={},
                         down_sampling=False,
                         every_nth_value=1):
        """
        Function which returns XENONnT slow control values for a given
        set of parameters and time range.

        The time range can be either defined by a start and end time or
        via the run_id, target and context.

        :param parameters: dictionary containing the names of the
            requested scada-parameters. The keys are used as identifier
            of the parameters in the returned pandas.DataFrame.
        :param start: int representing the start time of the interval
            in ns unix time.
        :param end: same as start but as end.
        :param run_id: Id of the run. Can also be specified as a list or
            tuple of run ids. In this case we will return the time
            range lasting between the start of the first and endtime
            of the second run.
        :param time_selection_kwargs: Keyword arguments taken by
            st.to_absolute_time_range(). Default: full_range=True.
        :param interpolation: Boolean which decided to either forward
            fill empty values or to interpolate between existing ones.
        :param filling_kwargs: Kwargs applied to pandas .ffill() or
            .interpolate().
        :param down_sampling: Boolean which indicates whether to
            donw_sample result or to apply average. The averaging
            is deactivated in case of interpolated data.
        :param every_nth_value: Defines over how many values we compute
            the average or the nthed sample in case we down sample the
            data.
        :return: pandas.DataFrame containing the data of the specified
            parameters.
        """
        if not isinstance(parameters, dict):
            mes = 'The argument "parameters" has to be specified as a dict.'
            raise ValueError(mes)

        if np.all((run_id, self.context)):
            # User specified a valid context and run_id, so get the start
            # and end time for our query:
            if isinstance(run_id, (list, tuple)):
                run_id = np.sort(run_id)  # Do not trust the user's
                start, _ = self.context.to_absolute_time_range(run_id[0], **time_selection_kwargs)
                _, end = self.context.to_absolute_time_range(run_id[-1], **time_selection_kwargs)
            else:
                start, end = self.context.to_absolute_time_range(run_id, **time_selection_kwargs)
        elif run_id:
            mes = ('You are trying to query slow control data via run_ids' 
                  ' but you have not specified the context you are '
                   'working with. Please set the context either via '
                   '.st = YOURCONTEXT, or when initializing the '
                   'interface.')
            raise ValueError(mes)

        if not np.all((start, end)):
            # User has not specified any vaild start and end time
            mes = ('You have to specify either a run_id and context.'
                   ' E.g. call get_scada_values(parameters, run_id=run)'
                   ' or you have to specifiy a valid start and end time '
                   'in utc unix time ns.')
            raise ValueError(mes)

        now = np.datetime64('now')
        if (end // 10**9) > now.astype(np.int64):
            mes = ('You are asking for an endtime which is in the future,'
                   ' I may be written by a physicist, but I am neither self-'
                   'aware nor can I predict the future like they can. You '
                   f'asked for the endtime: {end // 10**9} but current utc '
                   f'time is {now.astype(np.int64)}. I will return for the values for the '
                   'corresponding times as nans instead.')
            warnings.warn(mes)
            
        # Check if queried parameters share the same readout rate if not raise error:
        for rate, parameter_names in self.read_out_rates.items():
            if not hasattr(parameter_names, '__iter__'):
                parameter_names = [parameter_names]
            # Loop over different readout rates. If they belong to the same readout rate...
            input_parameter_names = np.array([v for v in parameters.values()])
            m = np.isin(input_parameter_names, parameter_names)

            if not (np.all(m) or np.all(~m)):
                # ...either all parameters are true or false. 
                same_rate = input_parameter_names[m]
                not_same_rate = input_parameter_names[~m]
                raise ValueError(('Not all parameters of your inquiry share the same readout rates. '
                                  f'The parameters {same_rate} are read out every {rate} seconds while '
                                  f'{not_same_rate} are not. For the your and the developers sanity please make '
                                  'two separate inquiries.'))
            elif np.all(m):
                # Yes all parameters share the same readout rate:
                self.readout_rate = int(rate)
                self.base = 0
            else:
                self.readout_rate = None

        # Now loop over specified parameters and get the values for those.
        for ind, (k, p) in tqdm(enumerate(parameters.items()), total=len(parameters)):
            temp_df = self._query_single_parameter(start, end,
                                                   k, p,
                                                   every_nth_value=every_nth_value,
                                                   interpolation=interpolation,
                                                   filling_kwargs=filling_kwargs,
                                                   down_sampling=down_sampling
                                                   )

            if ind:
                m = np.all(df.loc[:, 'time'] == temp_df.loc[:, 'time'])
                mes = ('This is odd somehow the time stamps for the query of'
                       f' {p} does not match the other time stamps.')
                assert m, mes
                df = pd.concat((df, temp_df[k]), axis=1)
            else:
                df = temp_df

        # Adding timezone information and rename index:
        df.set_index('time', inplace=True)
        df = df.tz_localize(tz='UTC')
        df.index.rename('time UTC', inplace=True)

        if (end // 10**9) > now.astype(np.int64):
            df.loc[now:, :] = np.nan

        return df

    def _query_single_parameter(self,
                                start,
                                end,
                                parameter_key,
                                parameter_name,
                                interpolation,
                                filling_kwargs,
                                down_sampling,
                                every_nth_value=1):
        """
        Function to query the values of a single parameter from SCData.

        :param start: Start time in ns unix time
        :param end: End time in ns unix time
        :param parameter_key: Key to identify queried parameter in the
            DataFrame
        :param parameter_name: Parameter name in Scada/historian database.
        :param every_nth_value: Defines over how many values we compute
            the average or the nthed sample in case we down sample the
            data.

        :returns: DataFrame with a time and parameter_key column.
        """
        if every_nth_value < 1:
            mes = ("SCADA takes only values every second. Cannot ask for a"
                   " higher sampling rate than one value per second. However"
                   f" you asked for one value every {every_nth_value} seconds.")
            raise ValueError(mes)
        if not isinstance(every_nth_value, int):
            raise ValueError('"value_every_seconds" must be an int!')

        # First we have to create an array where we can fill values with
        # the sampling frequency of scada:
        seconds = np.arange(start, end + 1, 10**9)  # +1 to make sure endtime is included
        df = pd.DataFrame()
        df.loc[:, 'time'] = seconds
        df['time'] = df['time'].astype('<M8[ns]')
        df.set_index('time', inplace=True)

        # Check if first value is in requested range:
        query = self.SCADA_SECRETS.copy()
        query['name'] = parameter_name
        query['EndDateUnix'] = (start // 10**9) + 1  # +1 since it is end before exclusive
        query = urllib.parse.urlencode(query)
        values = requests.get(self.SCLastValue_URL + query)

        try:
            temp_df = pd.read_json(values.text)
        except ValueError as e:
            mes = values.text
            query_message = ast.literal_eval(mes)
            raise ValueError(f'SCADA raised a value error when looking for '
                             f'your parameter "{parameter_name}". The error '
                             f'was {query_message}') from e

        # Store value as first value in our df
        df.loc[df.index.values[0], parameter_key] = temp_df['value'][0]

        # Query values between start+1 and end time:
        query = self.SCADA_SECRETS.copy()
        query["StartDateUnix"] = (start // 10**9) + 1
        query["EndDateUnix"] = (end // 10**9)
        query['name'] = parameter_name
        query = urllib.parse.urlencode(query)
        values = requests.get(self.SCData_URL + query)

        try:
            # Here we cannot do any better since the Error message returned
            # by the scada api is always the same...
            temp_df = pd.read_json(values.text)
            self._raw_data = temp_df
            df.loc[temp_df['timestampseconds'], parameter_key] = temp_df.loc[:, 'value'].values
        except ValueError:
            pass

        # Let user decided whether to ffill or interpolate:
        if interpolation:
            df.interpolate(**filling_kwargs, inplace=True)
        else:
            # Now fill values in between like Scada would do:
            df.ffill(**filling_kwargs, inplace=True)
        
        # Step 3.5 In case the sampling rate is not 1 s we have to drop values 
        # and but all columns to the same base:
        if self.readout_rate:
            if not self.base:
                self.base = temp_df['timestampseconds']  # Only contains values which changed
                # In case there are earlier values, but nothing was record we have to go back
                # according to the readout rate to find the true base
                self.base = df[temp_df['timestampseconds'][0]::-self.readout_rate].index.values[-1]
            df = df[self.base::self.readout_rate]

        # Step 4. Down-sample data if asked for:
        df.reset_index(inplace=True)
        if every_nth_value > 1:
            if interpolation and not down_sampling:
                warnings.warn('Cannot use interpolation and running average at the same time.'
                              ' Deactivated the running average, switch to down_sampling instead.')
                down_sampling = True

            if down_sampling:
                df = df[::every_nth_value]
            else:
                nt, nv = _average_scada(df['time'].astype(np.int64).values,
                                        df[parameter_key].values,
                                        every_nth_value)
                df = pd.DataFrame()
                df['time'] = nt.astype('<M8[ns]')
                df[parameter_key] = nv

        return df

    def find_scada_parameter(self):
        raise NotImplementedError('Feature not implemented yet.')

    def find_pmt_names(self, pmts=None, hv=True, current=False):
        """
        Function which returns a list of PMT parameter names to be
        called in SCADAInterface.get_scada_values. The names refer to
        the high voltage of the PMTs, not their current.

        Thanks to Hagar and Giovanni who provided the file.

        :param pmts: Optional parameter to specify which PMT parameters
            should be returned. Can be either a list or array of channels
            or just a single one.
        :param hv: Bool if true names of high voltage channels are
            returned.
        :param current: Bool if true names for the current channels are
            returned.
        :return: dictionary containing short names as keys and scada
            parameter names as values.
        """
        if not self.pmt_file:
            raise ValueError(('Cannot load PMT parameter names from parameter file.' 
                          ' "find_pmt_names" is disabled in this session.'))
        
        if not (hv or current):
            raise ValueError('Either one "hv" or "current" must be true.')

        if isinstance(pmts, np.ndarray):
            # convert to a simple list since otherwise we get ambiguous errors
            pmts = list(pmts)
            
        if not hasattr(pmts, '__iter__'):
            # If single PMT convert it to itterable
            pmts = [pmts]

        # Getting parameter names for all PMTs:
        # The file contains the names for the HV channels
        if pmts:
            pmts_v = {k: v for k, v in self.pmt_file.items() if int(k[3:]) in pmts}
        else:
            pmts_v = self.pmt_file

        res = {}
        # Now get all relevant names:
        for key, value in pmts_v.items():
            if hv:
                res[key+'_HV'] = value
            if current:
                res[key+'_I'] = value[:-4] + 'IMON'

        return res


@export
def convert_time_zone(df, tz):
    """
    Function which converts the current time zone of a given
    pd.DataFrame into another timezone.

    :param df: pandas.DataFrame containing the Data. Index must be a
        datetime object with time zone information.
    :param tz: str representing the timezone the index should be
        converted to. See the notes for more information.
    :return: pandas.DataFrame with converted time index.

    Notes:
        1. ) The input pandas.DataFrame must be indexed via datetime
        objects which are timezone aware.

        2.)  You can find a complete list of available timezones via:
        ```
        import pytz
        pytz.all_timezones
        ```
        You can also specify 'strax' as timezone which will convert the
        time index into a 'strax time' equivalent.
        The default timezone of strax is UTC.
    """
    if tz == 'strax':
        df = df.tz_convert(tz='UTC')
        df.index = df.index.astype(np.int64)
        df.index.rename(f'time strax', inplace=True)
    else:
        df = df.tz_convert(tz=tz)
        df.index.rename(f'time {tz}', inplace=True)
    return df


@numba.njit
def _average_scada(times, values, nvalues):
    """
    Function which down samples scada values.

    :param times: Unix times of the data points.
    :param values: Corresponding sensor value
    :param nvalues: Number of samples we average over.
    :return: new time values and
    """
    if len(times) % nvalues:
        nsamples = (len(times) // nvalues) - 1
    else:
        nsamples = (len(times) // nvalues)
    res = np.zeros(nsamples, dtype=np.float32)
    new_times = np.zeros(nsamples, dtype=np.int64)
    for ind in range(nsamples):
        res[ind] = np.mean(values[ind * nvalues:(ind + 1) * nvalues])
        new_times[ind] = np.mean(times[ind * nvalues:(ind + 1) * nvalues])

    return new_times, res<|MERGE_RESOLUTION|>--- conflicted
+++ resolved
@@ -49,17 +49,11 @@
             warnings.warn(('Cannot load PMT parameter names from parameter file.' 
                           ' "find_pmt_names" is disabled for this session.'))
             self.pmt_file = None
-<<<<<<< HEAD
-        
         try: 
             with open(uconfig.get('scada', 'parameter_readout_rate')) as f:
                 self.read_out_rates = json.load(f)
         except (FileNotFoundError, ValueError):
             raise FileNotFoundError(('Cannot load file containing parameter sampling rates.'))
-=======
-
-
->>>>>>> f85bc29f
 
         self.context = context
 
