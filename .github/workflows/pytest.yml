# Test straxen on each PR.
# We run three types of tests:
#  - Pytest -> these are the "normal" tests and should be run for all
#    python versions
#  - Coveralls -> this is to see if we are covering all our lines of
#    code with our tests. The results get uploaded to
#    coveralls.io/github/XENONnT/straxen
#  - pytest_no_database -> we want to make sure we can run the tests even
#    if we don't have access to our database since this will e.g. happen
#    when someone is pushing a PR from their own fork as we don't
#    propagate our secrets there.

name: Test package

# Trigger this code when a new release is published
on:
  workflow_dispatch:
  release:
    types: [ created ]
  pull_request:
  push:
    branches:
      - master
      - stable
      - development

jobs:
  update:
    name: "${{ matrix.test }}_py${{ matrix.python-version }}"
    runs-on: ubuntu-latest
    env:
      HAVE_ACCESS_TO_SECTETS: ${{ secrets.RUNDB_API_URL }}
    strategy:
      fail-fast: False
      matrix:
        python-version: [ 3.8, 3.9, "3.10" ]
        test: [ 'coveralls', 'pytest', 'pytest_no_database' ]
        # Only run coverage / no_database on py3.8
        exclude:
          - python-version: 3.9
            test: coveralls
          - python-version: "3.10"
            test: coveralls
          - python-version: 3.9
            test: pytest_no_database
          - python-version: "3.10"
            test: pytest_no_database

    steps:
      # Setup and installation
      - name: Checkout repo
        uses: actions/checkout@v2

      - name: Setup python
        uses: actions/setup-python@v2.3.0
        with:
          python-version: ${{ matrix.python-version }}
          cache: 'pip'
          cache-dependency-path: 'extra_requirements/requirements-tests.txt'

      - name: Install requirements
        run: pip install -r extra_requirements/requirements-tests.txt

      - name: Install strax
        run: |
          git clone https://github.com/AxFoundation/strax ../strax
          pip install -e ../strax

      - name: Start MongoDB
        uses: supercharge/mongodb-github-action@1.7.0
        with:
          mongodb-version: 4.2

      - name: patch utilix file
        # Secrets and required files
        # Patch this file if we want to have access to the database
        if: matrix.test != 'pytest_no_database'
        run: bash .github/scripts/create_readonly_utilix_config.sh
        env:
          # RunDB
          RUNDB_API_URL: ${{ secrets.RUNDB_API_URL }}
          RUNDB_API_USER_READONLY: ${{ secrets.RUNDB_API_USER_READONLY }}
          RUNDB_API_PASSWORD_READONLY: ${{ secrets.RUNDB_API_PASSWORD_READONLY}}
          PYMONGO_URL: ${{ secrets.PYMONGO_URL }}
          PYMONGO_USER: ${{ secrets.PYMONGO_USER }}
          PYMONGO_PASSWORD: ${{ secrets.PYMONGO_PASSWORD }}
          PYMONGO_DATABASE: ${{ secrets.PYMONGO_DATABASE }}
          # SCADA
          SCADA_URL: ${{ secrets.SCADA_URL }}
          SCADA_VALUE_URL: ${{ secrets.SCADA_VALUE_URL }}
          SCADA_USER: ${{ secrets.SCADA_USER }}
          SCADA_LOGIN_URL: ${{ secrets.SCADA_LOGIN_URL }}
          SCADA_PWD: ${{ secrets.SCADA_PWD }}

      - name: Create pre-apply function file
        # In case we do not have database. We need to make a local file for
        # The pre_apply_function (see #559).
        if: env.HAVE_ACCESS_TO_SECTETS == null || matrix.test == 'pytest_no_database'
        run: bash .github/scripts/create_pre_apply_function.sh $HOME

      - name: Test package python 3.7 - 3.9
        # This is running a normal test
        if: (matrix.test == 'pytest_no_database' || matrix.test == 'pytest') && matrix.python-version != '3.10'
        env:
          ALLOW_WFSIM_TEST: 1
          TEST_MONGO_URI: 'mongodb://localhost:27017/'
        run: |
          coverage run --source=straxen -m pytest --durations 0
          coverage report
      - name: Test package python 3.10
        # We cannot test with WFSim (yet) so we run this test separately without ALLOW_WFSIM_TEST
        if: (matrix.test == 'pytest_no_database' || matrix.test == 'pytest')  && matrix.python-version == '3.10'
        env:
          TEST_MONGO_URI: 'mongodb://localhost:27017/'
        run: |
          coverage run --source=straxen -m pytest -rsxv --durations 0
          coverage report
      - name: Coveralls
        # Make the coverage report and upload
        env:
          TEST_MONGO_URI: 'mongodb://localhost:27017/'
          ALLOW_WFSIM_TEST: 1
          NUMBA_DISABLE_JIT: 1
          GITHUB_TOKEN: ${{ secrets.GITHUB_TOKEN }}
        if: matrix.test == 'coveralls' && (github.event.pull_request.head.repo.full_name == github.repository && github.actor != 'dependabot[bot]')
        run: |
<<<<<<< HEAD
          # Omit ./straxen/storage/rucio_remote.py since it's only tested in base_env
          coverage run --source=straxen --omit=./straxen/storage/rucio_remote.py setup.py test -v

          # Run twice, once without and once with db access
          rm ~/.xenon_config
          bash .github/scripts/create_pre_apply_function.sh $HOME
          coverage run --append --source=straxen --omit=./straxen/storage/rucio_remote.py setup.py test -v
          coveralls --service=github
=======
            coverage run --source=straxen -m pytest -v
            coveralls --service=github
>>>>>>> 9f4e9682
      - name: goodbye
        run: echo "tests done, bye bye"<|MERGE_RESOLUTION|>--- conflicted
+++ resolved
@@ -124,7 +124,6 @@
           GITHUB_TOKEN: ${{ secrets.GITHUB_TOKEN }}
         if: matrix.test == 'coveralls' && (github.event.pull_request.head.repo.full_name == github.repository && github.actor != 'dependabot[bot]')
         run: |
-<<<<<<< HEAD
           # Omit ./straxen/storage/rucio_remote.py since it's only tested in base_env
           coverage run --source=straxen --omit=./straxen/storage/rucio_remote.py setup.py test -v
 
@@ -133,9 +132,5 @@
           bash .github/scripts/create_pre_apply_function.sh $HOME
           coverage run --append --source=straxen --omit=./straxen/storage/rucio_remote.py setup.py test -v
           coveralls --service=github
-=======
-            coverage run --source=straxen -m pytest -v
-            coveralls --service=github
->>>>>>> 9f4e9682
       - name: goodbye
         run: echo "tests done, bye bye"