<<<<<<< HEAD
git+git://github.com/AxFoundation/strax
git+git://github.com/XENONnT/utilix
# tensorflow    # Optional, to (re)do posrec
# holoviews     # Optional, to enable wf display
# bokeh         # Optional, to enable wf display
# datashader    # Optional, to enable wf display
=======
# git+git://github.com/AxFoundation/strax
# tensorflow>=2.3.0  # Optional, to (re)do posrec
# holoviews          # Optional, to enable wf display
# bokeh              # Optional, to enable wf display
# datashader         # Optional, to enable wf display
>>>>>>> 1c160c46
multihist>=0.6.3
matplotlib
packaging
immutabledict
numpy>1.18.0
numba>=0.50.0
strax>=0.12.0<|MERGE_RESOLUTION|>--- conflicted
+++ resolved
@@ -1,17 +1,9 @@
-<<<<<<< HEAD
 git+git://github.com/AxFoundation/strax
 git+git://github.com/XENONnT/utilix
-# tensorflow    # Optional, to (re)do posrec
-# holoviews     # Optional, to enable wf display
-# bokeh         # Optional, to enable wf display
-# datashader    # Optional, to enable wf display
-=======
-# git+git://github.com/AxFoundation/strax
 # tensorflow>=2.3.0  # Optional, to (re)do posrec
 # holoviews          # Optional, to enable wf display
 # bokeh              # Optional, to enable wf display
 # datashader         # Optional, to enable wf display
->>>>>>> 1c160c46
 multihist>=0.6.3
 matplotlib
 packaging
