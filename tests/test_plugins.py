--- conflicted
+++ resolved
@@ -1,4 +1,3 @@
-<<<<<<< HEAD
 import tempfile
 import strax
 import numpy as np
@@ -277,7 +276,6 @@
 # def test_1T_mutlticore():
 #     print('1T multicore')
 #     test_1T(2)
-=======
 import tempfile
 import strax
 import numpy as np
@@ -556,5 +554,4 @@
 # information as most development is on nT-plugins.
 # def test_1T_mutlticore():
 #     print('1T multicore')
-#     test_1T(2)
->>>>>>> 521b4ed2
+#     test_1T(2)