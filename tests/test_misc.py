--- conflicted
+++ resolved
@@ -4,11 +4,7 @@
 
 
 def test_widgets():
-<<<<<<< HEAD
-    return # Temporary until we fix the test
-=======
     return
->>>>>>> 90f2fc30
     tw = TimeWidgets()
     wig = tw.create_widgets()
     start, end = tw.get_start_end()
