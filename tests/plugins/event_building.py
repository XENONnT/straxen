import os
import tempfile
from _core import PluginTestAccumulator, PluginTestCase
import numpy as np
<<<<<<< HEAD
import straxen
=======
import pandas as pd
from datetime import datetime
>>>>>>> 55cd6cfe


@PluginTestAccumulator.register('test_exclude_s1_as_triggering_peaks_config')
def exclude_s1_as_triggering_peaks_config(self: PluginTestCase, trigger_min_area=10):
    """
    Test for checking the event building options, specifically the S1 (exclusion)
    """
    # Change the config to allow s1s to be triggering, also drastically
    # decrease the trigger_min_area to allow small s1s to be triggering
    st = self.st.new_context()
    st.set_config(dict(exclude_s1_as_triggering_peaks=0,
                       trigger_min_area=trigger_min_area,
                       ))
    events = st.get_array(self.run_id, 'event_basics', progress_bar=False)
    new_min_coincidence = int(np.max(events['s1_tight_coincidence']) - 1)

    # Create an alternative config, but with less
    st_alt = st.new_context()
    st_alt.set_config(dict(event_s1_min_coincidence=new_min_coincidence))
    events_alt = st_alt.get_array(self.run_id, 'event_basics', progress_bar=False)

    # The event durations should be smaller, since almost no s1s are
    # considered triggering so the events are extended less in the alt
    # config.
    self.assertLessEqual(
        np.mean(events_alt['endtime'] - events_alt['time']),
        np.mean(events['endtime'] - events['time']),
    )

    # Check the triggers of the alternate config
    event_plugin = st_alt.get_single_plugin(self.run_id, 'events')
    triggers = get_triggering_peaks(events_alt,
                                    event_plugin.left_extension,
                                    event_plugin.right_extension)
    s1_triggers = triggers[triggers['type'] == 1]
    self.assertTrue(all(s1_triggers['tight_coincidence'] >= new_min_coincidence))
    self.assertTrue(all(triggers['area'] >= trigger_min_area))


<<<<<<< HEAD
@PluginTestAccumulator.register('test_event_info')
def test_event_info(self):
    """Do a dummy check on event-info that it loads"""
    df = self.st.get_df(self.run_id, 'event_info')

    assert len(df) > 0
    assert 'cs1' in df.columns
    assert df['cs1'].sum() > 0
    assert not np.all(np.isnan(df['x'].values))


@PluginTestAccumulator.register('test_event_info_double')
def test_event_info_double(self):
    """Do a dummy check on event-info that it loads"""
    df = self.st.get_df(self.run_id, 'event_info_double')
    assert 'cs2_a' in df.columns
    assert df['cs2_a'].sum() > 0
    assert len(df) > 0


@PluginTestAccumulator.register('test_get_livetime_sec')
def test_get_livetime_sec(self):
    st = self.st
    events = st.get_array(self.run_id, 'events')
    straxen.get_livetime_sec(st, self.run_id, things=events)


@PluginTestAccumulator.register('test_event_info_double_w_double_peaks')
def test_event_info_double_w_double_peaks(self: PluginTestCase, trigger_min_area=10):
    """
    Try building event-info double with very long events
    """
    st = self.st.new_context()
    ev = st.get_array(self.run_id, 'events')
    ev_time_diff = np.median(ev['time'][1:])
    # increase the event_extension such that we start merging several events
    st.set_config(dict(event_right_extension=ev_time_diff))
    st.get_array(self.run_id, 'event_info_double')

    
=======
@PluginTestAccumulator.register('test_partitioned_tpc_corrected_areas')
def test_corrected_areas(self: PluginTestCase, ab_value=20, cd_value=21):
    """
    Run the test in ../test_url_config.TestURLConfig.test_seg_file_json
    on corrected_areas
    """
    fake_file = {'time': [datetime(2000, 1, 1).timestamp() * 1e9,
                          datetime(2021, 1, 1).timestamp() * 1e9,
                          datetime(2040, 1, 1).timestamp() * 1e9],
                 'ab': [10, ab_value, 30],
                 'cd': [11, cd_value, 31]
                 }
    # This example also works well with dataframes!
    temp_dir = tempfile.TemporaryDirectory()
    fake_file_name = os.path.join(temp_dir.name, 'test_seg.csv')
    pd.DataFrame(fake_file).to_csv(fake_file_name)

    self.st.set_config({'se_gain': f'itp_dict://'
                                   f'resource://'
                                   f'{fake_file_name}'
                                   f'?run_id=plugin.run_id'
                                   f'&fmt=csv'
                                   f'&itp_keys=ab,cd'})
    # Try loading some new data with the interpolated dictionary
    _ = self.st.get_array(self.run_id, 'corrected_areas')
    temp_dir.cleanup()


>>>>>>> 55cd6cfe
def get_triggering_peaks(events, left_extension, right_extension):
    """
    Extract the first and last triggering peaks from an event and return type, area an tight_coincidence
    """
    peaks = np.zeros(len(events) * 4,
                     dtype=[(('type', 'type of peak'), np.int8),
                            (('tight_coincidence', 'tc level'), np.int16,),
                            (('area', 'peak area'), np.float32),
                            ])
    peaks_seen = 0
    for event in events:
        for peak in 's1_ s2_ alt_s1_ alt_s2_'.split():
            # We know that the event boundaries are set by the first/last
            # triggering peaks, so just select those peaks that have defined the
            # boundary (if we can still). This is not a complete list of
            # triggers, but works well enough for this test
            is_first_trigger = event[f'{peak}time'] - left_extension == event['time']
            is_last_trigger = event[f'{peak}endtime'] + right_extension == event['endtime']
            if is_first_trigger or is_last_trigger:
                peaks[peaks_seen]['type'] = int(peak[-2])
                for field in 'area tight_coincidence'.split():
                    peaks[peaks_seen][field] = event[f'{peak}{field}']
                peaks_seen += 1
    return peaks[:peaks_seen]<|MERGE_RESOLUTION|>--- conflicted
+++ resolved
@@ -2,12 +2,9 @@
 import tempfile
 from _core import PluginTestAccumulator, PluginTestCase
 import numpy as np
-<<<<<<< HEAD
 import straxen
-=======
 import pandas as pd
 from datetime import datetime
->>>>>>> 55cd6cfe
 
 
 @PluginTestAccumulator.register('test_exclude_s1_as_triggering_peaks_config')
@@ -47,7 +44,6 @@
     self.assertTrue(all(triggers['area'] >= trigger_min_area))
 
 
-<<<<<<< HEAD
 @PluginTestAccumulator.register('test_event_info')
 def test_event_info(self):
     """Do a dummy check on event-info that it loads"""
@@ -87,8 +83,31 @@
     st.set_config(dict(event_right_extension=ev_time_diff))
     st.get_array(self.run_id, 'event_info_double')
 
-    
-=======
+def get_triggering_peaks(events, left_extension, right_extension):
+    """
+    Extract the first and last triggering peaks from an event and return type, area an tight_coincidence
+    """
+    peaks = np.zeros(len(events) * 4,
+                     dtype=[(('type', 'type of peak'), np.int8),
+                            (('tight_coincidence', 'tc level'), np.int16,),
+                            (('area', 'peak area'), np.float32),
+                            ])
+    peaks_seen = 0
+    for event in events:
+        for peak in 's1_ s2_ alt_s1_ alt_s2_'.split():
+            # We know that the event boundaries are set by the first/last
+            # triggering peaks, so just select those peaks that have defined the
+            # boundary (if we can still). This is not a complete list of
+            # triggers, but works well enough for this test
+            is_first_trigger = event[f'{peak}time'] - left_extension == event['time']
+            is_last_trigger = event[f'{peak}endtime'] + right_extension == event['endtime']
+            if is_first_trigger or is_last_trigger:
+                peaks[peaks_seen]['type'] = int(peak[-2])
+                for field in 'area tight_coincidence'.split():
+                    peaks[peaks_seen][field] = event[f'{peak}{field}']
+                peaks_seen += 1
+    return peaks[:peaks_seen]
+
 @PluginTestAccumulator.register('test_partitioned_tpc_corrected_areas')
 def test_corrected_areas(self: PluginTestCase, ab_value=20, cd_value=21):
     """
@@ -114,31 +133,4 @@
                                    f'&itp_keys=ab,cd'})
     # Try loading some new data with the interpolated dictionary
     _ = self.st.get_array(self.run_id, 'corrected_areas')
-    temp_dir.cleanup()
-
-
->>>>>>> 55cd6cfe
-def get_triggering_peaks(events, left_extension, right_extension):
-    """
-    Extract the first and last triggering peaks from an event and return type, area an tight_coincidence
-    """
-    peaks = np.zeros(len(events) * 4,
-                     dtype=[(('type', 'type of peak'), np.int8),
-                            (('tight_coincidence', 'tc level'), np.int16,),
-                            (('area', 'peak area'), np.float32),
-                            ])
-    peaks_seen = 0
-    for event in events:
-        for peak in 's1_ s2_ alt_s1_ alt_s2_'.split():
-            # We know that the event boundaries are set by the first/last
-            # triggering peaks, so just select those peaks that have defined the
-            # boundary (if we can still). This is not a complete list of
-            # triggers, but works well enough for this test
-            is_first_trigger = event[f'{peak}time'] - left_extension == event['time']
-            is_last_trigger = event[f'{peak}endtime'] + right_extension == event['endtime']
-            if is_first_trigger or is_last_trigger:
-                peaks[peaks_seen]['type'] = int(peak[-2])
-                for field in 'area tight_coincidence'.split():
-                    peaks[peaks_seen][field] = event[f'{peak}{field}']
-                peaks_seen += 1
-    return peaks[:peaks_seen]+    temp_dir.cleanup()