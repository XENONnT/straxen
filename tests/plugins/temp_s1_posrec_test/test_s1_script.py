--- conflicted
+++ resolved
@@ -7,16 +7,11 @@
 sys.path.insert(0, r"/dali/lgrandi/guidam/GITHUB_XENON/CNN_S1_XYZ_DATADRIVEN/")
 try:
     import plot_patterns
-<<<<<<< HEAD
     make_plot = True
+    
 expect ImportError:
     make_plot = False
-=======
-    make_plots = True
-expect ImportError:
-    make_plots = False
-    
->>>>>>> 8aab04c0
+
 
 colormap = deepcopy(cm.YlGn)
 colormap.set_under("w")
@@ -66,11 +61,9 @@
 
 np.random.seed(14)
 
-<<<<<<< HEAD
+
 if make_plot == True:
-=======
-if make_plots == True:
->>>>>>> 8aab04c0
+
     for i in range(2):
         # Random events for checking.
         ind=np.random.randint(0, areas.shape[0]) 
