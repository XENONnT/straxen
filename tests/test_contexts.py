--- conflicted
+++ resolved
@@ -159,16 +159,11 @@
 @unittest.skipIf('ALLOW_WFSIM_TEST' not in os.environ,
                  "if you want test wfsim context do `export 'ALLOW_WFSIM_TEST'=1`")
 def test_sim_context():
-<<<<<<< HEAD
-    st = straxen.contexts.xenonnt_simulation(cmt_run_id_sim='008000', cmt_version='global_ONLINE')
+    st = straxen.contexts.xenon1t_simulation()
     st.search_field('time')
 
 
 @unittest.skipIf(not straxen.utilix_is_configured(), "No db access, cannot test!")
 def test_offline():
     st = xenonnt('latest')
-    st.provided_dtypes()
-=======
-    st = straxen.contexts.xenon1t_simulation()
-    st.search_field('time')
->>>>>>> 7a88190b
+    st.provided_dtypes()