import os
import unittest

import numpy as np
import pandas
import strax
import straxen
from matplotlib.pyplot import clf as plt_clf
from straxen.test_utils import nt_test_context, nt_test_run_id


def test_pmt_pos_1t():
    """
    Test if we can get the 1T PMT positions
    """
    pandas.DataFrame(straxen.pmt_positions(True))


def test_pmt_pos_nt():
    """
    Test if we can get the nT PMT positions
    """
    pandas.DataFrame(straxen.pmt_positions(False))


class TestMiniAnalyses(unittest.TestCase):
    """
    Generally, tests in this class run st.<some_mini_analysis>

    We provide minimal arguments to just probe if the
    <some_mini_analysis> is not breaking when running, we are NOT
    checking if plots et cetera make sense, just if the code is not
    broken (e.g. because for changes in dependencies like matplotlib or
    bokeh)
    """
    # They were added on 25/10/2021 and may be outdated by now
    _expected_test_results = {
        'peak_basics': 40,
        'n_s1': 19,
        'run_live_time': 4.7516763,
        'event_basics': 20,
    }

    @classmethod
    def setUpClass(cls) -> None:
        """
        Common setup for all the tests. We need some data which we
        don't delete but reuse to prevent a lot of computations in this
        class
        """
        cls.st = nt_test_context()
        # For al the WF plotting, we might need records, let's make those
        cls.st.make(nt_test_run_id, 'records')
        cls.first_peak = cls.st.get_array(nt_test_run_id, 'peak_basics')[0]
        cls.first_event = cls.st.get_array(nt_test_run_id, 'event_basics')[0]

    def tearDown(self):
        """After each test, clear a figure (if one was open)"""
        plt_clf()

    def test_target_peaks(self, target='peak_basics', tol=2):
        """
        Not a real mini analysis but let's see if the number of peaks
        matches some pre-defined value. This is just to safeguard one
        from accidentally adding some braking code.
        """
        self.assertTrue(target
                        in self._expected_test_results,
                        f'No expectation for {target}?!')
        data = self.st.get_array(nt_test_run_id, target)
        message = (f'Got more/less data for {target}. If you changed something '
                   f'on {target}, please update the numbers in '
                   f'tests/test_mini_analyses.TestMiniAnalyses._expected_test_results')
        if not straxen.utilix_is_configured():
            # If we do things with dummy maps, things might be slightly different
            tol += 10
        self.assertTrue(np.abs(len(data) - self._expected_test_results[target]) < tol, message)

    def test_target_events(self):
        """Test that the number of events is roughly right"""
        self.test_target_peaks(target='event_basics')

    def test_plot_waveform(self, deep=False):
        self.st.plot_waveform(nt_test_run_id,
                              time_within=self.first_peak,
                              deep=deep)

    def test_plot_waveform_deep(self):
        self.test_plot_waveform(deep=True)

    def test_plot_hit_pattern(self):
        self.st.plot_hit_pattern(nt_test_run_id,
                                 time_within=self.first_peak,
                                 xenon1t=False)

    def test_plot_records_matrix(self):
        self._st_attr_for_one_peak('plot_records_matrix')

    def test_raw_records_matrix(self):
        self._st_attr_for_one_peak('raw_records_matrix')

    def test_event_display_simple(self):
        plot_all_positions = straxen.utilix_is_configured()
        self.st.event_display_simple(nt_test_run_id,
                                     time_within=self.first_event,
                                     xenon1t=False,
                                     plot_all_positions=plot_all_positions,
                                     )

    def test_single_event_plot(self):
        plot_all_positions = straxen.utilix_is_configured()
        straxen.analyses.event_display.plot_single_event(
            self.st,
            nt_test_run_id,
            events=self.st.get_array(nt_test_run_id, 'events'),
            event_number=self.first_event['event_number'],
            xenon1t=False,
            plot_all_positions=plot_all_positions,
        )

    def test_event_display_interactive(self):
        self.st.event_display_interactive(nt_test_run_id,
                                          time_within=self.first_event,
                                          xenon1t=False,
                                          )

    def test_plot_peaks_aft_histogram(self):
        self.st.plot_peaks_aft_histogram(nt_test_run_id)

    @unittest.skipIf(not straxen.utilix_is_configured(), "No db access, cannot test CMT.")
    def test_event_scatter(self):
        self.st.event_scatter(nt_test_run_id)

<<<<<<< HEAD
    @unittest.skipIf(not straxen.utilix_is_configured(), "No db access, cannot test CMT.")
=======
    def test_event_scatter_diff_options(self):
        self.st.event_scatter(nt_test_run_id,
                              color_range=(0, 10),
                              color_dim='s1_area')

>>>>>>> 300050c0
    def test_energy_spectrum(self):
        self.st.plot_energy_spectrum(nt_test_run_id)

    def test_energy_spectrum_diff_options(self):
        """Run st.plot_energy_spectrum with several options"""
        self.st.plot_energy_spectrum(nt_test_run_id,
                                     unit='kg_day_kev',
                                     exposure_kg_sec=1)
        self.st.plot_energy_spectrum(nt_test_run_id,
                                     unit='tonne_day_kev',
                                     exposure_kg_sec=1)
        self.st.plot_energy_spectrum(nt_test_run_id,
                                     unit='tonne_year_kev',
                                     exposure_kg_sec=1,
                                     geomspace=False)
        with self.assertRaises(ValueError):
            # Some units shouldn't be allowed
            self.st.plot_energy_spectrum(nt_test_run_id,
                                         unit='not_allowed_unit',
                                         exposure_kg_sec=1)

    def test_peak_classification(self):
        self.st.plot_peak_classification(nt_test_run_id)

    def _st_attr_for_one_peak(self, function_name):
        """
        Utility function to prevent having to copy past the code
        below for all the functions we are going to test for one peak
        """
        f = getattr(self.st, function_name)
        f(nt_test_run_id, time_within=self.first_peak)

    def test_waveform_display(self):
        """test st.waveform_display for one peak"""
        self._st_attr_for_one_peak('waveform_display')

    def test_hvdisp_plot_pmt_pattern(self):
        """test st.hvdisp_plot_pmt_pattern for one peak"""
        self._st_attr_for_one_peak('hvdisp_plot_pmt_pattern')

    def test_hvdisp_plot_peak_waveforms(self):
        """test st.hvdisp_plot_peak_waveforms for one peak"""
        self._st_attr_for_one_peak('hvdisp_plot_peak_waveforms')

    def test_plot_pulses_tpc(self):
        """
        Test that we can plot some TPC pulses and fail if raise a
        ValueError if an invalid combination of parameters is given
        """
        self.st.plot_pulses_tpc(nt_test_run_id,
                                time_within=self.first_peak,
                                max_plots=2,
                                plot_hits=True,
                                ignore_time_warning=False,
                                store_pdf=True,
                                )
        with self.assertRaises(ValueError):
            # Raise an error if no time range is specified
            self.st.plot_pulses_tpc(nt_test_run_id,
                                    max_plots=2,
                                    plot_hits=True,
                                    ignore_time_warning=True,
                                    store_pdf=True,
                                    )

    def test_plot_pulses_mv(self):
        """Repeat above for mv"""
        self.st.plot_pulses_mv(nt_test_run_id,
                               max_plots=2,
                               plot_hits=True,
                               ignore_time_warning=True,
                               )

    def test_plot_pulses_nv(self):
        """Repeat above for nv"""
        self.st.plot_pulses_nv(nt_test_run_id,
                               max_plots=2,
                               plot_hits=True,
                               ignore_time_warning=True,
                               )

    @unittest.skipIf(not straxen.utilix_is_configured(),
                     "No db access, cannot test!")
    def test_event_display(self):
        """Event display plot, needs CMT"""
        self.st.event_display(nt_test_run_id, time_within=self.first_event)

    @unittest.skipIf(not straxen.utilix_is_configured(),
                     "No db access, cannot test!")
    def test_event_display_no_rr(self):
        """Make an event display without including records"""
        self.st.event_display(nt_test_run_id,
                              time_within=self.first_event,
                              records_matrix=False,
                              event_time_limit=[self.first_event['time'],
                                                self.first_event['endtime']],
                              )

    def test_calc_livetime(self):
        """Use straxen.get_livetime_sec"""
        try:
            live_time = straxen.get_livetime_sec(self.st, nt_test_run_id)
        except strax.RunMetadataNotAvailable:
            things = self.st.get_array(nt_test_run_id, 'peaks')
            live_time = straxen.get_livetime_sec(self.st, nt_test_run_id, things=things)
        assertion_statement = "Live-time calculation is wrong"
        expected = self._expected_test_results['run_live_time']
        self.assertTrue(live_time == expected, assertion_statement)

    def test_df_wiki(self):
        """We have a nice utility to write dataframes to the wiki"""
        df = self.st.get_df(nt_test_run_id, 'peak_basics')[:10]
        straxen.dataframe_to_wiki(df)

    @unittest.skipIf(straxen.utilix_is_configured(),
                     "Test for no DB access")
    def test_daq_plot_errors_without_utilix(self):
        """
        We should get a not implemented error if we call a function
        in the daq_waveforms analyses
        """
        with self.assertRaises(NotImplementedError):
            straxen.analyses.daq_waveforms._get_daq_config(
                'som_run', run_collection=None)

    @unittest.skipIf(not straxen.utilix_is_configured(),
                     "No db access, cannot test!")
    def test_daq_plot_errors(self):
        """To other ways we should not be allowed to call daq_waveforms.XX"""
        with self.assertRaises(ValueError):
            straxen.analyses.daq_waveforms._get_daq_config('no_run')
        with self.assertRaises(ValueError):
            straxen.analyses.daq_waveforms._board_to_host_link({'boards': [{'no_boards': 0}]}, 1)

    @unittest.skipIf(not straxen.utilix_is_configured(), "No db access, cannot test!")
    def test_event_plot_errors(self):
        """
        Several Exceptions should be raised with these following bad
        ways of calling the event display
        """
        with self.assertRaises(ValueError):
            # Wrong way of calling records matrix
            self.st.event_display(nt_test_run_id,
                                  records_matrix='records_are_bad')
        with self.assertRaises(ValueError):
            # A single event should not have three entries
            straxen.analyses.event_display._event_display(events=[1, 2, 3],
                                                          context=self.st,
                                                          to_pe=None,
                                                          run_id='1'
                                                          )
        with self.assertRaises(ValueError):
            # Can't pass empty axes like this to the inner script
            straxen.analyses.event_display._event_display(axes=None,
                                                          events=[None],
                                                          context=self.st,
                                                          to_pe=None,
                                                          run_id=nt_test_run_id,
                                                          )
        with self.assertRaises(ValueError):
            # Should raise a valueError
            straxen.analyses.event_display.plot_single_event(context=None,
                                                             run_id=None,
                                                             events=[1, 2, 3],
                                                             event_number=None,
                                                             )
        with self.assertRaises(ValueError):
            # Give to many recs to this inner script
            straxen.analyses.event_display._scatter_rec(_event=None,
                                                        recs=list(range(10)))

    def test_interactive_display(self):
        """Run and save interactive display"""
        fig = self.st.event_display_interactive(nt_test_run_id,
                                                time_within=self.first_event,
                                                xenon1t=False,
                                                plot_record_matrix=True,
                                                )
        save_as = 'test_display.html'
        fig.save(save_as)
        self.assertTrue(os.path.exists(save_as))
        os.remove(save_as)
        self.assertFalse(os.path.exists(save_as))
        st = self.st.new_context()
        st.event_display_interactive(nt_test_run_id,
                                     time_within=self.first_event,
                                     xenon1t=False,
                                     plot_record_matrix=False,
                                     only_main_peaks=True,
                                    )

    def test_bokeh_selector(self):
        """Test the bokeh data selector"""
        from straxen.analyses.bokeh_waveform_plot import DataSelectionHist
        p = self.st.get_array(nt_test_run_id, 'peak_basics')
        ds = DataSelectionHist('ds')
        fig = ds.histogram2d(p,
                             p['area'],
                             p['area'],
                             bins=50,
                             hist_range=((0, 200), (0, 2000)),
                             log_color_scale=True,
                             clim=(10, None),
                             undeflow_color='white')

        import bokeh.plotting as bklt
        save_as = 'test_data_selector.html'
        bklt.save(fig, save_as)
        self.assertTrue(os.path.exists(save_as))
        os.remove(save_as)
        self.assertFalse(os.path.exists(save_as))

    @unittest.skipIf(not straxen.utilix_is_configured(),
                     "No db access, cannot test!")
    def test_nt_daq_plot(self):
        """Make an nt DAQ plot"""
        self.st.daq_plot(nt_test_run_id,
                         time_within=self.first_peak,
                         vmin=0.1,
                         vmax=1,
                         )

    @unittest.skipIf(not straxen.utilix_is_configured(),
                     "No db access, cannot test!")
    def test_nt_daq_plot_grouped(self):
        """Same as above grouped by ADC"""
        self.st.plot_records_matrix(nt_test_run_id,
                                    time_within=self.first_peak,
                                    vmin=0.1,
                                    vmax=1,
                                    group_by='ADC ID',
                                    )

    def test_records_matrix_downsample(self):
        """Test that downsampling works in the record matrix"""
        self.st.records_matrix(nt_test_run_id,
                               time_within=self.first_event,
                               max_samples=20
                               )

    @unittest.skipIf(not straxen.utilix_is_configured(),
                     "No db access, cannot test!")
    def test_load_corrected_positions(self):
        """Test that we can do st.load_corrected_positions"""
        self.st.load_corrected_positions(nt_test_run_id,
                                         time_within=self.first_peak)

    @unittest.skipIf(not straxen.utilix_is_configured(),
                     "No db access, cannot test!")
    def test_nv_event_display(self):
        """
        Test NV event display for a time range without data (should fail)
        """
        self.st.make(nt_test_run_id, 'events_nv')
        ev_nv = self.st.get_array(nt_test_run_id, 'event_positions_nv')
        self.assertFalse(ev_nv, "this test assumes NV events are empty")
        with self.assertRaises(ValueError):
            self.st.plot_nveto_event_display(nt_test_run_id,
                                             time_within=self.first_peak)


def test_plots():
    """Make some plots"""
    c = np.ones(straxen.n_tpc_pmts)
    straxen.plot_pmts(c)
    straxen.plot_pmts(c, log_scale=True)
<|MERGE_RESOLUTION|>--- conflicted
+++ resolved
@@ -1,408 +1,404 @@
-import os
-import unittest
-
-import numpy as np
-import pandas
-import strax
-import straxen
-from matplotlib.pyplot import clf as plt_clf
-from straxen.test_utils import nt_test_context, nt_test_run_id
-
-
-def test_pmt_pos_1t():
-    """
-    Test if we can get the 1T PMT positions
-    """
-    pandas.DataFrame(straxen.pmt_positions(True))
-
-
-def test_pmt_pos_nt():
-    """
-    Test if we can get the nT PMT positions
-    """
-    pandas.DataFrame(straxen.pmt_positions(False))
-
-
-class TestMiniAnalyses(unittest.TestCase):
-    """
-    Generally, tests in this class run st.<some_mini_analysis>
-
-    We provide minimal arguments to just probe if the
-    <some_mini_analysis> is not breaking when running, we are NOT
-    checking if plots et cetera make sense, just if the code is not
-    broken (e.g. because for changes in dependencies like matplotlib or
-    bokeh)
-    """
-    # They were added on 25/10/2021 and may be outdated by now
-    _expected_test_results = {
-        'peak_basics': 40,
-        'n_s1': 19,
-        'run_live_time': 4.7516763,
-        'event_basics': 20,
-    }
-
-    @classmethod
-    def setUpClass(cls) -> None:
-        """
-        Common setup for all the tests. We need some data which we
-        don't delete but reuse to prevent a lot of computations in this
-        class
-        """
-        cls.st = nt_test_context()
-        # For al the WF plotting, we might need records, let's make those
-        cls.st.make(nt_test_run_id, 'records')
-        cls.first_peak = cls.st.get_array(nt_test_run_id, 'peak_basics')[0]
-        cls.first_event = cls.st.get_array(nt_test_run_id, 'event_basics')[0]
-
-    def tearDown(self):
-        """After each test, clear a figure (if one was open)"""
-        plt_clf()
-
-    def test_target_peaks(self, target='peak_basics', tol=2):
-        """
-        Not a real mini analysis but let's see if the number of peaks
-        matches some pre-defined value. This is just to safeguard one
-        from accidentally adding some braking code.
-        """
-        self.assertTrue(target
-                        in self._expected_test_results,
-                        f'No expectation for {target}?!')
-        data = self.st.get_array(nt_test_run_id, target)
-        message = (f'Got more/less data for {target}. If you changed something '
-                   f'on {target}, please update the numbers in '
-                   f'tests/test_mini_analyses.TestMiniAnalyses._expected_test_results')
-        if not straxen.utilix_is_configured():
-            # If we do things with dummy maps, things might be slightly different
-            tol += 10
-        self.assertTrue(np.abs(len(data) - self._expected_test_results[target]) < tol, message)
-
-    def test_target_events(self):
-        """Test that the number of events is roughly right"""
-        self.test_target_peaks(target='event_basics')
-
-    def test_plot_waveform(self, deep=False):
-        self.st.plot_waveform(nt_test_run_id,
-                              time_within=self.first_peak,
-                              deep=deep)
-
-    def test_plot_waveform_deep(self):
-        self.test_plot_waveform(deep=True)
-
-    def test_plot_hit_pattern(self):
-        self.st.plot_hit_pattern(nt_test_run_id,
-                                 time_within=self.first_peak,
-                                 xenon1t=False)
-
-    def test_plot_records_matrix(self):
-        self._st_attr_for_one_peak('plot_records_matrix')
-
-    def test_raw_records_matrix(self):
-        self._st_attr_for_one_peak('raw_records_matrix')
-
-    def test_event_display_simple(self):
-        plot_all_positions = straxen.utilix_is_configured()
-        self.st.event_display_simple(nt_test_run_id,
-                                     time_within=self.first_event,
-                                     xenon1t=False,
-                                     plot_all_positions=plot_all_positions,
-                                     )
-
-    def test_single_event_plot(self):
-        plot_all_positions = straxen.utilix_is_configured()
-        straxen.analyses.event_display.plot_single_event(
-            self.st,
-            nt_test_run_id,
-            events=self.st.get_array(nt_test_run_id, 'events'),
-            event_number=self.first_event['event_number'],
-            xenon1t=False,
-            plot_all_positions=plot_all_positions,
-        )
-
-    def test_event_display_interactive(self):
-        self.st.event_display_interactive(nt_test_run_id,
-                                          time_within=self.first_event,
-                                          xenon1t=False,
-                                          )
-
-    def test_plot_peaks_aft_histogram(self):
-        self.st.plot_peaks_aft_histogram(nt_test_run_id)
-
-    @unittest.skipIf(not straxen.utilix_is_configured(), "No db access, cannot test CMT.")
-    def test_event_scatter(self):
-        self.st.event_scatter(nt_test_run_id)
-
-<<<<<<< HEAD
-    @unittest.skipIf(not straxen.utilix_is_configured(), "No db access, cannot test CMT.")
-=======
-    def test_event_scatter_diff_options(self):
-        self.st.event_scatter(nt_test_run_id,
-                              color_range=(0, 10),
-                              color_dim='s1_area')
-
->>>>>>> 300050c0
-    def test_energy_spectrum(self):
-        self.st.plot_energy_spectrum(nt_test_run_id)
-
-    def test_energy_spectrum_diff_options(self):
-        """Run st.plot_energy_spectrum with several options"""
-        self.st.plot_energy_spectrum(nt_test_run_id,
-                                     unit='kg_day_kev',
-                                     exposure_kg_sec=1)
-        self.st.plot_energy_spectrum(nt_test_run_id,
-                                     unit='tonne_day_kev',
-                                     exposure_kg_sec=1)
-        self.st.plot_energy_spectrum(nt_test_run_id,
-                                     unit='tonne_year_kev',
-                                     exposure_kg_sec=1,
-                                     geomspace=False)
-        with self.assertRaises(ValueError):
-            # Some units shouldn't be allowed
-            self.st.plot_energy_spectrum(nt_test_run_id,
-                                         unit='not_allowed_unit',
-                                         exposure_kg_sec=1)
-
-    def test_peak_classification(self):
-        self.st.plot_peak_classification(nt_test_run_id)
-
-    def _st_attr_for_one_peak(self, function_name):
-        """
-        Utility function to prevent having to copy past the code
-        below for all the functions we are going to test for one peak
-        """
-        f = getattr(self.st, function_name)
-        f(nt_test_run_id, time_within=self.first_peak)
-
-    def test_waveform_display(self):
-        """test st.waveform_display for one peak"""
-        self._st_attr_for_one_peak('waveform_display')
-
-    def test_hvdisp_plot_pmt_pattern(self):
-        """test st.hvdisp_plot_pmt_pattern for one peak"""
-        self._st_attr_for_one_peak('hvdisp_plot_pmt_pattern')
-
-    def test_hvdisp_plot_peak_waveforms(self):
-        """test st.hvdisp_plot_peak_waveforms for one peak"""
-        self._st_attr_for_one_peak('hvdisp_plot_peak_waveforms')
-
-    def test_plot_pulses_tpc(self):
-        """
-        Test that we can plot some TPC pulses and fail if raise a
-        ValueError if an invalid combination of parameters is given
-        """
-        self.st.plot_pulses_tpc(nt_test_run_id,
-                                time_within=self.first_peak,
-                                max_plots=2,
-                                plot_hits=True,
-                                ignore_time_warning=False,
-                                store_pdf=True,
-                                )
-        with self.assertRaises(ValueError):
-            # Raise an error if no time range is specified
-            self.st.plot_pulses_tpc(nt_test_run_id,
-                                    max_plots=2,
-                                    plot_hits=True,
-                                    ignore_time_warning=True,
-                                    store_pdf=True,
-                                    )
-
-    def test_plot_pulses_mv(self):
-        """Repeat above for mv"""
-        self.st.plot_pulses_mv(nt_test_run_id,
-                               max_plots=2,
-                               plot_hits=True,
-                               ignore_time_warning=True,
-                               )
-
-    def test_plot_pulses_nv(self):
-        """Repeat above for nv"""
-        self.st.plot_pulses_nv(nt_test_run_id,
-                               max_plots=2,
-                               plot_hits=True,
-                               ignore_time_warning=True,
-                               )
-
-    @unittest.skipIf(not straxen.utilix_is_configured(),
-                     "No db access, cannot test!")
-    def test_event_display(self):
-        """Event display plot, needs CMT"""
-        self.st.event_display(nt_test_run_id, time_within=self.first_event)
-
-    @unittest.skipIf(not straxen.utilix_is_configured(),
-                     "No db access, cannot test!")
-    def test_event_display_no_rr(self):
-        """Make an event display without including records"""
-        self.st.event_display(nt_test_run_id,
-                              time_within=self.first_event,
-                              records_matrix=False,
-                              event_time_limit=[self.first_event['time'],
-                                                self.first_event['endtime']],
-                              )
-
-    def test_calc_livetime(self):
-        """Use straxen.get_livetime_sec"""
-        try:
-            live_time = straxen.get_livetime_sec(self.st, nt_test_run_id)
-        except strax.RunMetadataNotAvailable:
-            things = self.st.get_array(nt_test_run_id, 'peaks')
-            live_time = straxen.get_livetime_sec(self.st, nt_test_run_id, things=things)
-        assertion_statement = "Live-time calculation is wrong"
-        expected = self._expected_test_results['run_live_time']
-        self.assertTrue(live_time == expected, assertion_statement)
-
-    def test_df_wiki(self):
-        """We have a nice utility to write dataframes to the wiki"""
-        df = self.st.get_df(nt_test_run_id, 'peak_basics')[:10]
-        straxen.dataframe_to_wiki(df)
-
-    @unittest.skipIf(straxen.utilix_is_configured(),
-                     "Test for no DB access")
-    def test_daq_plot_errors_without_utilix(self):
-        """
-        We should get a not implemented error if we call a function
-        in the daq_waveforms analyses
-        """
-        with self.assertRaises(NotImplementedError):
-            straxen.analyses.daq_waveforms._get_daq_config(
-                'som_run', run_collection=None)
-
-    @unittest.skipIf(not straxen.utilix_is_configured(),
-                     "No db access, cannot test!")
-    def test_daq_plot_errors(self):
-        """To other ways we should not be allowed to call daq_waveforms.XX"""
-        with self.assertRaises(ValueError):
-            straxen.analyses.daq_waveforms._get_daq_config('no_run')
-        with self.assertRaises(ValueError):
-            straxen.analyses.daq_waveforms._board_to_host_link({'boards': [{'no_boards': 0}]}, 1)
-
-    @unittest.skipIf(not straxen.utilix_is_configured(), "No db access, cannot test!")
-    def test_event_plot_errors(self):
-        """
-        Several Exceptions should be raised with these following bad
-        ways of calling the event display
-        """
-        with self.assertRaises(ValueError):
-            # Wrong way of calling records matrix
-            self.st.event_display(nt_test_run_id,
-                                  records_matrix='records_are_bad')
-        with self.assertRaises(ValueError):
-            # A single event should not have three entries
-            straxen.analyses.event_display._event_display(events=[1, 2, 3],
-                                                          context=self.st,
-                                                          to_pe=None,
-                                                          run_id='1'
-                                                          )
-        with self.assertRaises(ValueError):
-            # Can't pass empty axes like this to the inner script
-            straxen.analyses.event_display._event_display(axes=None,
-                                                          events=[None],
-                                                          context=self.st,
-                                                          to_pe=None,
-                                                          run_id=nt_test_run_id,
-                                                          )
-        with self.assertRaises(ValueError):
-            # Should raise a valueError
-            straxen.analyses.event_display.plot_single_event(context=None,
-                                                             run_id=None,
-                                                             events=[1, 2, 3],
-                                                             event_number=None,
-                                                             )
-        with self.assertRaises(ValueError):
-            # Give to many recs to this inner script
-            straxen.analyses.event_display._scatter_rec(_event=None,
-                                                        recs=list(range(10)))
-
-    def test_interactive_display(self):
-        """Run and save interactive display"""
-        fig = self.st.event_display_interactive(nt_test_run_id,
-                                                time_within=self.first_event,
-                                                xenon1t=False,
-                                                plot_record_matrix=True,
-                                                )
-        save_as = 'test_display.html'
-        fig.save(save_as)
-        self.assertTrue(os.path.exists(save_as))
-        os.remove(save_as)
-        self.assertFalse(os.path.exists(save_as))
-        st = self.st.new_context()
-        st.event_display_interactive(nt_test_run_id,
-                                     time_within=self.first_event,
-                                     xenon1t=False,
-                                     plot_record_matrix=False,
-                                     only_main_peaks=True,
-                                    )
-
-    def test_bokeh_selector(self):
-        """Test the bokeh data selector"""
-        from straxen.analyses.bokeh_waveform_plot import DataSelectionHist
-        p = self.st.get_array(nt_test_run_id, 'peak_basics')
-        ds = DataSelectionHist('ds')
-        fig = ds.histogram2d(p,
-                             p['area'],
-                             p['area'],
-                             bins=50,
-                             hist_range=((0, 200), (0, 2000)),
-                             log_color_scale=True,
-                             clim=(10, None),
-                             undeflow_color='white')
-
-        import bokeh.plotting as bklt
-        save_as = 'test_data_selector.html'
-        bklt.save(fig, save_as)
-        self.assertTrue(os.path.exists(save_as))
-        os.remove(save_as)
-        self.assertFalse(os.path.exists(save_as))
-
-    @unittest.skipIf(not straxen.utilix_is_configured(),
-                     "No db access, cannot test!")
-    def test_nt_daq_plot(self):
-        """Make an nt DAQ plot"""
-        self.st.daq_plot(nt_test_run_id,
-                         time_within=self.first_peak,
-                         vmin=0.1,
-                         vmax=1,
-                         )
-
-    @unittest.skipIf(not straxen.utilix_is_configured(),
-                     "No db access, cannot test!")
-    def test_nt_daq_plot_grouped(self):
-        """Same as above grouped by ADC"""
-        self.st.plot_records_matrix(nt_test_run_id,
-                                    time_within=self.first_peak,
-                                    vmin=0.1,
-                                    vmax=1,
-                                    group_by='ADC ID',
-                                    )
-
-    def test_records_matrix_downsample(self):
-        """Test that downsampling works in the record matrix"""
-        self.st.records_matrix(nt_test_run_id,
-                               time_within=self.first_event,
-                               max_samples=20
-                               )
-
-    @unittest.skipIf(not straxen.utilix_is_configured(),
-                     "No db access, cannot test!")
-    def test_load_corrected_positions(self):
-        """Test that we can do st.load_corrected_positions"""
-        self.st.load_corrected_positions(nt_test_run_id,
-                                         time_within=self.first_peak)
-
-    @unittest.skipIf(not straxen.utilix_is_configured(),
-                     "No db access, cannot test!")
-    def test_nv_event_display(self):
-        """
-        Test NV event display for a time range without data (should fail)
-        """
-        self.st.make(nt_test_run_id, 'events_nv')
-        ev_nv = self.st.get_array(nt_test_run_id, 'event_positions_nv')
-        self.assertFalse(ev_nv, "this test assumes NV events are empty")
-        with self.assertRaises(ValueError):
-            self.st.plot_nveto_event_display(nt_test_run_id,
-                                             time_within=self.first_peak)
-
-
-def test_plots():
-    """Make some plots"""
-    c = np.ones(straxen.n_tpc_pmts)
-    straxen.plot_pmts(c)
-    straxen.plot_pmts(c, log_scale=True)
+import os
+import unittest
+
+import numpy as np
+import pandas
+import strax
+import straxen
+from matplotlib.pyplot import clf as plt_clf
+from straxen.test_utils import nt_test_context, nt_test_run_id
+
+
+def test_pmt_pos_1t():
+    """
+    Test if we can get the 1T PMT positions
+    """
+    pandas.DataFrame(straxen.pmt_positions(True))
+
+
+def test_pmt_pos_nt():
+    """
+    Test if we can get the nT PMT positions
+    """
+    pandas.DataFrame(straxen.pmt_positions(False))
+
+
+class TestMiniAnalyses(unittest.TestCase):
+    """
+    Generally, tests in this class run st.<some_mini_analysis>
+
+    We provide minimal arguments to just probe if the
+    <some_mini_analysis> is not breaking when running, we are NOT
+    checking if plots et cetera make sense, just if the code is not
+    broken (e.g. because for changes in dependencies like matplotlib or
+    bokeh)
+    """
+    # They were added on 25/10/2021 and may be outdated by now
+    _expected_test_results = {
+        'peak_basics': 40,
+        'n_s1': 19,
+        'run_live_time': 4.7516763,
+        'event_basics': 20,
+    }
+
+    @classmethod
+    def setUpClass(cls) -> None:
+        """
+        Common setup for all the tests. We need some data which we
+        don't delete but reuse to prevent a lot of computations in this
+        class
+        """
+        cls.st = nt_test_context()
+        # For al the WF plotting, we might need records, let's make those
+        cls.st.make(nt_test_run_id, 'records')
+        cls.first_peak = cls.st.get_array(nt_test_run_id, 'peak_basics')[0]
+        cls.first_event = cls.st.get_array(nt_test_run_id, 'event_basics')[0]
+
+    def tearDown(self):
+        """After each test, clear a figure (if one was open)"""
+        plt_clf()
+
+    def test_target_peaks(self, target='peak_basics', tol=2):
+        """
+        Not a real mini analysis but let's see if the number of peaks
+        matches some pre-defined value. This is just to safeguard one
+        from accidentally adding some braking code.
+        """
+        self.assertTrue(target
+                        in self._expected_test_results,
+                        f'No expectation for {target}?!')
+        data = self.st.get_array(nt_test_run_id, target)
+        message = (f'Got more/less data for {target}. If you changed something '
+                   f'on {target}, please update the numbers in '
+                   f'tests/test_mini_analyses.TestMiniAnalyses._expected_test_results')
+        if not straxen.utilix_is_configured():
+            # If we do things with dummy maps, things might be slightly different
+            tol += 10
+        self.assertTrue(np.abs(len(data) - self._expected_test_results[target]) < tol, message)
+
+    def test_target_events(self):
+        """Test that the number of events is roughly right"""
+        self.test_target_peaks(target='event_basics')
+
+    def test_plot_waveform(self, deep=False):
+        self.st.plot_waveform(nt_test_run_id,
+                              time_within=self.first_peak,
+                              deep=deep)
+
+    def test_plot_waveform_deep(self):
+        self.test_plot_waveform(deep=True)
+
+    def test_plot_hit_pattern(self):
+        self.st.plot_hit_pattern(nt_test_run_id,
+                                 time_within=self.first_peak,
+                                 xenon1t=False)
+
+    def test_plot_records_matrix(self):
+        self._st_attr_for_one_peak('plot_records_matrix')
+
+    def test_raw_records_matrix(self):
+        self._st_attr_for_one_peak('raw_records_matrix')
+
+    def test_event_display_simple(self):
+        plot_all_positions = straxen.utilix_is_configured()
+        self.st.event_display_simple(nt_test_run_id,
+                                     time_within=self.first_event,
+                                     xenon1t=False,
+                                     plot_all_positions=plot_all_positions,
+                                     )
+
+    def test_single_event_plot(self):
+        plot_all_positions = straxen.utilix_is_configured()
+        straxen.analyses.event_display.plot_single_event(
+            self.st,
+            nt_test_run_id,
+            events=self.st.get_array(nt_test_run_id, 'events'),
+            event_number=self.first_event['event_number'],
+            xenon1t=False,
+            plot_all_positions=plot_all_positions,
+        )
+
+    def test_event_display_interactive(self):
+        self.st.event_display_interactive(nt_test_run_id,
+                                          time_within=self.first_event,
+                                          xenon1t=False,
+                                          )
+
+    def test_plot_peaks_aft_histogram(self):
+        self.st.plot_peaks_aft_histogram(nt_test_run_id)
+
+    @unittest.skipIf(not straxen.utilix_is_configured(), "No db access, cannot test CMT.")
+    def test_event_scatter(self):
+        self.st.event_scatter(nt_test_run_id)
+
+    def test_event_scatter_diff_options(self):
+        self.st.event_scatter(nt_test_run_id,
+                              color_range=(0, 10),
+                              color_dim='s1_area')
+
+    def test_energy_spectrum(self):
+        self.st.plot_energy_spectrum(nt_test_run_id)
+
+    def test_energy_spectrum_diff_options(self):
+        """Run st.plot_energy_spectrum with several options"""
+        self.st.plot_energy_spectrum(nt_test_run_id,
+                                     unit='kg_day_kev',
+                                     exposure_kg_sec=1)
+        self.st.plot_energy_spectrum(nt_test_run_id,
+                                     unit='tonne_day_kev',
+                                     exposure_kg_sec=1)
+        self.st.plot_energy_spectrum(nt_test_run_id,
+                                     unit='tonne_year_kev',
+                                     exposure_kg_sec=1,
+                                     geomspace=False)
+        with self.assertRaises(ValueError):
+            # Some units shouldn't be allowed
+            self.st.plot_energy_spectrum(nt_test_run_id,
+                                         unit='not_allowed_unit',
+                                         exposure_kg_sec=1)
+
+    def test_peak_classification(self):
+        self.st.plot_peak_classification(nt_test_run_id)
+
+    def _st_attr_for_one_peak(self, function_name):
+        """
+        Utility function to prevent having to copy past the code
+        below for all the functions we are going to test for one peak
+        """
+        f = getattr(self.st, function_name)
+        f(nt_test_run_id, time_within=self.first_peak)
+
+    def test_waveform_display(self):
+        """test st.waveform_display for one peak"""
+        self._st_attr_for_one_peak('waveform_display')
+
+    def test_hvdisp_plot_pmt_pattern(self):
+        """test st.hvdisp_plot_pmt_pattern for one peak"""
+        self._st_attr_for_one_peak('hvdisp_plot_pmt_pattern')
+
+    def test_hvdisp_plot_peak_waveforms(self):
+        """test st.hvdisp_plot_peak_waveforms for one peak"""
+        self._st_attr_for_one_peak('hvdisp_plot_peak_waveforms')
+
+    def test_plot_pulses_tpc(self):
+        """
+        Test that we can plot some TPC pulses and fail if raise a
+        ValueError if an invalid combination of parameters is given
+        """
+        self.st.plot_pulses_tpc(nt_test_run_id,
+                                time_within=self.first_peak,
+                                max_plots=2,
+                                plot_hits=True,
+                                ignore_time_warning=False,
+                                store_pdf=True,
+                                )
+        with self.assertRaises(ValueError):
+            # Raise an error if no time range is specified
+            self.st.plot_pulses_tpc(nt_test_run_id,
+                                    max_plots=2,
+                                    plot_hits=True,
+                                    ignore_time_warning=True,
+                                    store_pdf=True,
+                                    )
+
+    def test_plot_pulses_mv(self):
+        """Repeat above for mv"""
+        self.st.plot_pulses_mv(nt_test_run_id,
+                               max_plots=2,
+                               plot_hits=True,
+                               ignore_time_warning=True,
+                               )
+
+    def test_plot_pulses_nv(self):
+        """Repeat above for nv"""
+        self.st.plot_pulses_nv(nt_test_run_id,
+                               max_plots=2,
+                               plot_hits=True,
+                               ignore_time_warning=True,
+                               )
+
+    @unittest.skipIf(not straxen.utilix_is_configured(),
+                     "No db access, cannot test!")
+    def test_event_display(self):
+        """Event display plot, needs CMT"""
+        self.st.event_display(nt_test_run_id, time_within=self.first_event)
+
+    @unittest.skipIf(not straxen.utilix_is_configured(),
+                     "No db access, cannot test!")
+    def test_event_display_no_rr(self):
+        """Make an event display without including records"""
+        self.st.event_display(nt_test_run_id,
+                              time_within=self.first_event,
+                              records_matrix=False,
+                              event_time_limit=[self.first_event['time'],
+                                                self.first_event['endtime']],
+                              )
+
+    def test_calc_livetime(self):
+        """Use straxen.get_livetime_sec"""
+        try:
+            live_time = straxen.get_livetime_sec(self.st, nt_test_run_id)
+        except strax.RunMetadataNotAvailable:
+            things = self.st.get_array(nt_test_run_id, 'peaks')
+            live_time = straxen.get_livetime_sec(self.st, nt_test_run_id, things=things)
+        assertion_statement = "Live-time calculation is wrong"
+        expected = self._expected_test_results['run_live_time']
+        self.assertTrue(live_time == expected, assertion_statement)
+
+    def test_df_wiki(self):
+        """We have a nice utility to write dataframes to the wiki"""
+        df = self.st.get_df(nt_test_run_id, 'peak_basics')[:10]
+        straxen.dataframe_to_wiki(df)
+
+    @unittest.skipIf(straxen.utilix_is_configured(),
+                     "Test for no DB access")
+    def test_daq_plot_errors_without_utilix(self):
+        """
+        We should get a not implemented error if we call a function
+        in the daq_waveforms analyses
+        """
+        with self.assertRaises(NotImplementedError):
+            straxen.analyses.daq_waveforms._get_daq_config(
+                'som_run', run_collection=None)
+
+    @unittest.skipIf(not straxen.utilix_is_configured(),
+                     "No db access, cannot test!")
+    def test_daq_plot_errors(self):
+        """To other ways we should not be allowed to call daq_waveforms.XX"""
+        with self.assertRaises(ValueError):
+            straxen.analyses.daq_waveforms._get_daq_config('no_run')
+        with self.assertRaises(ValueError):
+            straxen.analyses.daq_waveforms._board_to_host_link({'boards': [{'no_boards': 0}]}, 1)
+
+    @unittest.skipIf(not straxen.utilix_is_configured(), "No db access, cannot test!")
+    def test_event_plot_errors(self):
+        """
+        Several Exceptions should be raised with these following bad
+        ways of calling the event display
+        """
+        with self.assertRaises(ValueError):
+            # Wrong way of calling records matrix
+            self.st.event_display(nt_test_run_id,
+                                  records_matrix='records_are_bad')
+        with self.assertRaises(ValueError):
+            # A single event should not have three entries
+            straxen.analyses.event_display._event_display(events=[1, 2, 3],
+                                                          context=self.st,
+                                                          to_pe=None,
+                                                          run_id='1'
+                                                          )
+        with self.assertRaises(ValueError):
+            # Can't pass empty axes like this to the inner script
+            straxen.analyses.event_display._event_display(axes=None,
+                                                          events=[None],
+                                                          context=self.st,
+                                                          to_pe=None,
+                                                          run_id=nt_test_run_id,
+                                                          )
+        with self.assertRaises(ValueError):
+            # Should raise a valueError
+            straxen.analyses.event_display.plot_single_event(context=None,
+                                                             run_id=None,
+                                                             events=[1, 2, 3],
+                                                             event_number=None,
+                                                             )
+        with self.assertRaises(ValueError):
+            # Give to many recs to this inner script
+            straxen.analyses.event_display._scatter_rec(_event=None,
+                                                        recs=list(range(10)))
+
+    def test_interactive_display(self):
+        """Run and save interactive display"""
+        fig = self.st.event_display_interactive(nt_test_run_id,
+                                                time_within=self.first_event,
+                                                xenon1t=False,
+                                                plot_record_matrix=True,
+                                                )
+        save_as = 'test_display.html'
+        fig.save(save_as)
+        self.assertTrue(os.path.exists(save_as))
+        os.remove(save_as)
+        self.assertFalse(os.path.exists(save_as))
+        st = self.st.new_context()
+        st.event_display_interactive(nt_test_run_id,
+                                     time_within=self.first_event,
+                                     xenon1t=False,
+                                     plot_record_matrix=False,
+                                     only_main_peaks=True,
+                                    )
+
+    def test_bokeh_selector(self):
+        """Test the bokeh data selector"""
+        from straxen.analyses.bokeh_waveform_plot import DataSelectionHist
+        p = self.st.get_array(nt_test_run_id, 'peak_basics')
+        ds = DataSelectionHist('ds')
+        fig = ds.histogram2d(p,
+                             p['area'],
+                             p['area'],
+                             bins=50,
+                             hist_range=((0, 200), (0, 2000)),
+                             log_color_scale=True,
+                             clim=(10, None),
+                             undeflow_color='white')
+
+        import bokeh.plotting as bklt
+        save_as = 'test_data_selector.html'
+        bklt.save(fig, save_as)
+        self.assertTrue(os.path.exists(save_as))
+        os.remove(save_as)
+        self.assertFalse(os.path.exists(save_as))
+
+    @unittest.skipIf(not straxen.utilix_is_configured(),
+                     "No db access, cannot test!")
+    def test_nt_daq_plot(self):
+        """Make an nt DAQ plot"""
+        self.st.daq_plot(nt_test_run_id,
+                         time_within=self.first_peak,
+                         vmin=0.1,
+                         vmax=1,
+                         )
+
+    @unittest.skipIf(not straxen.utilix_is_configured(),
+                     "No db access, cannot test!")
+    def test_nt_daq_plot_grouped(self):
+        """Same as above grouped by ADC"""
+        self.st.plot_records_matrix(nt_test_run_id,
+                                    time_within=self.first_peak,
+                                    vmin=0.1,
+                                    vmax=1,
+                                    group_by='ADC ID',
+                                    )
+
+    def test_records_matrix_downsample(self):
+        """Test that downsampling works in the record matrix"""
+        self.st.records_matrix(nt_test_run_id,
+                               time_within=self.first_event,
+                               max_samples=20
+                               )
+
+    @unittest.skipIf(not straxen.utilix_is_configured(),
+                     "No db access, cannot test!")
+    def test_load_corrected_positions(self):
+        """Test that we can do st.load_corrected_positions"""
+        self.st.load_corrected_positions(nt_test_run_id,
+                                         time_within=self.first_peak)
+
+    @unittest.skipIf(not straxen.utilix_is_configured(),
+                     "No db access, cannot test!")
+    def test_nv_event_display(self):
+        """
+        Test NV event display for a time range without data (should fail)
+        """
+        self.st.make(nt_test_run_id, 'events_nv')
+        ev_nv = self.st.get_array(nt_test_run_id, 'event_positions_nv')
+        self.assertFalse(ev_nv, "this test assumes NV events are empty")
+        with self.assertRaises(ValueError):
+            self.st.plot_nveto_event_display(nt_test_run_id,
+                                             time_within=self.first_peak)
+
+
+def test_plots():
+    """Make some plots"""
+    c = np.ones(straxen.n_tpc_pmts)
+    straxen.plot_pmts(c)
+    straxen.plot_pmts(c, log_scale=True)