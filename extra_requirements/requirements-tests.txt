--- conflicted
+++ resolved
@@ -35,10 +35,6 @@
 utilix==0.6.5
 wfsim==0.5.12
 xarray==0.20.2
-<<<<<<< HEAD
 zstd==1.5.0.4                                   # Strax dependency
 pytoolz
 pydantic
-=======
-zstd==1.5.0.4                                   # Strax dependency
->>>>>>> bdc4f7d4
