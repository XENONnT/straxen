# File for the requirements of straxen with the automated tests
blosc==1.10.6                                   # Strax dependency
bokeh==2.4.2
boltons==21.0.0
commentjson==0.9.0
coverage==6.3
coveralls==3.3.1
dask==2022.01.1
datashader==0.13.0
dill==0.3.4                                     # Strax dependency
flake8==4.0.1
gitpython==3.1.26
holoviews==1.14.7; python_version<="3.9"
holoviews==1.14.7; python_version=="3.10"
hypothesis==6.36.1
ipywidgets==7.6.5
jupyter-client==7.1.2                           # for ipywidgets
keras==2.8.0; python_version<="3.9"             # Tensorflow dependency
keras==2.8.0rc1; python_version=="3.10"         # Tensorflow dependency
matplotlib==3.5.1
multihist==0.6.5
nestpy==1.5.0; python_version<="3.9"            # WFSim dependency, doesn't work in py3.10
npshmex==0.2.1                                  # Strax dependency
numba==0.55.1
numexpr==2.8.1
numpy==1.21.5
packaging==21.3
pandas==1.3.5
panel==0.12.6                                   # Bokeh dependency
psutil==5.9.0                                   # Strax dependency
pymongo==3.12.0                                 # Strax dependency
pytest==6.2.5
pytest-cov==3.0.0
scikit-learn==1.0.2
scipy==1.7.3                                    # Strax dependency
tensorflow==2.8.0rc1; python_version<="3.9"
tensorflow==2.8.0rc1; python_version=="3.10"
tqdm==4.62.2
<<<<<<< HEAD
utilix==0.6.5
wfsim==0.5.13
=======
typing_extensions==4.0.1                        # Tensorflow/bokeh dependency
utilix==0.6.6
wfsim==0.5.12; python_version<="3.9"            # nestpy doesn't work in py3.10
>>>>>>> 484b2718
xarray==0.20.2
zstd==1.5.1.0                                   # Strax dependency<|MERGE_RESOLUTION|>--- conflicted
+++ resolved
@@ -36,13 +36,8 @@
 tensorflow==2.8.0rc1; python_version<="3.9"
 tensorflow==2.8.0rc1; python_version=="3.10"
 tqdm==4.62.2
-<<<<<<< HEAD
-utilix==0.6.5
-wfsim==0.5.13
-=======
 typing_extensions==4.0.1                        # Tensorflow/bokeh dependency
 utilix==0.6.6
-wfsim==0.5.12; python_version<="3.9"            # nestpy doesn't work in py3.10
->>>>>>> 484b2718
+wfsim==0.5.13; python_version<="3.9"            # nestpy doesn't work in py3.10
 xarray==0.20.2
 zstd==1.5.1.0                                   # Strax dependency