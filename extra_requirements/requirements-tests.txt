--- conflicted
+++ resolved
@@ -24,11 +24,7 @@
 pandas==1.3.2                                   # Strax dependency
 panel==0.12.1                                   # Bokeh dependency
 psutil==5.8.0                                   # Strax dependency
-<<<<<<< HEAD
-pymongo==3.12.0
-=======
 pymongo==3.12.0                                 # Strax dependency
->>>>>>> 64bd823a
 pytest==6.2.5
 pytest-cov==3.0.0
 scikit-learn==1.0.1
@@ -39,4 +35,4 @@
 wfsim==0.5.11
 xarray==0.20.1
 utilix==0.6.5
-zstd==1.5.0.2                                   # Strax dependency
+zstd==1.5.0.2                                   # Strax dependency