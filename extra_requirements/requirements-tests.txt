--- conflicted
+++ resolved
@@ -1,47 +1,3 @@
 # File for the requirements of straxen with the automated tests
-<<<<<<< HEAD
-blosc==1.10.6                                   # Strax dependency
-bokeh==2.4.2
-boltons==21.0.0
-commentjson==0.9.0
-coverage==6.3.2
-coveralls==3.3.1
-dask==2022.3.0
-datashader==0.13.0
-dill==0.3.4                                     # Strax dependency
-flake8==4.0.1
-gitpython==3.1.26
-holoviews==1.14.8
-hypothesis==6.40.1
-ipywidgets==7.7.0
-jupyter-client==7.2.1                           # for ipywidgets
-Jinja2==3.0.3                                   # Holoviews dependency
-keras==2.8.0                                    # Tensorflow dependency
-matplotlib==3.5.1
-multihist==0.6.5
-nestpy==1.5.0; python_version<="3.9"            # WFSim dependency
-git+https://github.com/NESTCollaboration/nestpy.git; python_version=="3.10"  # WFSim dependency
-npshmex==0.2.1                                  # Strax dependency
-numba==0.55.1
-numexpr==2.8.1
-numpy==1.21.5
-packaging==21.3
-pandas==1.4.1
-panel==0.12.7                                   # Bokeh dependency
-psutil==5.9.0                                   # Strax dependency
-pymongo==3.12.0                                 # Strax dependency
-pytest==7.1.1
-pytest-cov==3.0.0
-scikit-learn==1.0.2
-scipy==1.8.0                                    # Strax dependency
-tensorflow==2.8.0
-tqdm==4.63.1
-typing_extensions==4.1.1                        # Tensorflow/bokeh dependency
-utilix==0.6.7
-wfsim==0.5.13                                   # nestpy doesn't work in py3.10
-xarray==2022.3.0
-zstd==1.5.1.0                                   # Strax dependency
-=======
 git+https://github.com/AxFoundation/strax
-git+https://github.com/XENONnT/ax_env
->>>>>>> 84dc6734
+git+https://github.com/XENONnT/ax_env