# File for the requirements of straxen with the automated tests
blosc==1.10.6                                   # Strax dependency
bokeh==2.4.2
boltons==21.0.0
commentjson==0.9.0
coverage==6.3.2
coveralls==3.3.1
dask==2022.2.1
datashader==0.13.0
dill==0.3.4                                     # Strax dependency
flake8==4.0.1
gitpython==3.1.26
holoviews==1.14.8
hypothesis==6.38.0
ipywidgets==7.6.5
jupyter-client==7.1.2                           # for ipywidgets
keras==2.8.0                                    # Tensorflow dependency
matplotlib==3.5.1
multihist==0.6.5
nestpy==1.5.0; python_version<="3.9"            # WFSim dependency
# git+https://github.com/NESTCollaboration/nestpy.git; python_version=="3.10"  # WFSim dependency
npshmex==0.2.1                                  # Strax dependency
numba==0.55.1
numexpr==2.8.1
numpy==1.21.5
packaging==21.3
pandas==1.4.1
panel==0.12.6                                   # Bokeh dependency
psutil==5.9.0                                   # Strax dependency
<<<<<<< HEAD
pymongo==4.0.1                                  # Strax dependency
pytest==6.2.5
=======
pymongo==3.12.0                                 # Strax dependency
pytest==7.0.1
>>>>>>> 21b25c9d
pytest-cov==3.0.0
scikit-learn==1.0.2
scipy==1.8.0                                    # Strax dependency
tensorflow==2.8.0
tqdm==4.63.0
typing_extensions==4.1.1                        # Tensorflow/bokeh dependency
utilix==0.6.6
wfsim==0.5.13                                   # nestpy doesn't work in py3.10
xarray==0.21.1
zstd==1.5.1.0                                   # Strax dependency<|MERGE_RESOLUTION|>--- conflicted
+++ resolved
@@ -27,13 +27,9 @@
 pandas==1.4.1
 panel==0.12.6                                   # Bokeh dependency
 psutil==5.9.0                                   # Strax dependency
-<<<<<<< HEAD
 pymongo==4.0.1                                  # Strax dependency
-pytest==6.2.5
-=======
 pymongo==3.12.0                                 # Strax dependency
 pytest==7.0.1
->>>>>>> 21b25c9d
 pytest-cov==3.0.0
 scikit-learn==1.0.2
 scipy==1.8.0                                    # Strax dependency
