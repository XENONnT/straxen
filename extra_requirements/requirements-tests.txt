# File for the requirements of straxen with the automated tests

## python 3.x specifics
# Tensorflow
tensorflow~=2.5.0 ; python_version=="3.6"
tensorflow~=2.4 ; python_version>="3.7"

# Dask
dask~=2021.5; python_version>="3.7"
dask<=2021.2.0; python_version=="3.6"

# Importlib-metadata
importlib-metadata==2.0.0; python_version=="3.7"


## Other requirements
blosc==1.10.2      # Strax dependency
<<<<<<< HEAD
bokeh==2.3.1
boltons==21.0.0
=======
bokeh==2.3.2
boltons==20.2.1
>>>>>>> 0ddfa734
datashader==0.12.1
dill==0.3.3        # Strax dependency
coveralls==3.0.1
commentjson==0.9.0
coverage==5.5
flake8==3.9.2
holoviews==1.14.4
hypothesis==6.10.1
ipywidgets==7.6.2
jupyter-client==6.1.12  # (for ipywidgets)
npshmex==0.2.1     # Strax dependency
numba==0.53.1      # Strax dependency
numpy==1.19.5
pandas==1.1.5      # Strax dependency
psutil==5.8.0      # Strax dependency
pytest==6.2.4
pytest-cov==2.12.0
scikit-learn==0.24.2
scipy==1.5.4
tqdm==4.61.0
xarray==0.16.2
utilix==0.6.0
zstd==1.5.0.2      # Strax dependency
<|MERGE_RESOLUTION|>--- conflicted
+++ resolved
@@ -1,47 +1,41 @@
-# File for the requirements of straxen with the automated tests
-
-## python 3.x specifics
-# Tensorflow
-tensorflow~=2.5.0 ; python_version=="3.6"
-tensorflow~=2.4 ; python_version>="3.7"
-
-# Dask
-dask~=2021.5; python_version>="3.7"
-dask<=2021.2.0; python_version=="3.6"
-
-# Importlib-metadata
-importlib-metadata==2.0.0; python_version=="3.7"
-
-
-## Other requirements
-blosc==1.10.2      # Strax dependency
-<<<<<<< HEAD
-bokeh==2.3.1
-boltons==21.0.0
-=======
-bokeh==2.3.2
-boltons==20.2.1
->>>>>>> 0ddfa734
-datashader==0.12.1
-dill==0.3.3        # Strax dependency
-coveralls==3.0.1
-commentjson==0.9.0
-coverage==5.5
-flake8==3.9.2
-holoviews==1.14.4
-hypothesis==6.10.1
-ipywidgets==7.6.2
-jupyter-client==6.1.12  # (for ipywidgets)
-npshmex==0.2.1     # Strax dependency
-numba==0.53.1      # Strax dependency
-numpy==1.19.5
-pandas==1.1.5      # Strax dependency
-psutil==5.8.0      # Strax dependency
-pytest==6.2.4
-pytest-cov==2.12.0
-scikit-learn==0.24.2
-scipy==1.5.4
-tqdm==4.61.0
-xarray==0.16.2
-utilix==0.6.0
-zstd==1.5.0.2      # Strax dependency
+# File for the requirements of straxen with the automated tests
+
+## python 3.x specifics
+# Tensorflow
+tensorflow~=2.5.0 ; python_version=="3.6"
+tensorflow~=2.4 ; python_version>="3.7"
+
+# Dask
+dask~=2021.5; python_version>="3.7"
+dask<=2021.2.0; python_version=="3.6"
+
+# Importlib-metadata
+importlib-metadata==2.0.0; python_version=="3.7"
+
+
+## Other requirements
+blosc==1.10.2      # Strax dependency
+boltons==21.0.0
+datashader==0.12.1
+dill==0.3.3        # Strax dependency
+coveralls==3.0.1
+commentjson==0.9.0
+coverage==5.5
+flake8==3.9.2
+holoviews==1.14.4
+hypothesis==6.10.1
+ipywidgets==7.6.2
+jupyter-client==6.1.12  # (for ipywidgets)
+npshmex==0.2.1     # Strax dependency
+numba==0.53.1      # Strax dependency
+numpy==1.19.5
+pandas==1.1.5      # Strax dependency
+psutil==5.8.0      # Strax dependency
+pytest==6.2.4
+pytest-cov==2.12.0
+scikit-learn==0.24.2
+scipy==1.5.4
+tqdm==4.61.0
+xarray==0.16.2
+utilix==0.6.0
+zstd==1.5.0.2      # Strax dependency