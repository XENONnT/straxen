# File for the requirements of straxen with the automated tests
blosc==1.10.6                                   # Strax dependency
bokeh==2.4.2
boltons==21.0.0
commentjson==0.9.0
coverage==6.3.2
coveralls==3.3.1
dask==2022.2.1
datashader==0.13.0
dill==0.3.4                                     # Strax dependency
flake8==4.0.1
gitpython==3.1.26
<<<<<<< HEAD
holoviews==1.14.7; python_version<="3.9"
holoviews==1.14.7; python_version=="3.10"
hypothesis==6.38.0
=======
holoviews==1.14.8
hypothesis==6.36.1
>>>>>>> 45baf66f
ipywidgets==7.6.5
jupyter-client==7.1.2                           # for ipywidgets
keras==2.8.0                                    # Tensorflow dependency
matplotlib==3.5.1
multihist==0.6.5
nestpy==1.5.0; python_version<="3.9"            # WFSim dependency
git+https://github.com/NESTCollaboration/nestpy.git; python_version=="3.10"  # WFSim dependency
npshmex==0.2.1                                  # Strax dependency
numba==0.55.1
numexpr==2.8.1
numpy==1.21.5
packaging==21.3
<<<<<<< HEAD
pandas==1.4.1
=======
pandas==1.4.0
>>>>>>> 45baf66f
panel==0.12.6                                   # Bokeh dependency
psutil==5.9.0                                   # Strax dependency
pymongo==3.12.0                                 # Strax dependency
pytest==7.0.1
pytest-cov==3.0.0
scikit-learn==1.0.2
<<<<<<< HEAD
scipy==1.8.0                                    # Strax dependency
tensorflow==2.8.0; python_version<="3.9"
tensorflow==2.8.0rc1; python_version=="3.10"
tqdm==4.63.0
typing_extensions==4.1.1                        # Tensorflow/bokeh dependency
utilix==0.6.6
wfsim==0.5.13; python_version<="3.9"            # nestpy doesn't work in py3.10
=======
scipy==1.7.3                                    # Strax dependency
tensorflow==2.8.0
tqdm==4.62.2
typing_extensions==4.0.1                        # Tensorflow/bokeh dependency
utilix==0.6.6
wfsim==0.5.13
>>>>>>> 45baf66f
xarray==0.21.1
zstd==1.5.1.0                                   # Strax dependency<|MERGE_RESOLUTION|>--- conflicted
+++ resolved
@@ -10,14 +10,8 @@
 dill==0.3.4                                     # Strax dependency
 flake8==4.0.1
 gitpython==3.1.26
-<<<<<<< HEAD
-holoviews==1.14.7; python_version<="3.9"
-holoviews==1.14.7; python_version=="3.10"
 hypothesis==6.38.0
-=======
 holoviews==1.14.8
-hypothesis==6.36.1
->>>>>>> 45baf66f
 ipywidgets==7.6.5
 jupyter-client==7.1.2                           # for ipywidgets
 keras==2.8.0                                    # Tensorflow dependency
@@ -30,32 +24,18 @@
 numexpr==2.8.1
 numpy==1.21.5
 packaging==21.3
-<<<<<<< HEAD
 pandas==1.4.1
-=======
-pandas==1.4.0
->>>>>>> 45baf66f
 panel==0.12.6                                   # Bokeh dependency
 psutil==5.9.0                                   # Strax dependency
 pymongo==3.12.0                                 # Strax dependency
 pytest==7.0.1
 pytest-cov==3.0.0
 scikit-learn==1.0.2
-<<<<<<< HEAD
 scipy==1.8.0                                    # Strax dependency
-tensorflow==2.8.0; python_version<="3.9"
-tensorflow==2.8.0rc1; python_version=="3.10"
+tensorflow==2.8.0
 tqdm==4.63.0
 typing_extensions==4.1.1                        # Tensorflow/bokeh dependency
 utilix==0.6.6
-wfsim==0.5.13; python_version<="3.9"            # nestpy doesn't work in py3.10
-=======
-scipy==1.7.3                                    # Strax dependency
-tensorflow==2.8.0
-tqdm==4.62.2
-typing_extensions==4.0.1                        # Tensorflow/bokeh dependency
-utilix==0.6.6
-wfsim==0.5.13
->>>>>>> 45baf66f
+wfsim==0.5.13;                                  # nestpy doesn't work in py3.10
 xarray==0.21.1
 zstd==1.5.1.0                                   # Strax dependency